--- conflicted
+++ resolved
@@ -601,14 +601,9 @@
   		if (!name)
   			error_message(NETLIST_ERROR, file_line_number, -1, "Invalid hard block mapping: %s", mapping);
 
-<<<<<<< HEAD
 		npin_t *new_pin = (npin_t *)my_malloc_struct(sizeof(npin_t));
 		allocate_npin(new_pin);
 		new_pin->name = strdup(name);
-=======
-		npin_t *new_pin = allocate_npin();
-		new_pin->name = vtr::strdup(name);
->>>>>>> 9508d2ed
 		new_pin->type = INPUT;
 		new_pin->mapping = get_hard_block_port_name(mapping);
 
@@ -623,27 +618,17 @@
 
   		if (!name) error_message(NETLIST_ERROR, file_line_number, -1,"Invalid hard block mapping: %s", model->outputs->names[i]);
 
-<<<<<<< HEAD
 		npin_t *new_pin = (npin_t *)my_malloc_struct(sizeof(npin_t));
 		allocate_npin(new_pin);
 		new_pin->name = strdup(name);
-=======
-		npin_t *new_pin = allocate_npin();
-		new_pin->name = vtr::strdup(name);
->>>>>>> 9508d2ed
 		new_pin->type = OUTPUT;
 		new_pin->mapping = get_hard_block_port_name(mapping);
 
 		add_output_pin_to_node(new_node, new_pin, i);
 
-<<<<<<< HEAD
 		nnet_t *new_net = (nnet_t*)my_malloc_struct(sizeof(nnet_t));
 		allocate_nnet(new_net);
 		new_net->name = strdup(name);
-=======
-		nnet_t *new_net = allocate_nnet();
-		new_net->name = vtr::strdup(name);
->>>>>>> 9508d2ed
 
 		add_driver_pin_to_net(new_net,new_pin);
 
@@ -754,14 +739,9 @@
 			allocate_more_input_pins(new_node,1);
 			add_input_port_information(new_node, 1);
 
-<<<<<<< HEAD
 			npin_t *new_pin = (npin_t *)my_malloc_struct(sizeof(npin_t));
 			allocate_npin(new_pin);
 			new_pin->name = strdup(GND_NAME);
-=======
-			npin_t *new_pin = allocate_npin();
-			new_pin->name = vtr::strdup(GND_NAME);
->>>>>>> 9508d2ed
 			new_pin->type = INPUT;
 			add_input_pin_to_node(new_node, new_pin,0);
 		}
@@ -771,14 +751,9 @@
 			allocate_more_input_pins(new_node,1);
 			add_input_port_information(new_node, 1);
 
-<<<<<<< HEAD
 			npin_t *new_pin = (npin_t *)my_malloc_struct(sizeof(npin_t));
 			allocate_npin(new_pin);
 			new_pin->name = strdup(VCC_NAME);
-=======
-			npin_t *new_pin = allocate_npin();
-			new_pin->name = vtr::strdup(VCC_NAME);
->>>>>>> 9508d2ed
 			new_pin->type = INPUT;
 			add_input_pin_to_node(new_node, new_pin,0);
 		}
@@ -855,37 +830,21 @@
 			break;
 
 		bit_map = (char**)realloc(bit_map,sizeof(char*) * (line_count_bitmap + 1));
-<<<<<<< HEAD
 		bit_map[line_count_bitmap++] = strdup(vtr::strtok(buffer,TOKENS, file, buffer));
 		if (output_bit_map != NULL) free_me(output_bit_map);
 		output_bit_map = strdup(vtr::strtok(NULL,TOKENS, file, buffer));
-=======
-		bit_map[line_count_bitmap++] = vtr::strdup(vtr::strtok(buffer,TOKENS, file, buffer));
-		if (output_bit_map != NULL) free(output_bit_map);
-		output_bit_map = vtr::strdup(vtr::strtok(NULL,TOKENS, file, buffer));
->>>>>>> 9508d2ed
 	}
 
 	if (!strcmp(output_bit_map, One))
 	{
-<<<<<<< HEAD
 		free_me(output_bit_map);
 		output_bit_map = strdup(One);
-=======
-		free(output_bit_map);
-		output_bit_map = vtr::strdup(One);
->>>>>>> 9508d2ed
 		node->generic_output = 1;
 	}
 	else
 	{
-<<<<<<< HEAD
 		free_me(output_bit_map);
 		output_bit_map = strdup(Zero);
-=======
-		free(output_bit_map);
-		output_bit_map = vtr::strdup(Zero);
->>>>>>> 9508d2ed
 		node->generic_output = 0;
 	}
 
@@ -1101,27 +1060,17 @@
 		add_output_port_information(new_node, 1);
 
 		/* Create the pin connection for the net */
-<<<<<<< HEAD
 		npin_t *new_pin = (npin_t *)my_malloc_struct(sizeof(npin_t));
 		allocate_npin(new_pin);
 		new_pin->name = strdup(temp_string);
-=======
-		npin_t *new_pin = allocate_npin();
-		new_pin->name = vtr::strdup(temp_string);
->>>>>>> 9508d2ed
 		new_pin->type = OUTPUT;
 
 		/* hookup the pin, net, and node */
 		add_output_pin_to_node(new_node, new_pin, 0);
 
-<<<<<<< HEAD
 		nnet_t *new_net = (nnet_t*)my_malloc_struct(sizeof(nnet_t));
 		allocate_nnet(new_net);
 		new_net->name = strdup(temp_string);
-=======
-		nnet_t *new_net = allocate_nnet();
-		new_net->name = vtr::strdup(temp_string);
->>>>>>> 9508d2ed
 
 		add_driver_pin_to_net(new_net, new_pin);
 
@@ -1363,15 +1312,9 @@
 			// match .model followed buy the subcircuit name.
 			if (token && !strcmp(token,".model") && !strcmp(vtr::strtok(NULL,TOKENS, file, buffer), name_subckt))
 			{
-<<<<<<< HEAD
 				model = (hard_block_model *)calloc(1,sizeof(hard_block_model));
 				model->name = strdup(name_subckt);
 				model->inputs = (hard_block_pins *)calloc(1,sizeof(hard_block_pins));
-=======
-				model = (hard_block_model *)malloc(sizeof(hard_block_model));
-				model->name = vtr::strdup(name_subckt);
-				model->inputs = (hard_block_pins *)malloc(sizeof(hard_block_pins));
->>>>>>> 9508d2ed
 				model->inputs->count = 0;
 				model->inputs->names = NULL;
 
