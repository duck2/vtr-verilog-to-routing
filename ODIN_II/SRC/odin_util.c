/*
Copyright (c) 2009 Peter Andrew Jamieson (jamieson.peter@gmail.com)

Permission is hereby granted, free of charge, to any person
obtaining a copy of this software and associated documentation
files (the "Software"), to deal in the Software without
restriction, including without limitation the rights to use,
copy, modify, merge, publish, distribute, sublicense, and/or sell
copies of the Software, and to permit persons to whom the
Software is furnished to do so, subject to the following
conditions:

The above copyright notice and this permission notice shall be
included in all copies or substantial portions of the Software.

THE SOFTWARE IS PROVIDED "AS IS", WITHOUT WARRANTY OF ANY KIND,
EXPRESS OR IMPLIED, INCLUDING BUT NOT LIMITED TO THE WARRANTIES
OF MERCHANTABILITY, FITNESS FOR A PARTICULAR PURPOSE AND
NONINFRINGEMENT. IN NO EVENT SHALL THE AUTHORS OR COPYRIGHT
HOLDERS BE LIABLE FOR ANY CLAIM, DAMAGES OR OTHER LIABILITY,
WHETHER IN AN ACTION OF CONTRACT, TORT OR OTHERWISE, ARISING
FROM, OUT OF OR IN CONNECTION WITH THE SOFTWARE OR THE USE OR
OTHER DEALINGS IN THE SOFTWARE.
*/ 
#include <string>
#include <sstream>
#include <string.h>
#include <stdio.h>
#include <stdlib.h>
#include <ctype.h>
#include <limits.h>
#include <errno.h>
#include "types.h"
#include "globals.h"
#include "errors.h"
#include "odin_util.h"
#include "vtr_util.h"



	
/*--------------------------------------------------------------------------
 * (function: make_signal_name)
// return signal_name-bit
 *------------------------------------------------------------------------*/
char *make_signal_name(char *signal_name, int bit)
{
<<<<<<< HEAD
	oassert(signal_name);
	std::stringstream return_string;
	return_string << signal_name;
	if (bit != -1) return_string << "-" << std::dec << bit;
	return strdup(return_string.str().c_str());		
=======
	char *return_string;

	oassert(signal_name != NULL);
	if (bit == -1)
		return vtr::strdup(signal_name);

	return_string = vtr::strdup(signal_name);
	return_string = (char*)realloc(return_string, sizeof(char)*(strlen(return_string)+1+10+1));
	sprintf(return_string, "%s-%d", return_string, bit);
	return return_string;	
>>>>>>> 9508d2ed
}

/*---------------------------------------------------------------------------------------------
 * (function: make_full_ref_name)
// {previous_string}.module_name+instance_name
// {previous_string}.module_name+instance_name^signal_name
// {previous_string}.module_name+instance_name^signal_name~bit
 *-------------------------------------------------------------------------------------------*/
char *make_full_ref_name(const char *previous, char *module_name, char *module_instance_name, const char *signal_name, long bit)
{
<<<<<<< HEAD
	
	std::stringstream return_string;
	if(previous)								 return_string << previous;
	if(module_name) 							 return_string	<< "." << module_name << "+" << module_instance_name;
	if(signal_name && (previous || module_name)) return_string << "^";
	if(signal_name)								 return_string << signal_name;
	if(bit != -1){
		oassert(signal_name);
		return_string	<< "~" << std::dec << bit ;
	}								 
	return strdup(return_string.str().c_str());	
=======
	char *return_string;

	if (previous)
	{
		return_string = vtr::strdup(previous);
	}
	else
	{
		return_string = (char *)malloc(sizeof(char)*1);
		return_string[0] = '\0';
	}

	if (module_name)
	{
		return_string = (char *)realloc(return_string,
				sizeof(char)*(
						 strlen(return_string)
						+1
						+strlen(module_name)
						+1
						+strlen(module_instance_name)
						+1
				)
		);
		sprintf(return_string, "%s.%s+%s", return_string, module_name, module_instance_name);
	}
	if (signal_name && (previous || module_name))
	{
		return_string = (char *)realloc(return_string, sizeof(char)*(strlen(return_string)+2+strlen(signal_name)+1));
		strcat(return_string, "^");
		strcat(return_string, signal_name);
	}
	else if (signal_name)
	{
		return_string = (char *)realloc(return_string, sizeof(char)*(strlen(return_string)+1+strlen(signal_name)+1));
		strcat(return_string, signal_name);
	}
	if (bit != -1)
	{
		oassert(signal_name != NULL);
		return_string = (char *)realloc(return_string, sizeof(char)*(strlen(return_string)+1+30+1));
		sprintf(return_string, "%s~%ld", return_string, bit);
	}

	return_string = (char *)realloc(return_string, sizeof(char)*strlen(return_string)+1);
	return return_string;	
}

/*---------------------------------------------------------------------------------------------
 * (function: twos_complement)
 * Changes a bit string to its twos complement value
 *-------------------------------------------------------------------------------------------*/
char *twos_complement(char *str)
{
	int length = strlen(str) - 1;
	int i;
	int flag = 0;

	for (i = length; i >= 0; i--)
	{
		if (flag)
			str[i] = (str[i] == '1') ? '0' : '1';

		if ((str[i] == '1') && (flag == 0))
			flag = 1;
	}
	return str;
>>>>>>> 9508d2ed
}

/*
 * A wrapper for the other string to bit string conversion functions.
 * Converts an arbitrary length string of base 16, 10, 8, or 2 to a
 * string of 1s and 0s of the given length, padding or truncating
 * the higher accordingly. The returned string will be little
 * endian. Null will be returned if the radix is invalid.
 *
 * Base 10 strings will be limited in length to a long long, but
 * an error will be issued if the number will be truncated.
 *
 */
char *convert_string_of_radix_to_bit_string(char *string, int radix, int binary_size)
{
	if (radix == 16)
	{
		return convert_hex_string_of_size_to_bit_string(0, string, binary_size);
	}
	else if (radix == 10)
	{
		long long number = convert_dec_string_of_size_to_long_long(string, binary_size);
		return convert_long_long_to_bit_string(number, binary_size);
	}
	else if (radix == 8)
	{
		return convert_oct_string_of_size_to_bit_string(string, binary_size);
	}
	else if (radix == 2)
	{
		return convert_binary_string_of_size_to_bit_string(0, string, binary_size);
	}
	else
	{
		return NULL;
	}
}

/*---------------------------------------------------------------------------------------------
 * (function: convert_int_to_bit_string)
 * Outputs a string msb to lsb.  For example, 3 becomes "011"
 *-------------------------------------------------------------------------------------------*/
char *convert_long_long_to_bit_string(long long orig_long, int num_bits)
{
	int i;
	char *return_val = (char*)calloc(num_bits+1,sizeof(char));
	int mask = 1;

	for (i = num_bits-1; i >= 0; i--)
	{
		if((mask & orig_long) > 0) { return_val[i] = '1'; }
		else                       { return_val[i] = '0'; }
		mask = mask << 1;
	}
	return_val[num_bits] = '\0';
	
	return return_val;
}

/*
 * Turns the given little endian decimal string into a long long. Throws an error if the
 * string contains non-digits or is larger or smaller than the allowable range of long long.
 */
long long convert_dec_string_of_size_to_long_long(char *orig_string, int /*size*/)
{
	if (!is_decimal_string(orig_string))
		error_message(PARSE_ERROR, -1, -1, "Invalid decimal number: %s.\n", orig_string);

	errno = 0;
	long long number = strtoll(orig_string, NULL, 10);
	if (errno == ERANGE)
		error_message(PARSE_ERROR, -1, -1, "This suspected decimal number (%s) is too long for Odin\n", orig_string);

	return number;
}

long long convert_string_of_radix_to_long_long(char *orig_string, int radix)
{
	if (!is_string_of_radix(orig_string, radix))
		error_message(PARSE_ERROR, -1, -1, "Invalid base %d number: %s.\n", radix, orig_string);

	#ifdef LLONG_MAX
	long long number = strtoll(orig_string, NULL, radix);
	if (number == LLONG_MAX || number == LLONG_MIN)
		error_message(PARSE_ERROR, -1, -1, "This base %d number (%s) is too long for Odin\n", radix, orig_string);
	#else
	long long number = strtol(orig_string, NULL, radix);
	if (number == LONG_MAX || number == LONG_MIN)
		error_message(PARSE_ERROR, -1, -1, "This base %d number (%s) is too long for Odin\n", radix, orig_string);
	#endif

	return number;
}

int is_string_of_radix(char *string, int radix)
{
	if (radix == 16)
		return is_hex_string(string);
	else if (radix == 10)
		return is_decimal_string(string);
	else if (radix == 8)
		return is_octal_string(string);
	else if (radix == 2)
		return is_binary_string(string);
	else
		return FALSE;
}

/*
 * Parses the given little endian hex string into a little endian bit string padded or truncated to
 * binary_size bits. Throws an error if there are non-hex characters in the input string.
 */
char *convert_hex_string_of_size_to_bit_string(short is_dont_care_number, char *orig_string, int binary_size)
{
    char *return_string = NULL;
    if(is_dont_care_number == 0){
	if (!is_hex_string(orig_string))
		error_message(PARSE_ERROR, -1, -1, "Invalid hex number: %s.\n", orig_string);

	char *bit_string = (char *)calloc(1,sizeof(char));
	char *string     = vtr::strdup(orig_string);
	int   size       = strlen(string);

	// Change to big endian. (We want to add higher order bits at the end.)
	reverse_string(string, size);

	int count = 0;
	int i;
	for (i = 0; i < size; i++)
	{
		char temp[] = {string[i],'\0'};

		unsigned long value = strtoul(temp, NULL, 16);
		int k;
		for (k = 0; k < 4; k++)
		{
			char bit = value % 2;
			value /= 2;
			bit_string = (char *)realloc(bit_string, sizeof(char) * (count + 2));
			bit_string[count++] = '0' + bit;
			bit_string[count]   = '\0';
		}
	}
	free_me(string);

	// Pad with zeros to binary_size.
	while (count < binary_size)
	{
		bit_string = (char *)realloc(bit_string, sizeof(char) * (count + 2));
		bit_string[count++] = '0';
		bit_string[count]   = '\0';
	}

	// Truncate to binary_size
	bit_string[binary_size] = '\0';
	// Change to little endian
	reverse_string(bit_string, binary_size);
	// Copy out only the bits before the truncation.
<<<<<<< HEAD
	return_string = strdup(bit_string);
	free_me(bit_string);
=======
	return_string = vtr::strdup(bit_string);
	free(bit_string);
>>>>>>> 9508d2ed
	
    }
    else if(is_dont_care_number == 1){
       char *string = vtr::strdup(orig_string); 
       int   size       = strlen(string); 
       char *bit_string = (char *)calloc(1,sizeof(char));
       int count = 0;
       int i;
       for (i = 0; i < size; i++)
	   {
		    //char temp[] = {string[i],'\0'};

		    //unsigned long value = strtoul(temp, NULL, 16);
		    int k;
		    for (k = 0; k < 4; k++)
		    {
			    //char bit = value % 2;
			    //value /= 2;
			    bit_string = (char *)realloc(bit_string, sizeof(char) * (count + 2));
			    bit_string[count++] = string[i];
			    bit_string[count]   = '\0';
		    }
	    }

        free_me(string);

        while (count < binary_size)
	    {
		    bit_string = (char *)realloc(bit_string, sizeof(char) * (count + 2));
		    bit_string[count++] = '0';
		    bit_string[count]   = '\0';
	    }

        bit_string[binary_size] = '\0';

        reverse_string(bit_string, binary_size);

<<<<<<< HEAD
        return_string = strdup(bit_string);
	    free_me(bit_string);
=======
        return_string = vtr::strdup(bit_string);
	    free(bit_string);
>>>>>>> 9508d2ed

        

       // printf("bit_string %s",bit_string);
       // getchar();

        //printf("return_string %s", return_string);
        //getchar();
        //return return_string;
	    
    }
    
    return return_string;
}

/*
 * Parses the given little endian octal string into a little endian bit string padded or truncated to
 * binary_size bits. Throws an error if the string contains non-octal digits.
 */
char *convert_oct_string_of_size_to_bit_string(char *orig_string, int binary_size)
{
	if (!is_octal_string(orig_string))
		error_message(PARSE_ERROR, -1, -1, "Invalid octal number: %s.\n", orig_string);

	char *bit_string = (char *)calloc(1,sizeof(char));
	char *string     = vtr::strdup(orig_string);
	int   size       = strlen(string);

	// Change to big endian. (We want to add higher order bits at the end.)
	reverse_string(string, size);

	int count = 0;
	int i;
	for (i = 0; i < size; i++)
	{
		char temp[] = {string[i],'\0'};

		unsigned long value = strtoul(temp, NULL, 8);
		int k;
		for (k = 0; k < 3; k++)
		{
			char bit = value % 2;
			value /= 2;
			bit_string = (char *)realloc(bit_string, sizeof(char) * (count + 2));
			bit_string[count++] = '0' + bit;
			bit_string[count]   = '\0';
		}
	}
	free_me(string);

	// Pad with zeros to binary_size.
	while (count < binary_size)
	{
		bit_string = (char *)realloc(bit_string, sizeof(char) * (count + 2));
		bit_string[count++] = '0';
		bit_string[count]   = '\0';
	}

	// Truncate to binary_size
	bit_string[binary_size] = '\0';
	// Change to little endian
	reverse_string(bit_string, binary_size);
	// Copy out only the bits before the truncation.
<<<<<<< HEAD
	char *return_string = strdup(bit_string);
	free_me(bit_string);
=======
	char *return_string = vtr::strdup(bit_string);
	free(bit_string);
>>>>>>> 9508d2ed
	return return_string;
}

/*
 * Parses the given little endian bit string into a bit string padded or truncated to
 * binary_size bits.
 */
char *convert_binary_string_of_size_to_bit_string(short is_dont_care_number, char *orig_string, int binary_size)
{
	if (!is_binary_string(orig_string) && !is_dont_care_number)
		error_message(PARSE_ERROR, -1, -1, "Invalid binary number: %s.\n", orig_string);

	int   count      = strlen(orig_string);
	char *bit_string = (char *)calloc(count + 1, sizeof(char));

	// Copy the original string into the buffer.
	strcat(bit_string, orig_string);

	// Change to big endian.
	reverse_string(bit_string, count);

	// Pad with zeros to binary_size.
	while (count < binary_size)
	{
		bit_string = (char *)realloc(bit_string, sizeof(char) * (count + 2));
		bit_string[count++] = '0';
		bit_string[count]   = '\0';
	}

	// Truncate to binary_size
	bit_string[binary_size] = '\0';
	// Change to little endian
	reverse_string(bit_string, binary_size);
	// Copy out only the bits before the truncation.
<<<<<<< HEAD
	char *return_string = strdup(bit_string);
	free_me(bit_string);
=======
	char *return_string = vtr::strdup(bit_string);
	free(bit_string);
>>>>>>> 9508d2ed
	return return_string;
}

/*
 * Returns TRUE if the given string contains only '0' to '9' and 'a' through 'f'
 */
int is_hex_string(char *string)
{
	unsigned int i;
	for (i = 0; i < strlen(string); i++)
		if (!((string[i] >= '0' && string[i] <= '9') || (tolower(string[i]) >= 'a' && tolower(string[i]) <= 'f')))
			return FALSE;

	return TRUE;
}

/*
 * Returns TRUE if the given string contains only '0' to '9' and 'a' through 'f'
 */
int is_dont_care_string(char *string)
{
	unsigned int i;
	for (i = 0; i < strlen(string); i++)
        if(string[i] != 'x') return FALSE;
		//if (!((string[i] >= '0' && string[i] <= '9') || (tolower(string[i]) >= 'a' && tolower(string[i]) <= 'f')))
		//	return FALSE;

	return TRUE;
}
/*
 * Returns TRUE if the string contains only '0' to '9'
 */
int is_decimal_string(char *string)
{
	unsigned int i;
	for (i = 0; i < strlen(string); i++)
		if (!(string[i] >= '0' && string[i] <= '9'))
			return FALSE;

	return TRUE;
}

/*
 * Returns TRUE if the string contains only '0' to '7'
 */
int is_octal_string(char *string)
{
	unsigned int i;
	for (i = 0; i < strlen(string); i++)
		if (!(string[i] >= '0' && string[i] <= '7'))
			return FALSE;

	return TRUE;
}

/*
 * Returns TRUE if the string contains only '0's and '1's.
 */
int is_binary_string(char *string)
{
	unsigned int i;
	for (i = 0; i < strlen(string); i++)
		if (!(string[i] >= '0' && string[i] <= '1'))
			return FALSE;

	return TRUE;
}

/*
 * Gets the port name (everything after the ^ character)
 * from the given name. Leaves the original name intact.
 * Returns a copy of the original name if there is no
 * ^ character present in the name.
 */
char *get_pin_name(char *name)
{	// Remove everything before the ^
	if (strchr(name, '^'))
		return vtr::strdup(strchr(name, '^') + 1);
	else
		return vtr::strdup(name);
}


/*
 * Gets the port name (everything after the ^ and before the ~)
 * from the given name.
 */
char *get_port_name(char *name)
{
	// Remove everything before the ^
	char *port_name = get_pin_name(name);
	// Find out if there is a ~ and remove everything after it.
	char *tilde = strchr(port_name, '~');
	if (tilde)
		*tilde = '\0';
	return port_name;
}

/*
 * Gets the pin number (the number after the ~)
 * from the given name.
 *
 * Returns -1 if there is no ~.
 */
int get_pin_number(char *name)
{
	// Grab the portion of the name ater the ^
	char *pin_name = get_pin_name(name);
	char *tilde = strchr(pin_name, '~');
	// The pin number is everything after the ~
	int pin_number;
	if (tilde) pin_number = strtol(tilde+1,NULL,10);
	else       pin_number = -1;

	free_me(pin_name);
	return pin_number;
}

/*---------------------------------------------------------------------------------------------
 * (function: my_power)
 *      My own simple power function
 *-------------------------------------------------------------------------------------------*/
long long int my_power(long long int x, long long int y)
{
	if (y == 0)
		return 1;

	long long int value = x;
	int i;
	for (i = 1; i < y; i++)
		value *= x;

	return value;
}

/*---------------------------------------------------------------------------------------------
 *  (function: make_string_based_on_id )
 * DONE allow ay string length and process further if problem.
 *-------------------------------------------------------------------------------------------*/
char *make_string_based_on_id(nnode_t *node)
{
	char *return_string = (char*)calloc(snprintf(NULL, 0, "n%ld", node->unique_id)+1,sizeof(char)); // any unique id greater than 20 characters means trouble
	sprintf(return_string, "n%ld", node->unique_id);
	return return_string;
}

/*---------------------------------------------------------------------------------------------
 *  (function: make_simple_name )
 *-------------------------------------------------------------------------------------------*/
char *make_simple_name(char *input, const char *flatten_string, char flatten_char)
{
	unsigned int i;
	unsigned int j;
	char *return_string = NULL;
	oassert(input != NULL);

	return_string = (char*)calloc(strlen(input)+1,sizeof(char));

	for (i = 0; i < strlen(input); i++)
	{ 
		return_string[i] = input[i];
		for (j = 0; j < strlen(flatten_string); j++)
		{
			if (input[i] == flatten_string[j])
			{
				return_string[i] = flatten_char;
				break;
			}
		}
	}

	return return_string;
}

/*-----------------------------------------------------------------------
 * (function: my_malloc_struct )
 *-----------------------------------------------------------------*/
void *my_malloc_struct(size_t bytes_to_alloc)
{
	void *allocated = NULL;
	static long int m_id = 0;

	// ways to stop the execution at the point when a specific structure is built...note it needs to be m_id - 1 ... it's unique_id in most data structures
	//oassert(m_id != 193);

	allocated = calloc(1,bytes_to_alloc);
	if(allocated == NULL)
	{
		fprintf(stderr,"MEMORY FAILURE\n");
		oassert (0);
	}

	/* mark the unique_id */
	*((long int*)allocated) = m_id;

	m_id++;

	return allocated;
}

/*---------------------------------------------------------------------------------------------
 * (function: pow2 )
 *-------------------------------------------------------------------------------------------*/
long long int pow2(int to_the_power)
{
	int i;
	long long int return_val = 1;

	for (i = 0; i < to_the_power; i++)
	{
		return_val = return_val << 1;
	}

	return return_val;
}

/*
 * Changes the given string to upper case.
 */
void string_to_upper(char *string)
{
	if (string)
	{
		unsigned int i;
		for (i = 0; i < strlen(string); i++)
		{
			string[i] = toupper(string[i]);
		}
	}
}

/*
 * Changes the given string to lower case.
 */
void string_to_lower(char *string)
{
	if (string)
	{
		unsigned int i;
		for (i = 0; i < strlen(string); i++)
		{
			string[i] = tolower(string[i]);
		}
	}
}

/*
 * Returns a new string consisting of the original string
 * plus the appendage. Leaves the original string
 * intact.
 *
 * Handles format strings as well.
 */
char *append_string(const char *string, const char *appendage, ...)
{
	char buffer[vtr::BUFSIZE];

	va_list ap;

	va_start(ap, appendage);
	vsnprintf(buffer, vtr::BUFSIZE * sizeof(char), appendage, ap);
	va_end(ap);


	char *new_string = (char *)calloc(strlen(string) + strlen(buffer) + 1,sizeof(char));
	strcpy(new_string, string);
	strcat(new_string, buffer);
	return new_string;
}

/*
 * Reverses the given string. (Reverses only 'length'
 * chars from index 0 to length-1.)
 */
void reverse_string(char *string, int length)
{
	int i = 0;
	int j = length - 1;
	while(i < j)
	{
		char temp = string[i];
		string[i++] = string [j];
		string[j--] = temp;
	}
}<|MERGE_RESOLUTION|>--- conflicted
+++ resolved
@@ -45,24 +45,11 @@
  *------------------------------------------------------------------------*/
 char *make_signal_name(char *signal_name, int bit)
 {
-<<<<<<< HEAD
 	oassert(signal_name);
 	std::stringstream return_string;
 	return_string << signal_name;
 	if (bit != -1) return_string << "-" << std::dec << bit;
-	return strdup(return_string.str().c_str());		
-=======
-	char *return_string;
-
-	oassert(signal_name != NULL);
-	if (bit == -1)
-		return vtr::strdup(signal_name);
-
-	return_string = vtr::strdup(signal_name);
-	return_string = (char*)realloc(return_string, sizeof(char)*(strlen(return_string)+1+10+1));
-	sprintf(return_string, "%s-%d", return_string, bit);
-	return return_string;	
->>>>>>> 9508d2ed
+	return vtr::strdup(return_string.str().c_str());		
 }
 
 /*---------------------------------------------------------------------------------------------
@@ -73,7 +60,6 @@
  *-------------------------------------------------------------------------------------------*/
 char *make_full_ref_name(const char *previous, char *module_name, char *module_instance_name, const char *signal_name, long bit)
 {
-<<<<<<< HEAD
 	
 	std::stringstream return_string;
 	if(previous)								 return_string << previous;
@@ -84,76 +70,7 @@
 		oassert(signal_name);
 		return_string	<< "~" << std::dec << bit ;
 	}								 
-	return strdup(return_string.str().c_str());	
-=======
-	char *return_string;
-
-	if (previous)
-	{
-		return_string = vtr::strdup(previous);
-	}
-	else
-	{
-		return_string = (char *)malloc(sizeof(char)*1);
-		return_string[0] = '\0';
-	}
-
-	if (module_name)
-	{
-		return_string = (char *)realloc(return_string,
-				sizeof(char)*(
-						 strlen(return_string)
-						+1
-						+strlen(module_name)
-						+1
-						+strlen(module_instance_name)
-						+1
-				)
-		);
-		sprintf(return_string, "%s.%s+%s", return_string, module_name, module_instance_name);
-	}
-	if (signal_name && (previous || module_name))
-	{
-		return_string = (char *)realloc(return_string, sizeof(char)*(strlen(return_string)+2+strlen(signal_name)+1));
-		strcat(return_string, "^");
-		strcat(return_string, signal_name);
-	}
-	else if (signal_name)
-	{
-		return_string = (char *)realloc(return_string, sizeof(char)*(strlen(return_string)+1+strlen(signal_name)+1));
-		strcat(return_string, signal_name);
-	}
-	if (bit != -1)
-	{
-		oassert(signal_name != NULL);
-		return_string = (char *)realloc(return_string, sizeof(char)*(strlen(return_string)+1+30+1));
-		sprintf(return_string, "%s~%ld", return_string, bit);
-	}
-
-	return_string = (char *)realloc(return_string, sizeof(char)*strlen(return_string)+1);
-	return return_string;	
-}
-
-/*---------------------------------------------------------------------------------------------
- * (function: twos_complement)
- * Changes a bit string to its twos complement value
- *-------------------------------------------------------------------------------------------*/
-char *twos_complement(char *str)
-{
-	int length = strlen(str) - 1;
-	int i;
-	int flag = 0;
-
-	for (i = length; i >= 0; i--)
-	{
-		if (flag)
-			str[i] = (str[i] == '1') ? '0' : '1';
-
-		if ((str[i] == '1') && (flag == 0))
-			flag = 1;
-	}
-	return str;
->>>>>>> 9508d2ed
+	return vtr::strdup(return_string.str().c_str());	
 }
 
 /*
@@ -274,7 +191,7 @@
 		error_message(PARSE_ERROR, -1, -1, "Invalid hex number: %s.\n", orig_string);
 
 	char *bit_string = (char *)calloc(1,sizeof(char));
-	char *string     = vtr::strdup(orig_string);
+	char *string     = vtr::vtr::strdup(orig_string);
 	int   size       = strlen(string);
 
 	// Change to big endian. (We want to add higher order bits at the end.)
@@ -312,17 +229,12 @@
 	// Change to little endian
 	reverse_string(bit_string, binary_size);
 	// Copy out only the bits before the truncation.
-<<<<<<< HEAD
-	return_string = strdup(bit_string);
+	return_string = vtr::strdup(bit_string);
 	free_me(bit_string);
-=======
-	return_string = vtr::strdup(bit_string);
-	free(bit_string);
->>>>>>> 9508d2ed
 	
     }
     else if(is_dont_care_number == 1){
-       char *string = vtr::strdup(orig_string); 
+       char *string = vtr::vtr::strdup(orig_string); 
        int   size       = strlen(string); 
        char *bit_string = (char *)calloc(1,sizeof(char));
        int count = 0;
@@ -356,13 +268,8 @@
 
         reverse_string(bit_string, binary_size);
 
-<<<<<<< HEAD
-        return_string = strdup(bit_string);
+        return_string = vtr::strdup(bit_string);
 	    free_me(bit_string);
-=======
-        return_string = vtr::strdup(bit_string);
-	    free(bit_string);
->>>>>>> 9508d2ed
 
         
 
@@ -388,7 +295,7 @@
 		error_message(PARSE_ERROR, -1, -1, "Invalid octal number: %s.\n", orig_string);
 
 	char *bit_string = (char *)calloc(1,sizeof(char));
-	char *string     = vtr::strdup(orig_string);
+	char *string     = vtr::vtr::strdup(orig_string);
 	int   size       = strlen(string);
 
 	// Change to big endian. (We want to add higher order bits at the end.)
@@ -426,13 +333,8 @@
 	// Change to little endian
 	reverse_string(bit_string, binary_size);
 	// Copy out only the bits before the truncation.
-<<<<<<< HEAD
-	char *return_string = strdup(bit_string);
+	char *return_string = vtr::strdup(bit_string);
 	free_me(bit_string);
-=======
-	char *return_string = vtr::strdup(bit_string);
-	free(bit_string);
->>>>>>> 9508d2ed
 	return return_string;
 }
 
@@ -467,13 +369,8 @@
 	// Change to little endian
 	reverse_string(bit_string, binary_size);
 	// Copy out only the bits before the truncation.
-<<<<<<< HEAD
-	char *return_string = strdup(bit_string);
+	char *return_string = vtr::strdup(bit_string);
 	free_me(bit_string);
-=======
-	char *return_string = vtr::strdup(bit_string);
-	free(bit_string);
->>>>>>> 9508d2ed
 	return return_string;
 }
 
@@ -551,9 +448,9 @@
 char *get_pin_name(char *name)
 {	// Remove everything before the ^
 	if (strchr(name, '^'))
-		return vtr::strdup(strchr(name, '^') + 1);
+		return vtr::vtr::strdup(strchr(name, '^') + 1);
 	else
-		return vtr::strdup(name);
+		return vtr::vtr::strdup(name);
 }
 
 
