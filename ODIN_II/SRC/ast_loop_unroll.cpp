--- conflicted
+++ resolved
@@ -14,30 +14,19 @@
 /* This files header */
 #include "ast_loop_unroll.h"
 
-<<<<<<< HEAD
 void update_module_instantiations(ast_node_t *ast_module, ast_node_t ***instances, int *num_instances);
 long find_module_instance(ast_node_t *ast_module, char *instance_name);
 ast_node_t **find_ast_instance(ast_node_t *node, char *instance_name, char *module_ref_name);
-=======
-void update_module_instantiations(ast_node_t *ast_module);
-
-ast_node_t **unrolled_module_instances;
-int num_unrolled_module_instances;
->>>>>>> 7c0343c5
 
 /*
  *  (function: unroll_loops)
  */
 void unroll_loops(ast_node_t **ast_module)
 {
-<<<<<<< HEAD
 	ast_node_t **unrolled_module_instances = NULL;
 	int num_unrolled_module_instances = 0;
 
 	ast_node_t* module = for_preprocessor((*ast_module), &unrolled_module_instances, &num_unrolled_module_instances);
-=======
-	ast_node_t* module = for_preprocessor(*ast_module);
->>>>>>> 7c0343c5
 	if(module != *ast_module)
 		free_whole_tree(*ast_module);
 	*ast_module = module;
@@ -45,7 +34,6 @@
 	// add unrolled instances to module->types.module.module_instantiations_instance
 	if (num_unrolled_module_instances > 1)
 	{
-<<<<<<< HEAD
 		update_module_instantiations((*ast_module), &unrolled_module_instances, &num_unrolled_module_instances);
 		vtr::free(unrolled_module_instances);
 	}
@@ -63,29 +51,10 @@
 	char *instance_name = make_full_ref_name(ast_module->children[0]->types.identifier,
 			(*instances)[0]->children[0]->types.identifier,
 			(*instances)[0]->children[1]->children[0]->types.identifier,
-=======
-		update_module_instantiations((*ast_module));
-	}
-}
-
-void update_module_instantiations(ast_node_t *ast_module)
-{
-	long idx;
-	ast_node_t **module_instantiations = ast_module->types.module.module_instantiations_instance;
-	int original_size = ast_module->types.module.size_module_instantiations;
-	int new_size = original_size + (num_unrolled_module_instances-2);
-
-	/* first: find and free/replace original instance 
-	in *ast_module->types.module.module_instantiations_instance */
-	char *instance_name = make_full_ref_name(ast_module->children[0]->types.identifier,
-			unrolled_module_instances[0]->children[0]->types.identifier,
-			unrolled_module_instances[0]->children[1]->children[0]->types.identifier,
->>>>>>> 7c0343c5
 			NULL, -1);
 
 	if ((idx = find_module_instance(ast_module, instance_name)) != -1)
 	{
-<<<<<<< HEAD
 		*module_instantiations = expand_node_list_at(*module_instantiations, *module_instantiations_size, (*num_instances)-2, idx + 1);
 		*module_instantiations_size = new_size;
 
@@ -100,59 +69,20 @@
 			char *new_instance_name = make_full_ref_name(ast_module->children[0]->types.identifier,
 				(*instances)[i]->children[0]->types.identifier,
 				(*instances)[i]->children[1]->children[0]->types.identifier,
-=======
-		expand_node_list_at(module_instantiations, original_size, num_unrolled_module_instances-2, idx + 1);
-		ast_module->types.module.size_module_instantiations = new_size;
-
-		//free_whole_tree(module_instantiations[idx]);
-
-		/* second: realloc to add each new instance from unrolled_module_instances */
-		for (long i = 1; i < num_unrolled_module_instances; i++)
-		{
-			module_instantiations[idx++] = unrolled_module_instances[i];
-
-			// add new instance to module_names_to_idx
-			char *new_instance_name = make_full_ref_name(ast_module->children[0]->types.identifier,
-				unrolled_module_instances[i]->children[0]->types.identifier,
-				unrolled_module_instances[i]->children[1]->children[0]->types.identifier,
->>>>>>> 7c0343c5
 				NULL, -1);
 
 			long sc_spot = sc_add_string(module_names_to_idx, new_instance_name);
 			oassert(sc_spot != -1);
-		}
-<<<<<<< HEAD
-
-		/* third: update the instances in the tree */
-		// printf("\nlooking for: %s\n\n", instance_name);
-		// ast_node_t **master_node = find_ast_instance(ast_module, instance_name, ast_module->children[0]->types.identifier);
-		// if (master_node == NULL) 
-		// {
-		// 	//error_message: could not find instance in ast
-		// 	printf("NODE NOT FOUND\n");
-		// 	oassert(false);
-		// }
-		// else
-		// {
-		// 	printf("NODE FOUND\n");
-		// 	oassert(false);
-		// }
-		
-=======
->>>>>>> 7c0343c5
+		}		
 	}
 	else 
 	{
 		error_message(NETLIST_ERROR, ast_module->line_number, ast_module->file_number,
 					"Can't find module name %s\n", instance_name);
 	}
-<<<<<<< HEAD
+
 	vtr::free(instance_name);
-=======
-
-	vtr::free(instance_name);
-	vtr::free(unrolled_module_instances);
->>>>>>> 7c0343c5
+	//vtr::free(unrolled_module_instances);
 }
 
 /*
@@ -179,7 +109,6 @@
 	}
 
 	return -1;
-<<<<<<< HEAD
 }
 
 /*
@@ -216,8 +145,6 @@
 		}
 	}
 	return NULL;
-=======
->>>>>>> 7c0343c5
 }
 
 /*
@@ -236,19 +163,11 @@
 		for_loops = is_for_node(node->children[i]);
 	}
 
-<<<<<<< HEAD
 	ast_node_t* new_node = for_loops ? replace_fors(node, instances, num_instances) : node;
 
 	/* Run this function recursively on the children */
 	for(int i=0; i<new_node->num_children; i++){
 		ast_node_t* new_child = for_preprocessor(new_node->children[i], instances, num_instances);
-=======
-	ast_node_t* new_node = for_loops ? replace_fors(node) : node;
-
-	/* Run this function recursively on the children */
-	for(int i=0; i<new_node->num_children; i++){
-		ast_node_t* new_child = for_preprocessor(new_node->children[i]);
->>>>>>> 7c0343c5
 
 		/* Cleanup replaced child */
 		if(new_node->children[i] != new_child){
@@ -275,11 +194,7 @@
 	for(int i=0; i<new_node->num_children; i++){
 		/* unroll `for` children */
 		if(is_for_node(new_node->children[i])){
-<<<<<<< HEAD
 			ast_node_t* unrolled_for = resolve_for(new_node->children[i], instances, num_instances);
-=======
-			ast_node_t* unrolled_for = resolve_for(new_node->children[i]);
->>>>>>> 7c0343c5
 			oassert(unrolled_for != nullptr);
 			free_whole_tree(new_node->children[i]);
 			new_node->children[i] = unrolled_for;
@@ -323,11 +238,7 @@
 	bool dup_body = cond_func(value->types.number.value);
 	while(dup_body)
 	{
-<<<<<<< HEAD
 		ast_node_t* new_body = dup_and_fill_body(body, pre->children[0], &value, &error_code, instances, num_instances);
-=======
-		ast_node_t* new_body = dup_and_fill_body(body, pre->children[0], &value, &error_code);
->>>>>>> 7c0343c5
 		if(error_code)
 		{
 			error_message(PARSE_ERROR, pre->line_number, pre->file_number, "%s", "Unsupported pre-condition node in for loop");
@@ -337,10 +248,7 @@
 		dup_body = cond_func(value->types.number.value);
 	}
 
-<<<<<<< HEAD
 	free_whole_tree(value);
-=======
->>>>>>> 7c0343c5
 	return body_parent;
 }
 
@@ -366,10 +274,7 @@
 	{
 		return UNSUPPORTED_PRE_CONDITION_NODE;
 	}
-<<<<<<< HEAD
 	if (*number_node) free_whole_tree(*number_node);
-=======
->>>>>>> 7c0343c5
 	*number_node = ast_node_deep_copy(node->children[1]);
 	return 0;
 }
@@ -594,8 +499,6 @@
 	}
 	*error_code = 0;
 	return resolve_binary_operation(node);
-<<<<<<< HEAD
-=======
 }
 
 long int power_of_ten(long int value){
@@ -619,43 +522,14 @@
 	concat_string = concat_string + "[" + std::to_string(val) + "]";
 
 	vtr::free(copy->children[0]->types.identifier);
-
 	copy->children[0]->types.identifier = vtr::strdup(concat_string.c_str());
 
 	return copy;
->>>>>>> 7c0343c5
-}
-
-long int power_of_ten(long int value){
-	long int digits;
-	for(long int i=value; i>10; i = i/10){
-		digits++;
-	}
-	return digits;
-}
-
-ast_node_t* replace_named_module(ast_node_t* module, ast_node_t* symbol, ast_node_t** value, int* error_code)
-{
-	ast_node_t* copy = ast_node_deep_copy(module);
-
-	oassert( value  && "Value node reference is NULL");
-	oassert( *value && "Value node is NULL");
-	oassert( (*value)->type == NUMBERS  && "Value node type is not a NUMBER");
-
-	long int val = (*value)->types.number.value;
-	std::string concat_string(copy->children[0]->types.identifier);
-	concat_string = concat_string + "[" + std::to_string(val) + "]";
-
-	vtr::free(copy->children[0]->types.identifier);
-	copy->children[0]->types.identifier = vtr::strdup(concat_string.c_str());
-
-	return copy;
 }
 
 ast_node_t* dup_and_fill_body(ast_node_t* body, ast_node_t* symbol, ast_node_t** value, int* error_code, ast_node_t ***instances, int *num_instances)
 {
 	ast_node_t* copy = ast_node_deep_copy(body);
-<<<<<<< HEAD
 	for(int i = 0; i<copy->num_children; i++)
 	{
 		ast_node_t* child = copy->children[i];
@@ -697,38 +571,6 @@
 				//oassert(copy->children[i]);
 				free_whole_tree(child);
 			}
-=======
-	for(int i = 0; i<copy->num_children; i++){
-		ast_node_t* child = copy->children[i];
-		oassert(child);
-		if(child->type == IDENTIFIERS){
-			if(!strcmp(child->types.identifier, symbol->types.identifier)){
-				ast_node_t* new_num = ast_node_deep_copy(*value);
-				free_whole_tree(child);
-				copy->children[i] = new_num;
-			}
-		} else if(child->type == MODULE_INSTANCE){
-
-			if (num_unrolled_module_instances == 0)
-			{
-				unrolled_module_instances = (ast_node_t**)vtr::malloc(sizeof(ast_node_t*)*2);
-				num_unrolled_module_instances = 1;
-				// first space will be original instance, everything after that will be new instances
-				unrolled_module_instances[0] = ast_node_deep_copy(child);
-			}
-
-			copy->children[i]->children[1] = replace_named_module(child->children[1], symbol, value, error_code);
-			oassert(copy->children[i]->children[1]);
-
-			unrolled_module_instances = (ast_node_t**)vtr::realloc(unrolled_module_instances, sizeof(ast_node_t*)*(num_unrolled_module_instances+1));
-			unrolled_module_instances[num_unrolled_module_instances++] = ast_node_deep_copy(copy->children[i]);
-
-			//free_whole_tree(child);
-		} else if(child->num_children > 0){
-			copy->children[i] = dup_and_fill_body(child, symbol, value, error_code);
-			oassert(copy->children[i]);
-			free_whole_tree(child);
->>>>>>> 7c0343c5
 		}
 	}
 	return copy;
