/* The XML parser processes an XML file into a tree data structure composed of
 * pugi::xml_nodes.  Each node represents an XML element.  For example
 * <a> <b/> </a> will generate two pugi::xml_nodes.  One called "a" and its
 * child "b".  Each pugi::xml_node can contain various XML data such as attribute
 * information and text content.  The XML parser provides several functions to
 * help the developer build, and traverse tree (this is also somtime referred to
 * as the Document Object Model or DOM).
 *
 * For convenience it often makes sense to use some wraper functions (provided in
 * the pugiutil namespace of libvtrutil) which simplify loading an XML file and
 * error handling.
 *
 * The function pugiutil::load_xml() reads in an xml file.
 *
 * The function pugiutil::get_single_child() returns a child xml_node for a given parent
 * xml_node if there is a child which matches the name provided by the developer.
 *
 * The function pugiutil::get_attribute() is used to extract attributes from an
 * xml_node, returning a pugi::xml_attribute. xml_attribute objects support accessors
 * such as as_float(), as_int() to retrieve semantic values. See pugixml documentation
 * for more details.
 *
 * Architecture file checks already implemented (Daniel Chen):
 *		- Duplicate pb_types, pb_type ports, models, model ports,
 *			interconnects, interconnect annotations.
 *		- Port and pin range checking (port with 4 pins can only be
 *			accessed within [0:3].
 *		- LUT delay matrix size matches # of LUT inputs
 *		- Ensures XML tags are ordered.
 *		- Clocked primitives that have timing annotations must have a clock
 *			name matching the primitive.
 *		- Enforced VPR definition of LUT and FF must have one input port (n pins)
 *			and one output port(1 pin).
 *		- Checks file extension for blif and architecture xml file, avoid crashes if
 *			the two files are swapped on command line.
 *
 */

#include <string.h>
#include <map>
#include <set>
#include <string>
#include <sstream>
#include <algorithm>

#include "pugixml.hpp"
#include "pugixml_util.hpp"

#include "vtr_assert.h"
#include "vtr_log.h"
#include "vtr_util.h"
#include "vtr_memory.h"
#include "vtr_digest.h"

#include "arch_types.h"
#include "arch_util.h"
#include "arch_error.h"

#include "read_xml_arch_file.h"
#include "read_xml_util.h"
#include "parse_switchblocks.h"

using namespace std;
using namespace pugiutil;

struct t_fc_override {
    std::string port_name;
    std::string seg_name;
    e_fc_value_type fc_value_type;
    float fc_value;
};

/* This gives access to the architecture file name to
 all architecture-parser functions       */
static const char* arch_file_name = nullptr;

/* This identifies the t_type_ptr of an Empty block */
static t_type_ptr EMPTY_TYPE = nullptr;

/* Describes the different types of CLBs available */
static t_type_descriptor *cb_type_descriptors;

/* Function prototypes */
/*   Populate data */
static void SetupPinLocationsAndPinClasses(pugi::xml_node Locations,
		t_type_descriptor * Type, const pugiutil::loc_data& loc_data);

/*    Process XML hierarchy */
static void ProcessPb_Type(pugi::xml_node Parent, t_pb_type * pb_type,
		t_mode * mode, 
        const bool timing_enabled,
        const t_arch& arch,
        const pugiutil::loc_data& loc_data);
static void ProcessPb_TypePort(pugi::xml_node Parent, t_port * port,
		e_power_estimation_method power_method, const bool is_root_pb_type, const pugiutil::loc_data& loc_data);
static void ProcessPinToPinAnnotations(pugi::xml_node parent,
		t_pin_to_pin_annotation *annotation, t_pb_type * parent_pb_type, const pugiutil::loc_data& loc_data);
static void ProcessInterconnect(pugi::xml_node Parent, t_mode * mode, const pugiutil::loc_data& loc_data);
static void ProcessMode(pugi::xml_node Parent, t_mode * mode,
        const bool timing_enabled,
        const t_arch& arch,
		const pugiutil::loc_data& loc_data);
static t_metadata_dict* ProcessMetadata(pugi::xml_node Parent, const pugiutil::loc_data& loc_data);
static void Process_Fc_Values(pugi::xml_node Node, t_default_fc_spec &spec, const pugiutil::loc_data& loc_data);
static void Process_Fc(pugi::xml_node Node, t_type_descriptor * Type, t_segment_inf *segments, int num_segments, const t_default_fc_spec &arch_def_fc, const pugiutil::loc_data& loc_data);
static t_fc_override Process_Fc_override(pugi::xml_node node, const pugiutil::loc_data& loc_data);
static void ProcessSwitchblockLocations(pugi::xml_node swtichblock_locations, t_type_descriptor* type, const t_arch& arch, const pugiutil::loc_data& loc_data);
static e_fc_value_type string_to_fc_value_type(const std::string& str, pugi::xml_node node, const pugiutil::loc_data& loc_data);
static void ProcessComplexBlockProps(pugi::xml_node Node, t_type_descriptor * Type, const pugiutil::loc_data& loc_data);
static void ProcessChanWidthDistr(pugi::xml_node Node,
		t_arch *arch, const pugiutil::loc_data& loc_data);
static void ProcessChanWidthDistrDir(pugi::xml_node Node, t_chan * chan, const pugiutil::loc_data& loc_data);
static void ProcessModels(pugi::xml_node Node, t_arch *arch, const pugiutil::loc_data& loc_data);
static void ProcessModelPorts(pugi::xml_node port_group, t_model* model, std::set<std::string>& port_names, const pugiutil::loc_data& loc_data);
static void ProcessLayout(pugi::xml_node Node, t_arch *arch, const pugiutil::loc_data& loc_data);
static t_grid_def ProcessGridLayout(pugi::xml_node layout_type_tag, const pugiutil::loc_data& loc_data);
static void ProcessDevice(pugi::xml_node Node, t_arch *arch, t_default_fc_spec &arch_def_fc, const pugiutil::loc_data& loc_data);
static void ProcessComplexBlocks(pugi::xml_node Node,
		t_type_descriptor ** Types, int *NumTypes,
		t_arch& arch,
        const bool timing_enabled,
        const t_default_fc_spec &arch_def_fc,
        const pugiutil::loc_data& loc_data);
static void ProcessSwitches(pugi::xml_node Node,
		t_arch_switch_inf **Switches, int *NumSwitches,
		const bool timing_enabled, const pugiutil::loc_data& loc_data);
static void ProcessSwitchTdel(pugi::xml_node Node, const bool timing_enabled,
		const int switch_index, t_arch_switch_inf *Switches, const pugiutil::loc_data& loc_data);
static void ProcessDirects(pugi::xml_node Parent, t_direct_inf **Directs,
		 int *NumDirects, const t_arch_switch_inf *Switches, const int NumSwitches,
		 const pugiutil::loc_data& loc_data);
static void ProcessSegments(pugi::xml_node Parent,
		t_segment_inf **Segs, int *NumSegs,
		const t_arch_switch_inf *Switches, const int NumSwitches,
		const bool timing_enabled, const bool switchblocklist_required, const pugiutil::loc_data& loc_data);
static void ProcessSwitchblocks(pugi::xml_node Parent, t_arch* arch, const pugiutil::loc_data& loc_data);
static void ProcessCB_SB(pugi::xml_node Node, bool * list,
		const int len, const pugiutil::loc_data& loc_data);
static void ProcessPower( pugi::xml_node parent,
		t_power_arch * power_arch,
        const pugiutil::loc_data& loc_data);

static void ProcessClocks(pugi::xml_node Parent, t_clock_arch * clocks, const pugiutil::loc_data& loc_data);

static void ProcessPb_TypePowerEstMethod(pugi::xml_node Parent, t_pb_type * pb_type, const pugiutil::loc_data& loc_data);
static void ProcessPb_TypePort_Power(pugi::xml_node Parent, t_port * port,
		e_power_estimation_method power_method, const pugiutil::loc_data& loc_data);


bool check_model_combinational_sinks(pugi::xml_node model_tag, const pugiutil::loc_data& loc_data, const t_model* model);
void warn_model_missing_timing(pugi::xml_node model_tag, const pugiutil::loc_data& loc_data, const t_model* model);
bool check_model_clocks(pugi::xml_node model_tag, const pugiutil::loc_data& loc_data, const t_model* model);
bool check_leaf_pb_model_timing_consistency(const t_pb_type* pb_type, const t_arch& arch);
const t_pin_to_pin_annotation* find_sequential_annotation(const t_pb_type* pb_type, const t_model_ports* port, enum e_pin_to_pin_delay_annotations annot_type);
const t_pin_to_pin_annotation* find_combinational_annotation(const t_pb_type* pb_type, std::string in_port, std::string out_port);
std::string inst_port_to_port_name(std::string inst_port);

static bool attribute_to_bool(const pugi::xml_node node,
                const pugi::xml_attribute attr,
                const pugiutil::loc_data& loc_data);
int find_switch_by_name(const t_arch& arch, std::string switch_name);

<<<<<<< HEAD

bool t_offset::operator<(const t_offset &o) const {
    if (x != o.x) {
        return x < o.x;
    } else if (y != o.y) {
        return y < o.y;
    } else {
        return z < o.z;
    }
}

bool t_offset::operator==(const t_offset &o) const {
    return (x == o.x) && (y == o.y) && (z == o.z);
}
=======
e_side string_to_side(std::string side_str);
>>>>>>> 6f822dc6

/*
 *
 *
 * External Function Implementations
 *
 *
 */

/* Loads the given architecture file. */
void XmlReadArch(const char *ArchFile, const bool timing_enabled,
		t_arch *arch, t_type_descriptor ** Types,
		int *NumTypes) {

	pugi::xml_node Next;
	ReqOpt POWER_REQD, SWITCHBLOCKLIST_REQD;

	if (vtr::check_file_name_extension(ArchFile, ".xml") == false) {
		VTR_LOG_WARN(
				"Architecture file '%s' may be in incorrect format. "
						"Expecting .xml format for architecture files.\n",
				ArchFile);
	}

    //Create a unique identifier for this architecture file based on it's contents
    arch->architecture_id = vtr::strdup(vtr::secure_digest_file(ArchFile).c_str());

	/* Parse the file */
	pugi::xml_document doc;
	pugiutil::loc_data loc_data;
    t_default_fc_spec arch_def_fc;
	try {
		loc_data = pugiutil::load_xml(doc, ArchFile);

        arch_file_name = ArchFile;

        /* Root node should be architecture */
        auto architecture = get_single_child(doc, "architecture", loc_data);

        /* TODO: do version processing properly with string delimiting on the . */
#if 0
        char* Prop = get_attribute(architecture, "version", loc_data, OPTIONAL).as_string(NULL);
        if (Prop != NULL) {
            if (atof(Prop) > atof(VPR_VERSION)) {
                VTR_LOG_WARN(
                        "This architecture version is for VPR %f while your current VPR version is " VPR_VERSION ", compatability issues may arise\n",
                        atof(Prop));
            }
        }
#endif

        /* Process models */
        Next = get_single_child(architecture, "models", loc_data);
        ProcessModels(Next, arch, loc_data);
        CreateModelLibrary(arch);

        /* Process layout */
        Next = get_single_child(architecture, "layout", loc_data);
        ProcessLayout(Next, arch, loc_data);

        /* Process device */
        Next = get_single_child(architecture, "device", loc_data);
        ProcessDevice(Next, arch, arch_def_fc, loc_data);

        /* Process switches */
        Next = get_single_child(architecture, "switchlist", loc_data);
        ProcessSwitches(Next, &(arch->Switches), &(arch->num_switches),
                timing_enabled, loc_data);

        /* Process switchblocks. This depends on switches */
        bool switchblocklist_required = (arch->SBType == CUSTOM);	//require this section only if custom switchblocks are used
        SWITCHBLOCKLIST_REQD = BoolToReqOpt(switchblocklist_required);


        /* Process segments. This depends on switches */
        Next = get_single_child(architecture, "segmentlist", loc_data);
        ProcessSegments(Next, &(arch->Segments), &(arch->num_segments),
                arch->Switches, arch->num_switches, timing_enabled, switchblocklist_required, loc_data);


        Next = get_single_child(architecture, "switchblocklist", loc_data, SWITCHBLOCKLIST_REQD);
        if (Next){
            ProcessSwitchblocks(Next, arch, loc_data);
        }

        /* Process types */
        Next = get_single_child(architecture, "complexblocklist", loc_data);
        ProcessComplexBlocks(Next, Types, NumTypes, *arch, timing_enabled, arch_def_fc, loc_data);

        /* Process directs */
        Next = get_single_child(architecture, "directlist", loc_data, OPTIONAL);
        if (Next) {
            ProcessDirects(Next, &(arch->Directs), &(arch->num_directs),
                    arch->Switches, arch->num_switches,
                    loc_data);
        }

        /* Process architecture power information */

        /* If arch->power has been initialized, meaning the user has requested power estimation,
         * then the power architecture information is required.
         */
        if (arch->power) {
            POWER_REQD = REQUIRED;
        } else {
            POWER_REQD = OPTIONAL;
        }

        Next = get_single_child(architecture, "power", loc_data, POWER_REQD);
        if (Next) {
            if (arch->power) {
                ProcessPower(Next, arch->power, loc_data);
            } else {
                /* This information still needs to be read, even if it is just
                 * thrown away.
                 */
                t_power_arch * power_arch_fake = (t_power_arch*) vtr::calloc(1,
                        sizeof(t_power_arch));
                ProcessPower(Next, power_arch_fake, loc_data);
                free(power_arch_fake);
            }
        }

        // Process Clocks
        Next = get_single_child(architecture, "clocks", loc_data, POWER_REQD);
        if (Next) {
            if (arch->clocks) {
                ProcessClocks(Next, arch->clocks, loc_data);
            } else {
                /* This information still needs to be read, even if it is just
                 * thrown away.
                 */
                t_clock_arch * clocks_fake = (t_clock_arch*) vtr::calloc(1,
                        sizeof(t_clock_arch));
                ProcessClocks(Next, clocks_fake, loc_data);
                free(clocks_fake->clock_inf);
                free(clocks_fake);
            }
        }
        SyncModelsPbTypes(arch, *Types, *NumTypes);
        UpdateAndCheckModels(arch);

	} catch (XmlError& e) {
		archfpga_throw(ArchFile, e.line(),
				"%s", e.what());
	}
}


/*
 *
 *
 * File-scope function implementations
 *
 *
 */

/* Sets up the pinloc map and pin classes for the type.
 * Pins and pin classes must already be setup by SetupPinClasses */
static void SetupPinLocationsAndPinClasses(pugi::xml_node Locations,
		t_type_descriptor * Type, const pugiutil::loc_data& loc_data) {
	int i, j, k, Count;
	int capacity, pin_count;
	int num_class;
	const char * Prop;

	pugi::xml_node Cur;

	capacity = Type->capacity;
    if(!Locations) {
        Type->pin_location_distribution = E_SPREAD_PIN_DISTR;
    } else {
        expect_only_attributes(Locations, {"pattern"}, loc_data);

        Prop = get_attribute(Locations, "pattern", loc_data).value();
        if (strcmp(Prop, "spread") == 0) {
            Type->pin_location_distribution = E_SPREAD_PIN_DISTR;
        } else if (strcmp(Prop, "perimeter") == 0) {
            Type->pin_location_distribution = E_PERIMETER_PIN_DISTR;
        } else if (strcmp(Prop, "spread_inputs_perimeter_outputs") == 0) {
            Type->pin_location_distribution = E_SPREAD_INPUTS_PERIMETER_OUTPUTS_PIN_DISTR;
        } else if (strcmp(Prop, "custom") == 0) {
            Type->pin_location_distribution = E_CUSTOM_PIN_DISTR;
        } else {
            archfpga_throw(loc_data.filename_c_str(), loc_data.line(Locations),
                    "%s is an invalid pin location pattern.\n", Prop);
        }
    }


	/* Alloc and clear pin locations */
	Type->pinloc = (bool ****) vtr::malloc(Type->width * sizeof(int ***));
	for (int width = 0; width < Type->width; ++width) {
		Type->pinloc[width] = (bool ***) vtr::malloc(Type->height * sizeof(int **));
		for (int height = 0; height < Type->height; ++height) {
			Type->pinloc[width][height] = (bool **) vtr::malloc(4 * sizeof(int *));
            for (e_side side : {TOP, RIGHT, BOTTOM, LEFT}) {
				Type->pinloc[width][height][side] = (bool *) vtr::malloc(Type->num_pins * sizeof(int));
				for (int pin = 0; pin < Type->num_pins; ++pin) {
					Type->pinloc[width][height][side][pin] = false;
				}
			}
		}
	}

	Type->pin_loc_assignments = (char *****) vtr::malloc(Type->width * sizeof(char ****));
	Type->num_pin_loc_assignments = (int ***) vtr::malloc(Type->width * sizeof(int **));
	for (int width = 0; width < Type->width; ++width) {
		Type->pin_loc_assignments[width] = (char ****) vtr::calloc(Type->height, sizeof(char ***));
		Type->num_pin_loc_assignments[width] = (int **) vtr::calloc(Type->height, sizeof(int *));
		for (int height = 0; height < Type->height; ++height) {
			Type->pin_loc_assignments[width][height] = (char ***) vtr::calloc(4, sizeof(char **));
			Type->num_pin_loc_assignments[width][height] = (int *) vtr::calloc(4, sizeof(int));
		}
	}

	/* Load the pin locations */
	if (Type->pin_location_distribution == E_CUSTOM_PIN_DISTR) {
        expect_only_children(Locations, {"loc"}, loc_data);
		Cur = Locations.first_child();
        std::set<std::tuple<e_side,int,int>> seen_sides;
		while (Cur) {
			check_node(Cur, "loc", loc_data);

            expect_only_attributes(Cur, {"side", "xoffset", "yoffset"}, loc_data);

			/* Get offset (ie. height) */
			int x_offset = get_attribute(Cur, "xoffset", loc_data, OPTIONAL).as_int(0);
			int y_offset = get_attribute(Cur, "yoffset", loc_data, OPTIONAL).as_int(0);

			/* Get side */
			e_side side = TOP;
			Prop = get_attribute(Cur, "side", loc_data).value();
			if (0 == strcmp(Prop, "left")) {
				side = LEFT;
			} else if (0 == strcmp(Prop, "top")) {
				side = TOP;
			} else if (0 == strcmp(Prop, "right")) {
				side = RIGHT;
			} else if (0 == strcmp(Prop, "bottom")) {
				side = BOTTOM;
			} else {
				archfpga_throw(loc_data.filename_c_str(), loc_data.line(Cur),
						"'%s' is not a valid side.\n", Prop);
			}

			if ((x_offset < 0) || (x_offset >= Type->width)) {
				archfpga_throw(loc_data.filename_c_str(), loc_data.line(Cur),
						"'%d' is an invalid horizontal offset for type '%s' (must be within [0, %d]).\n",
                        x_offset, Type->name, Type->width - 1);
			}
			if ((y_offset < 0) || (y_offset >= Type->height)) {
				archfpga_throw(loc_data.filename_c_str(), loc_data.line(Cur),
						"'%d' is an invalid vertical offset for type '%s' (must be within [0, %d]).\n",
                        y_offset, Type->name, Type->height - 1);
			}

            //Check for duplicate side specifications, since the code below silently overwrites if there are duplicates
            auto side_offset = std::make_tuple(side, x_offset, y_offset);
            if (seen_sides.count(side_offset)) {
				archfpga_throw(loc_data.filename_c_str(), loc_data.line(Cur),
						"Duplicate pin location side/offset specification."
                        " Only a single <loc> per side/xoffset/yoffset is permitted.\n");
            }
            seen_sides.insert(side_offset);


			/* Go through lists of pins */
			const std::vector<std::string> Tokens = vtr::split(Cur.child_value());
			Count = Tokens.size();
			Type->num_pin_loc_assignments[x_offset][y_offset][side] = Count;
			if (Count > 0) {
				Type->pin_loc_assignments[x_offset][y_offset][side] = (char**) vtr::calloc(Count, sizeof(char*));
				for (int pin = 0; pin < Count; ++pin) {
					/* Store location assignment */
					Type->pin_loc_assignments[x_offset][y_offset][side][pin] = vtr::strdup(Tokens[pin].c_str());

					/* Advance through list of pins in this location */
				}
			}
			Cur = Cur.next_sibling(Cur.name());
		}

        //Verify that all top-level pins have had thier locations specified

        //Record all the specified pins
        std::map<std::string,std::set<int>> port_pins_with_specified_locations;
        for (int w = 0; w < Type->width; ++w) {
            for (int h = 0; h < Type->height; ++h) {
                for (e_side side : {TOP, RIGHT, BOTTOM, LEFT}) {
                    for (int itoken = 0; itoken < Type->num_pin_loc_assignments[w][h][side]; ++itoken) {
                        const char* pin_spec = Type->pin_loc_assignments[w][h][side][itoken];
                        InstPort inst_port(Type->pin_loc_assignments[w][h][side][itoken]);

                        //A pin specification should contain only the block name, and not any instace count information
                        if (inst_port.instance_low_index() != InstPort::UNSPECIFIED || inst_port.instance_high_index() != InstPort::UNSPECIFIED) {
                            archfpga_throw(loc_data.filename_c_str(), loc_data.line(Locations),
                                           "Pin location specification '%s' should not contain an instance range (should only be the block name)",
                                           pin_spec);
                        }

                        //Check that the block name matches
                        if (inst_port.instance_name() != Type->name) {
                            archfpga_throw(loc_data.filename_c_str(), loc_data.line(Locations),
                                           "Mismatched block name in pin location specification (expected '%s' was '%s')",
                                           Type->name, inst_port.instance_name().c_str());
                        }

                        int pin_low_idx = inst_port.port_low_index();
                        int pin_high_idx = inst_port.port_high_index();

                        if(pin_low_idx == InstPort::UNSPECIFIED && pin_high_idx == InstPort::UNSPECIFIED) {
                            //Empty range, so full port

                            //Find the matching pb type to get the total number of pins
                            const t_port* port = nullptr;
                            for (int iport = 0; iport < Type->pb_type->num_ports; ++iport) {
                                const t_port* tmp_port = &Type->pb_type->ports[iport];
                                if (tmp_port->name == inst_port.port_name()) {
                                    port = tmp_port;
                                    break;
                                }
                            }

                            if (port) {
                                pin_low_idx = 0;
                                pin_high_idx = port->num_pins - 1;
                            } else {
                                archfpga_throw(loc_data.filename_c_str(), loc_data.line(Locations),
                                               "Failed to find port named '%s' on block '%s'",
                                               inst_port.port_name().c_str(), Type->name);
                            }
                        }
                        VTR_ASSERT(pin_low_idx >= 0);
                        VTR_ASSERT(pin_high_idx >= 0);

                        for (int ipin = pin_low_idx; ipin <= pin_high_idx; ++ipin) {
                            //Record that the pin has it's location specified
                            port_pins_with_specified_locations[inst_port.port_name()].insert(ipin);
                        }
                    }
                }
            }
        }

        //Check for any pins missing location specs
        for (int iport = 0; iport < Type->pb_type->num_ports; ++iport) {
            const t_port* port = &Type->pb_type->ports[iport];

            for (int ipin = 0; ipin < port->num_pins; ++ipin) {
                if (!port_pins_with_specified_locations[port->name].count(ipin)) {
                    //Missing
                    archfpga_throw(loc_data.filename_c_str(), loc_data.line(Locations),
                                   "Pin '%s.%s[%d]' has no pin location specificed (a location is required for pattern=\"custom\")",
                                   Type->name, port->name, ipin);
                }
            }
        }
	} else if (Locations) {
        //Non-custom pin locations. There should be no child tags
        expect_child_node_count(Locations, 0, loc_data);
    }

	/* Setup pin classes */
	num_class = 0;
	for (i = 0; i < Type->pb_type->num_ports; i++) {
		if (Type->pb_type->ports[i].equivalent != PortEquivalence::NONE) {
			num_class += capacity;
		} else {
			num_class += capacity * Type->pb_type->ports[i].num_pins;
		}
	}
	Type->class_inf = (t_class*) vtr::calloc(num_class, sizeof(t_class));
	Type->num_class = num_class;
	Type->pin_class = (int*) vtr::malloc(Type->num_pins * sizeof(int) * capacity);
	Type->is_global_pin = (bool*) vtr::malloc( Type->num_pins * sizeof(bool)* capacity);
	for (i = 0; i < Type->num_pins * capacity; i++) {
		Type->pin_class[i] = OPEN;
		Type->is_global_pin[i] = true;
	}

	pin_count = 0;

	/* Equivalent pins share the same class, non-equivalent pins belong to different pin classes */
	num_class = 0;
	for (i = 0; i < capacity; ++i) {
		for (j = 0; j < Type->pb_type->num_ports; ++j) {
		if (Type->pb_type->ports[j].equivalent != PortEquivalence::NONE) {
				Type->class_inf[num_class].num_pins = Type->pb_type->ports[j].num_pins;
				Type->class_inf[num_class].pinlist = (int *) vtr::malloc( sizeof(int) * Type->pb_type->ports[j].num_pins);
                Type->class_inf[num_class].equivalence = Type->pb_type->ports[i].equivalent;
			}

			for (k = 0; k < Type->pb_type->ports[j].num_pins; ++k) {
				if (Type->pb_type->ports[j].equivalent == PortEquivalence::NONE) {
					Type->class_inf[num_class].num_pins = 1;
					Type->class_inf[num_class].pinlist = (int *) vtr::malloc(
							sizeof(int) * 1);
					Type->class_inf[num_class].pinlist[0] = pin_count;
				} else {
					Type->class_inf[num_class].pinlist[k] = pin_count;
				}

				if (Type->pb_type->ports[j].type == IN_PORT) {
					Type->class_inf[num_class].type = RECEIVER;
				} else {
					VTR_ASSERT(Type->pb_type->ports[j].type == OUT_PORT);
					Type->class_inf[num_class].type = DRIVER;
				}
				Type->pin_class[pin_count] = num_class;
				Type->is_global_pin[pin_count] = Type->pb_type->ports[j].is_clock ||
                    Type->pb_type->ports[j].is_non_clock_global;
				pin_count++;

				if (Type->pb_type->ports[j].equivalent == PortEquivalence::NONE) {
					num_class++;
				}
			}
			if (Type->pb_type->ports[j].equivalent != PortEquivalence::NONE) {
				num_class++;
			}
		}
	}
	VTR_ASSERT(num_class == Type->num_class);
	VTR_ASSERT(pin_count == Type->num_pins);
}

static void ProcessPinToPinAnnotations(pugi::xml_node Parent,
		t_pin_to_pin_annotation *annotation, t_pb_type * parent_pb_type, const pugiutil::loc_data& loc_data) {
	int i = 0;
	const char *Prop;

	if ( get_attribute(Parent, "max", loc_data, OPTIONAL).as_string(nullptr) ){
		i++;
	}
	if ( get_attribute(Parent, "min", loc_data, OPTIONAL).as_string(nullptr) ){
		i++;
	}
	if ( get_attribute(Parent, "type", loc_data, OPTIONAL).as_string(nullptr) ){
		i++;
	}
	if ( get_attribute(Parent, "value", loc_data, OPTIONAL).as_string(nullptr) ){
		i++;
	}
	if (0 == strcmp(Parent.name(), "C_constant")
			|| 0 == strcmp(Parent.name(), "C_matrix")
			|| 0 == strcmp(Parent.name(), "pack_pattern")) {
		i = 1;
	}

	annotation->num_value_prop_pairs = i;
	annotation->prop = (int*) vtr::calloc(i, sizeof(int));
	annotation->value = (char**) vtr::calloc(i, sizeof(char *));
	annotation->line_num = loc_data.line(Parent);
	/* Todo: This is slow, I should use a case lookup */
	i = 0;
	if (0 == strcmp(Parent.name(), "delay_constant")) {
		annotation->type = E_ANNOT_PIN_TO_PIN_DELAY;
		annotation->format = E_ANNOT_PIN_TO_PIN_CONSTANT;
		Prop = get_attribute(Parent, "max", loc_data, OPTIONAL).as_string(nullptr);
		if (Prop) {
			annotation->prop[i] = (int) E_ANNOT_PIN_TO_PIN_DELAY_MAX;
			annotation->value[i] = vtr::strdup(Prop);
			i++;
		}
		Prop = get_attribute(Parent, "min",loc_data, OPTIONAL).as_string(nullptr);
		if (Prop) {
			annotation->prop[i] = (int) E_ANNOT_PIN_TO_PIN_DELAY_MIN;
			annotation->value[i] = vtr::strdup(Prop);
			i++;
		}
		Prop = get_attribute(Parent, "in_port", loc_data).value();
		annotation->input_pins = vtr::strdup(Prop);

		Prop = get_attribute(Parent, "out_port", loc_data).value();
		annotation->output_pins = vtr::strdup(Prop);

	} else if (0 == strcmp(Parent.name(), "delay_matrix")) {
		annotation->type = E_ANNOT_PIN_TO_PIN_DELAY;
		annotation->format = E_ANNOT_PIN_TO_PIN_MATRIX;
		Prop = get_attribute(Parent, "type", loc_data).value();
		annotation->value[i] = vtr::strdup(Parent.child_value());

		if (0 == strcmp(Prop, "max")) {
			annotation->prop[i] = (int) E_ANNOT_PIN_TO_PIN_DELAY_MAX;
		} else {
			VTR_ASSERT(0 == strcmp(Prop, "min"));
			annotation->prop[i] = (int) E_ANNOT_PIN_TO_PIN_DELAY_MIN;
		}

		i++;
		Prop = get_attribute(Parent, "in_port", loc_data).value();
		annotation->input_pins = vtr::strdup(Prop);

		Prop = get_attribute(Parent, "out_port", loc_data).value();
		annotation->output_pins = vtr::strdup(Prop);

	} else if (0 == strcmp(Parent.name(), "C_constant")) {
		annotation->type = E_ANNOT_PIN_TO_PIN_CAPACITANCE;
		annotation->format = E_ANNOT_PIN_TO_PIN_CONSTANT;
		Prop = get_attribute(Parent, "C", loc_data).value();
		annotation->value[i] = vtr::strdup(Prop);
		annotation->prop[i] = (int) E_ANNOT_PIN_TO_PIN_CAPACITANCE_C;
		i++;

		Prop = get_attribute(Parent, "in_port", loc_data, OPTIONAL).as_string(nullptr);
		annotation->input_pins = vtr::strdup(Prop);

		Prop = get_attribute(Parent, "out_port", loc_data,OPTIONAL).as_string(nullptr);
		annotation->output_pins = vtr::strdup(Prop);
		VTR_ASSERT(
				annotation->output_pins != nullptr || annotation->input_pins != nullptr);

	} else if (0 == strcmp(Parent.name(), "C_matrix")) {
		annotation->type = E_ANNOT_PIN_TO_PIN_CAPACITANCE;
		annotation->format = E_ANNOT_PIN_TO_PIN_MATRIX;
		annotation->value[i] = vtr::strdup(Parent.child_value());
		annotation->prop[i] = (int) E_ANNOT_PIN_TO_PIN_CAPACITANCE_C;
		i++;

		Prop = get_attribute(Parent, "in_port", loc_data, OPTIONAL).as_string(nullptr);
		annotation->input_pins = vtr::strdup(Prop);

		Prop = get_attribute(Parent, "out_port", loc_data, OPTIONAL).as_string(nullptr);
		annotation->output_pins = vtr::strdup(Prop);
		VTR_ASSERT(
				annotation->output_pins != nullptr || annotation->input_pins != nullptr);

	} else if (0 == strcmp(Parent.name(), "T_setup")) {
		annotation->type = E_ANNOT_PIN_TO_PIN_DELAY;
		annotation->format = E_ANNOT_PIN_TO_PIN_CONSTANT;
		Prop = get_attribute(Parent, "value", loc_data).value();
		annotation->prop[i] = (int) E_ANNOT_PIN_TO_PIN_DELAY_TSETUP;
		annotation->value[i] = vtr::strdup(Prop);

		i++;
		Prop = get_attribute(Parent, "port", loc_data).value();
		annotation->input_pins = vtr::strdup(Prop);

		Prop = get_attribute(Parent, "clock", loc_data).value();
		annotation->clock = vtr::strdup(Prop);

		primitives_annotation_clock_match(annotation, parent_pb_type);

	} else if (0 == strcmp(Parent.name(), "T_clock_to_Q")) {
		annotation->type = E_ANNOT_PIN_TO_PIN_DELAY;
		annotation->format = E_ANNOT_PIN_TO_PIN_CONSTANT;
		Prop = get_attribute(Parent, "max", loc_data, OPTIONAL).as_string(nullptr);

        bool found_min_max_attrib = false;
		if (Prop) {
			annotation->prop[i] = (int) E_ANNOT_PIN_TO_PIN_DELAY_CLOCK_TO_Q_MAX;
			annotation->value[i] = vtr::strdup(Prop);
			i++;
            found_min_max_attrib = true;
		}
		Prop = get_attribute(Parent, "min", loc_data, OPTIONAL).as_string(nullptr);
		if (Prop) {
			annotation->prop[i] = (int) E_ANNOT_PIN_TO_PIN_DELAY_CLOCK_TO_Q_MIN;
			annotation->value[i] = vtr::strdup(Prop);
			i++;
            found_min_max_attrib = true;
		}

        if(!found_min_max_attrib) {
            archfpga_throw(loc_data.filename_c_str(), loc_data.line(Parent),
                    "Failed to find either 'max' or 'min' attribute required for <%s> in <%s>",
                    Parent.name(), Parent.parent().name());
        }

		Prop = get_attribute(Parent, "port", loc_data).value();
		annotation->input_pins = vtr::strdup(Prop);

		Prop = get_attribute(Parent, "clock", loc_data).value();
		annotation->clock = vtr::strdup(Prop);

		primitives_annotation_clock_match(annotation, parent_pb_type);

	} else if (0 == strcmp(Parent.name(), "T_hold")) {
		annotation->type = E_ANNOT_PIN_TO_PIN_DELAY;
		annotation->format = E_ANNOT_PIN_TO_PIN_CONSTANT;
		Prop = get_attribute(Parent, "value", loc_data).value();
		annotation->prop[i] = (int) E_ANNOT_PIN_TO_PIN_DELAY_THOLD;
		annotation->value[i] = vtr::strdup(Prop);
		i++;

		Prop = get_attribute(Parent, "port", loc_data).value();
		annotation->input_pins = vtr::strdup(Prop);

		Prop = get_attribute(Parent, "clock", loc_data).value();
		annotation->clock = vtr::strdup(Prop);

		primitives_annotation_clock_match(annotation, parent_pb_type);

	} else if (0 == strcmp(Parent.name(), "pack_pattern")) {
		annotation->type = E_ANNOT_PIN_TO_PIN_PACK_PATTERN;
		annotation->format = E_ANNOT_PIN_TO_PIN_CONSTANT;
		Prop = get_attribute(Parent, "name", loc_data).value();
		annotation->prop[i] = (int) E_ANNOT_PIN_TO_PIN_PACK_PATTERN_NAME;
		annotation->value[i] = vtr::strdup(Prop);
		i++;

		Prop = get_attribute(Parent, "in_port", loc_data).value();
		annotation->input_pins = vtr::strdup(Prop);

		Prop = get_attribute(Parent, "out_port", loc_data).value();
		annotation->output_pins = vtr::strdup(Prop);

	} else {
		archfpga_throw(loc_data.filename_c_str(), loc_data.line(Parent),
				"Unknown port type %s in %s in %s", Parent.name(),
				Parent.parent().name(), Parent.parent().parent().name() );
	}
	VTR_ASSERT(i == annotation->num_value_prop_pairs);
}

static void ProcessPb_TypePowerPinToggle(pugi::xml_node parent, t_pb_type * pb_type, const pugiutil::loc_data& loc_data) {
	pugi::xml_node cur;
	const char * prop;
	t_port * port;
	int high, low;

	cur = get_first_child(parent, "port", loc_data, OPTIONAL);
	while (cur) {
		prop = get_attribute(cur, "name", loc_data).value();

		port = findPortByName(prop, pb_type, &high, &low);
		if (!port) {
			archfpga_throw(loc_data.filename_c_str(), loc_data.line(cur),
					"Could not find port '%s' needed for energy per toggle.",
					prop);
		}
		if (high != port->num_pins - 1 || low != 0) {
			archfpga_throw(loc_data.filename_c_str(), loc_data.line(cur),
					"Pin-toggle does not support pin indices (%s)", prop);
		}

		if (port->port_power->pin_toggle_initialized) {
			archfpga_throw(loc_data.filename_c_str(), loc_data.line(cur),
					"Duplicate pin-toggle energy for port '%s'", port->name);
		}
		port->port_power->pin_toggle_initialized = true;

		/* Get energy per toggle */
		port->port_power->energy_per_toggle = get_attribute(cur,
				"energy_per_toggle", loc_data).as_float(0.);

		/* Get scaled by factor */
		bool reverse_scaled = false;
		prop = get_attribute(cur, "scaled_by_static_prob", loc_data, OPTIONAL).as_string(nullptr);
		if (!prop) {
			prop = get_attribute(cur, "scaled_by_static_prob_n", loc_data, OPTIONAL).as_string(nullptr);
			if (prop) {
				reverse_scaled = true;
			}
		}

		if (prop) {
			port->port_power->scaled_by_port = findPortByName(prop, pb_type,
					&high, &low);
			if (high != low) {
				archfpga_throw(loc_data.filename_c_str(), loc_data.line(cur),
						"Pin-toggle 'scaled_by_static_prob' must be a single pin (%s)",
						prop);
			}
			port->port_power->scaled_by_port_pin_idx = high;
			port->port_power->reverse_scaled = reverse_scaled;
		}

		cur = cur.next_sibling(cur.name());
	}
}

static void ProcessPb_TypePower(pugi::xml_node Parent, t_pb_type * pb_type, const pugiutil::loc_data& loc_data) {
	pugi::xml_node cur, child;
	bool require_dynamic_absolute = false;
	bool require_static_absolute = false;
	bool require_dynamic_C_internal = false;

	cur = get_first_child(Parent, "power", loc_data, OPTIONAL);
	if (!cur) {
		return;
	}

	switch (pb_type->pb_type_power->estimation_method) {
	case POWER_METHOD_TOGGLE_PINS:
		ProcessPb_TypePowerPinToggle(cur, pb_type, loc_data);
		require_static_absolute = true;
		break;
	case POWER_METHOD_C_INTERNAL:
		require_dynamic_C_internal = true;
		require_static_absolute = true;
		break;
	case POWER_METHOD_ABSOLUTE:
		require_dynamic_absolute = true;
		require_static_absolute = true;
		break;
	default:
		break;
	}

	if (require_static_absolute) {
		child = get_single_child(cur, "static_power", loc_data);
		pb_type->pb_type_power->absolute_power_per_instance.leakage =
				get_attribute(child, "power_per_instance", loc_data).as_float(0.);
	}

	if (require_dynamic_absolute) {
		child = get_single_child(cur, "dynamic_power", loc_data);
		pb_type->pb_type_power->absolute_power_per_instance.dynamic =
				get_attribute(child, "power_per_instance", loc_data).as_float(0.);
	}

	if (require_dynamic_C_internal) {
		child = get_single_child(cur, "dynamic_power", loc_data);
		pb_type->pb_type_power->C_internal = get_attribute(child,
				"C_internal", loc_data).as_float(0.);
	}

}

static void ProcessPb_TypePowerEstMethod(pugi::xml_node Parent, t_pb_type * pb_type, const pugiutil::loc_data& loc_data) {
	pugi::xml_node cur;
	const char * prop;

	e_power_estimation_method parent_power_method;

	prop = nullptr;

	cur = get_first_child(Parent, "power", loc_data, OPTIONAL);
	if (cur) {
		prop = get_attribute(cur, "method", loc_data, OPTIONAL).as_string(nullptr);
	}

	if (pb_type->parent_mode && pb_type->parent_mode->parent_pb_type) {
		parent_power_method =
				pb_type->parent_mode->parent_pb_type->pb_type_power->estimation_method;
	} else {
		parent_power_method = POWER_METHOD_AUTO_SIZES;
	}

	if (!prop) {
		/* default method is auto-size */
		pb_type->pb_type_power->estimation_method = power_method_inherited(
				parent_power_method);
	} else if (strcmp(prop, "auto-size") == 0) {
		pb_type->pb_type_power->estimation_method = POWER_METHOD_AUTO_SIZES;
	} else if (strcmp(prop, "specify-size") == 0) {
		pb_type->pb_type_power->estimation_method = POWER_METHOD_SPECIFY_SIZES;
	} else if (strcmp(prop, "pin-toggle") == 0) {
		pb_type->pb_type_power->estimation_method = POWER_METHOD_TOGGLE_PINS;
	} else if (strcmp(prop, "c-internal") == 0) {
		pb_type->pb_type_power->estimation_method = POWER_METHOD_C_INTERNAL;
	} else if (strcmp(prop, "absolute") == 0) {
		pb_type->pb_type_power->estimation_method = POWER_METHOD_ABSOLUTE;
	} else if (strcmp(prop, "ignore") == 0) {
		pb_type->pb_type_power->estimation_method = POWER_METHOD_IGNORE;
	} else if (strcmp(prop, "sum-of-children") == 0) {
		pb_type->pb_type_power->estimation_method =
				POWER_METHOD_SUM_OF_CHILDREN;
	} else {
		archfpga_throw(loc_data.filename_c_str(), loc_data.line(cur),
				"Invalid power estimation method for pb_type '%s'",
				pb_type->name);
	}
}

/* Takes in a pb_type, allocates and loads data for it and recurses downwards */
static void ProcessPb_Type(pugi::xml_node Parent, t_pb_type * pb_type,
		t_mode * mode,
        const bool timing_enabled,
        const t_arch& arch,
        const pugiutil::loc_data& loc_data) {
	int num_ports, i, j, k, num_annotations;
	const char *Prop;
	pugi::xml_node Cur;

    bool is_root_pb_type = !(mode != nullptr && mode->parent_pb_type != nullptr);
    bool is_leaf_pb_type = bool(get_attribute(Parent, "blif_model", loc_data, OPTIONAL));

    std::vector<std::string> children_to_expect = {"input", "output", "clock", "mode", "power", "metadata"};
    if (!is_leaf_pb_type) {
        //Non-leafs may have a model/pb_type children
        children_to_expect.push_back("model");
        children_to_expect.push_back("pb_type");
        children_to_expect.push_back("interconnect");

        if (is_root_pb_type) {
            VTR_ASSERT(!is_leaf_pb_type);
            //Top level pb_type's may also have the following tag types
            children_to_expect.push_back("fc");
            children_to_expect.push_back("pinlocations");
            children_to_expect.push_back("switchblock_locations");
        }
    } else {
        VTR_ASSERT(is_leaf_pb_type);
        VTR_ASSERT(!is_root_pb_type);

        //Leaf pb_type's may also have the following tag types
        children_to_expect.push_back("T_setup");
        children_to_expect.push_back("T_hold");
        children_to_expect.push_back("T_clock_to_Q");
        children_to_expect.push_back("delay_constant");
        children_to_expect.push_back("delay_matrix");
    }

    //Sanity check contained tags
    expect_only_children(Parent, children_to_expect, loc_data);

	char* class_name;
	/* STL maps for checking various duplicate names */
	map<string, int> pb_port_names;
	map<string, int> mode_names;
	pair<map<string, int>::iterator, bool> ret_pb_ports;
	pair<map<string, int>::iterator, bool> ret_mode_names;
	int num_in_ports, num_out_ports, num_clock_ports;
	int num_delay_constant, num_delay_matrix, num_C_constant, num_C_matrix,
			num_T_setup, num_T_cq, num_T_hold;

	pb_type->parent_mode = mode;
	if (mode != nullptr && mode->parent_pb_type != nullptr) {
		pb_type->depth = mode->parent_pb_type->depth + 1;
		Prop = get_attribute(Parent, "name", loc_data).value();
		pb_type->name = vtr::strdup(Prop);
	} else {
		pb_type->depth = 0;
		/* same name as type */
	}

	Prop = get_attribute(Parent, "blif_model", loc_data, OPTIONAL).as_string(nullptr);
	pb_type->blif_model = vtr::strdup(Prop);

	pb_type->class_type = UNKNOWN_CLASS;
	Prop = get_attribute(Parent, "class", loc_data, OPTIONAL).as_string(nullptr);
	class_name = vtr::strdup(Prop);

	if (class_name) {

		if (0 == strcmp(class_name, "lut")) {
			pb_type->class_type = LUT_CLASS;
		} else if (0 == strcmp(class_name, "flipflop")) {
			pb_type->class_type = LATCH_CLASS;
		} else if (0 == strcmp(class_name, "memory")) {
			pb_type->class_type = MEMORY_CLASS;
		} else {
			archfpga_throw(loc_data.filename_c_str(), loc_data.line(Parent),
					"Unknown class '%s' in pb_type '%s'\n", class_name,
					pb_type->name);
		}
		free(class_name);
	}

	if (mode == nullptr) {
		pb_type->num_pb = 1;
	} else {
		pb_type->num_pb = get_attribute(Parent, "num_pb", loc_data).as_int(0);
	}

	VTR_ASSERT(pb_type->num_pb > 0);
	num_ports = num_in_ports = num_out_ports = num_clock_ports = 0;
	num_in_ports = count_children(Parent, "input", loc_data, OPTIONAL);
	num_out_ports = count_children(Parent, "output", loc_data, OPTIONAL);
	num_clock_ports = count_children(Parent, "clock", loc_data, OPTIONAL);
	num_ports = num_in_ports + num_out_ports + num_clock_ports;
	pb_type->ports = (t_port*) vtr::calloc(num_ports, sizeof(t_port));
	pb_type->num_ports = num_ports;

	/* Enforce VPR's definition of LUT/FF by checking number of ports */
	if (pb_type->class_type == LUT_CLASS
			|| pb_type->class_type == LATCH_CLASS) {
		if (num_in_ports != 1 || num_out_ports != 1) {
			archfpga_throw(loc_data.filename_c_str(), loc_data.line(Parent),
					"%s primitives must contain exactly one input port and one output port."
							"Found '%d' input port(s) and '%d' output port(s) for '%s'",
					(pb_type->class_type == LUT_CLASS) ? "LUT" : "Latch",
					num_in_ports, num_out_ports, pb_type->name);
		}
	}


	/* Initialize Power Structure */
	pb_type->pb_type_power = (t_pb_type_power*) vtr::calloc(1,
			sizeof(t_pb_type_power));
	ProcessPb_TypePowerEstMethod(Parent, pb_type, loc_data);

	/* process ports */
	j = 0;
	for (i = 0; i < 3; i++) {
		if (i == 0) {
			k = 0;
			Cur = get_first_child(Parent, "input", loc_data, OPTIONAL);
		} else if (i == 1) {
			k = 0;
			Cur = get_first_child(Parent, "output", loc_data, OPTIONAL);
		} else {
			k = 0;
			Cur = get_first_child(Parent, "clock", loc_data, OPTIONAL);
		}
		while (Cur) {
			pb_type->ports[j].parent_pb_type = pb_type;
			pb_type->ports[j].index = j;
			pb_type->ports[j].port_index_by_type = k;
			ProcessPb_TypePort(Cur, &pb_type->ports[j],
					pb_type->pb_type_power->estimation_method, is_root_pb_type, loc_data);

			//Check port name duplicates
			ret_pb_ports = pb_port_names.insert(
					pair<string, int>(pb_type->ports[j].name, 0));
			if (!ret_pb_ports.second) {
				archfpga_throw(loc_data.filename_c_str(), loc_data.line(Cur),
						"Duplicate port names in pb_type '%s': port '%s'\n",
						pb_type->name, pb_type->ports[j].name);
			}

			/* get next iteration */
			j++;
			k++;
			Cur = Cur.next_sibling(Cur.name());
		}
	}

	VTR_ASSERT(j == num_ports);

	/* Count stats on the number of each type of pin */
	pb_type->num_clock_pins = pb_type->num_input_pins =
			pb_type->num_output_pins = 0;
	for (i = 0; i < pb_type->num_ports; i++) {
		if (pb_type->ports[i].type == IN_PORT
				&& pb_type->ports[i].is_clock == false) {
			pb_type->num_input_pins += pb_type->ports[i].num_pins;
		} else if (pb_type->ports[i].type == OUT_PORT) {
			pb_type->num_output_pins += pb_type->ports[i].num_pins;
		} else {
			VTR_ASSERT(
					pb_type->ports[i].is_clock
							&& pb_type->ports[i].type == IN_PORT);
			pb_type->num_clock_pins += pb_type->ports[i].num_pins;
		}
	}

    //Warn that max_internal_delay is no longer supported
    //TODO: eventually remove
    try {
        expect_child_node_count(Parent, "max_internal_delay", 0, loc_data);
    } catch (XmlError& e) {
        std::string msg = e.what();
        msg += ". <max_internal_delay> has been replaced with <delay_constant>/<delay_matrix> between sequential primitive ports.";
        msg += " Please upgrade your architecture file.";
        archfpga_throw(e.filename().c_str(), e.line(), msg.c_str());
    }

	pb_type->annotations = nullptr;
	pb_type->num_annotations = 0;
	i = 0;
	/* Determine if this is a leaf or container pb_type */
	if (pb_type->blif_model != nullptr) {
		/* Process delay and capacitance annotations */
		num_annotations = 0;
		num_delay_constant = count_children(Parent, "delay_constant", loc_data, OPTIONAL);
		num_delay_matrix = count_children(Parent, "delay_matrix", loc_data, OPTIONAL);
		num_C_constant = count_children(Parent, "C_constant", loc_data, OPTIONAL);
		num_C_matrix = count_children(Parent, "C_matrix", loc_data, OPTIONAL);
		num_T_setup = count_children(Parent, "T_setup", loc_data, OPTIONAL);
		num_T_cq = count_children(Parent, "T_clock_to_Q", loc_data, OPTIONAL);
		num_T_hold = count_children(Parent, "T_hold", loc_data, OPTIONAL);
		num_annotations = num_delay_constant + num_delay_matrix + num_C_constant
				+ num_C_matrix + num_T_setup + num_T_cq + num_T_hold;

		pb_type->annotations = (t_pin_to_pin_annotation*) vtr::calloc(
				num_annotations, sizeof(t_pin_to_pin_annotation));
		pb_type->num_annotations = num_annotations;

		j = 0;
		for (i = 0; i < 7; i++) {
			if (i == 0) {
				Cur = get_first_child(Parent, "delay_constant", loc_data, OPTIONAL);
			} else if (i == 1) {
				Cur = get_first_child(Parent, "delay_matrix", loc_data, OPTIONAL);
			} else if (i == 2) {
				Cur = get_first_child(Parent, "C_constant", loc_data, OPTIONAL);
			} else if (i == 3) {
				Cur = get_first_child(Parent, "C_matrix", loc_data, OPTIONAL);
			} else if (i == 4) {
				Cur = get_first_child(Parent, "T_setup", loc_data, OPTIONAL);
			} else if (i == 5) {
				Cur = get_first_child(Parent, "T_clock_to_Q", loc_data, OPTIONAL);
			} else if (i == 6) {
				Cur = get_first_child(Parent, "T_hold", loc_data, OPTIONAL);
			}
			while (Cur) {
				ProcessPinToPinAnnotations(Cur, &pb_type->annotations[j],
						pb_type, loc_data);

				/* get next iteration */
				j++;
				Cur = Cur.next_sibling(Cur.name());
			}
		}
		VTR_ASSERT(j == num_annotations);

        if (timing_enabled) {
            check_leaf_pb_model_timing_consistency(pb_type, arch);
        }

		/* leaf pb_type, if special known class, then read class lib otherwise treat as primitive */
		if (pb_type->class_type == LUT_CLASS) {
			ProcessLutClass(pb_type);
		} else if (pb_type->class_type == MEMORY_CLASS) {
			ProcessMemoryClass(pb_type);
		} else {
			/* other leaf pb_type do not have modes */
			pb_type->num_modes = 0;
			VTR_ASSERT(count_children(Parent, "mode", loc_data, OPTIONAL) == 0);
		}
	} else {
		/* container pb_type, process modes */
		VTR_ASSERT(pb_type->class_type == UNKNOWN_CLASS);
		pb_type->num_modes = count_children(Parent, "mode", loc_data, OPTIONAL);
		pb_type->pb_type_power->leakage_default_mode = 0;

		if (pb_type->num_modes == 0) {
			/* The pb_type operates in an implied one mode */
			pb_type->num_modes = 1;
			pb_type->modes = (t_mode*) vtr::calloc(pb_type->num_modes,
					sizeof(t_mode));
			pb_type->modes[i].parent_pb_type = pb_type;
			pb_type->modes[i].index = i;
			ProcessMode(Parent, &pb_type->modes[i], timing_enabled, arch, loc_data);
			i++;
		} else {
			pb_type->modes = (t_mode*) vtr::calloc(pb_type->num_modes,
					sizeof(t_mode));

			Cur = get_first_child(Parent, "mode", loc_data);
			while (Cur != nullptr) {
				if (0 == strcmp(Cur.name(), "mode")) {
					pb_type->modes[i].parent_pb_type = pb_type;
					pb_type->modes[i].index = i;
					ProcessMode(Cur, &pb_type->modes[i], timing_enabled, arch, loc_data);

					ret_mode_names = mode_names.insert(
							pair<string, int>(pb_type->modes[i].name, 0));
					if (!ret_mode_names.second) {
						archfpga_throw(loc_data.filename_c_str(), loc_data.line(Cur),
								"Duplicate mode name: '%s' in pb_type '%s'.\n",
								pb_type->modes[i].name, pb_type->name);
					}

					/* get next iteration */
					i++;
					Cur = Cur.next_sibling(Cur.name());
				}
			}
		}
		VTR_ASSERT(i == pb_type->num_modes);
	}

	pb_port_names.clear();
	mode_names.clear();

	pb_type->meta = ProcessMetadata(Parent, loc_data);
	ProcessPb_TypePower(Parent, pb_type, loc_data);

}

static void ProcessPb_TypePort_Power(pugi::xml_node Parent, t_port * port,
		e_power_estimation_method power_method, const pugiutil::loc_data& loc_data) {
	pugi::xml_node cur;
	const char * prop;
	bool wire_defined = false;

	port->port_power = (t_port_power*) vtr::calloc(1, sizeof(t_port_power));

	//Defaults
	if (power_method == POWER_METHOD_AUTO_SIZES) {
		port->port_power->wire_type = POWER_WIRE_TYPE_AUTO;
		port->port_power->buffer_type = POWER_BUFFER_TYPE_AUTO;
	} else if (power_method == POWER_METHOD_SPECIFY_SIZES) {
		port->port_power->wire_type = POWER_WIRE_TYPE_IGNORED;
		port->port_power->buffer_type = POWER_BUFFER_TYPE_NONE;
	}

	cur = get_single_child(Parent, "power", loc_data, OPTIONAL);

	if (cur) {
		/* Wire capacitance */

		/* Absolute C provided */
		prop = get_attribute(cur, "wire_capacitance", loc_data, OPTIONAL).as_string(nullptr);
		if (prop) {
			if (!(power_method == POWER_METHOD_AUTO_SIZES
					|| power_method == POWER_METHOD_SPECIFY_SIZES)) {
				archfpga_throw(loc_data.filename_c_str(), loc_data.line(cur),
						"Wire capacitance defined for port '%s'.  This is an invalid option for the parent pb_type '%s' power estimation method.",
						port->name, port->parent_pb_type->name);
			} else {
				wire_defined = true;
				port->port_power->wire_type = POWER_WIRE_TYPE_C;
				port->port_power->wire.C = (float) atof(prop);
			}
		}

		/* Wire absolute length provided */
		prop = get_attribute(cur, "wire_length", loc_data, OPTIONAL).as_string(nullptr);
		if (prop) {
			if (!(power_method == POWER_METHOD_AUTO_SIZES
					|| power_method == POWER_METHOD_SPECIFY_SIZES)) {
				archfpga_throw(loc_data.filename_c_str(), loc_data.line(cur),
						"Wire length defined for port '%s'.  This is an invalid option for the parent pb_type '%s' power estimation method.",
						port->name, port->parent_pb_type->name);
			} else if (wire_defined) {
				archfpga_throw(loc_data.filename_c_str(), loc_data.line(cur),
						"Multiple wire properties defined for port '%s', pb_type '%s'.",
						port->name, port->parent_pb_type->name);
			} else if (strcmp(prop, "auto") == 0) {
				wire_defined = true;
				port->port_power->wire_type = POWER_WIRE_TYPE_AUTO;
			} else {
				wire_defined = true;
				port->port_power->wire_type = POWER_WIRE_TYPE_ABSOLUTE_LENGTH;
				port->port_power->wire.absolute_length = (float) atof(prop);
			}
		}

		/* Wire relative length provided */
		prop = get_attribute(cur, "wire_relative_length", loc_data, OPTIONAL).as_string(nullptr);
		if (prop) {
			if (!(power_method == POWER_METHOD_AUTO_SIZES
					|| power_method == POWER_METHOD_SPECIFY_SIZES)) {
				archfpga_throw(loc_data.filename_c_str(), loc_data.line(cur),
						"Wire relative length defined for port '%s'.  This is an invalid option for the parent pb_type '%s' power estimation method.",
						port->name, port->parent_pb_type->name);
			} else if (wire_defined) {
				archfpga_throw(loc_data.filename_c_str(), loc_data.line(cur),
						"Multiple wire properties defined for port '%s', pb_type '%s'.",
						port->name, port->parent_pb_type->name);
			} else {
				wire_defined = true;
				port->port_power->wire_type = POWER_WIRE_TYPE_RELATIVE_LENGTH;
				port->port_power->wire.relative_length = (float) atof(prop);
			}
		}

		/* Buffer Size */
		prop = get_attribute(cur, "buffer_size", loc_data, OPTIONAL).as_string(nullptr);
		if (prop) {
			if (!(power_method == POWER_METHOD_AUTO_SIZES
					|| power_method == POWER_METHOD_SPECIFY_SIZES)) {
				archfpga_throw(loc_data.filename_c_str(), loc_data.line(cur),
						"Buffer size defined for port '%s'.  This is an invalid option for the parent pb_type '%s' power estimation method.",
						port->name, port->parent_pb_type->name);
			} else if (strcmp(prop, "auto") == 0) {
				port->port_power->buffer_type = POWER_BUFFER_TYPE_AUTO;
			} else {
				port->port_power->buffer_type = POWER_BUFFER_TYPE_ABSOLUTE_SIZE;
				port->port_power->buffer_size = (float) atof(prop);
			}
		}
	}
}

static void ProcessPb_TypePort(pugi::xml_node Parent, t_port * port,
		e_power_estimation_method power_method, const bool is_root_pb_type, const pugiutil::loc_data& loc_data) {

    std::vector<std::string> expected_attributes = {"name", "num_pins", "port_class"};
    if (is_root_pb_type) {
        expected_attributes.push_back("equivalent");

        if (Parent.name() == "input"s || Parent.name() == "clock"s ) {
            expected_attributes.push_back("is_non_clock_global");
        }
    }

    expect_only_attributes(Parent, expected_attributes, loc_data);

	const char *Prop;
	Prop = get_attribute(Parent, "name", loc_data).value();
	port->name = vtr::strdup(Prop);

	Prop = get_attribute(Parent, "port_class", loc_data, OPTIONAL).as_string(nullptr);
	port->port_class = vtr::strdup(Prop);

	Prop = get_attribute(Parent, "equivalent", loc_data, OPTIONAL).as_string(nullptr);
    if (Prop) {
        if (Prop == "none"s) {
            port->equivalent = PortEquivalence::NONE;
        } else if (Prop == "full"s) {
            port->equivalent = PortEquivalence::FULL;
        } else if (Prop == "instance"s) {
            if (Parent.name() == "output"s) {
                port->equivalent = PortEquivalence::INSTANCE;
            } else {
                archfpga_throw(loc_data.filename_c_str(), loc_data.line(Parent),
                        "Invalid pin equivalence '%s' for %s port.", Prop, Parent.name());
            }
        } else {
            archfpga_throw(loc_data.filename_c_str(), loc_data.line(Parent),
                    "Invalid pin equivalence '%s'.", Prop);
        }
    }
	port->num_pins = get_attribute(Parent, "num_pins", loc_data).as_int(0);
	port->is_non_clock_global = get_attribute(Parent,
			"is_non_clock_global", loc_data, OPTIONAL).as_bool(false);

    if (port->num_pins <= 0) {
        archfpga_throw(loc_data.filename_c_str(), loc_data.line(Parent),
                "Invalid number of pins %d for %s port.", port->num_pins, Parent.name());

    }

	if (0 == strcmp(Parent.name(), "input")) {
		port->type = IN_PORT;
		port->is_clock = false;

		/* Check if LUT/FF port class is lut_in/D */
		if (port->parent_pb_type->class_type == LUT_CLASS) {
			if ((!port->port_class) || strcmp("lut_in", port->port_class)) {
				archfpga_throw(loc_data.filename_c_str(), loc_data.line(Parent),
						"Inputs to LUT primitives must have a port class named "
								"as \"lut_in\".");
			}
		} else if (port->parent_pb_type->class_type == LATCH_CLASS) {
			if ((!port->port_class) || strcmp("D", port->port_class)) {
				archfpga_throw(loc_data.filename_c_str(), loc_data.line(Parent),
						"Input to flipflop primitives must have a port class named "
								"as \"D\".");
			}
			/* Only allow one input pin for FF's */
			if (port->num_pins != 1) {
				archfpga_throw(loc_data.filename_c_str(), loc_data.line(Parent),
						"Input port of flipflop primitives must have exactly one pin. "
								"Found %d.", port->num_pins);
			}
		}

	} else if (0 == strcmp(Parent.name(), "output")) {
		port->type = OUT_PORT;
		port->is_clock = false;

		/* Check if LUT/FF port class is lut_out/Q */
		if (port->parent_pb_type->class_type == LUT_CLASS) {
			if ((!port->port_class) || strcmp("lut_out", port->port_class)) {
				archfpga_throw(loc_data.filename_c_str(), loc_data.line(Parent),
						"Output to LUT primitives must have a port class named "
								"as \"lut_in\".");
			}
			/* Only allow one output pin for LUT's */
			if (port->num_pins != 1) {
				archfpga_throw(loc_data.filename_c_str(), loc_data.line(Parent),
						"Output port of LUT primitives must have exactly one pin. "
								"Found %d.", port->num_pins);
			}
		} else if (port->parent_pb_type->class_type == LATCH_CLASS) {
			if ((!port->port_class) || strcmp("Q", port->port_class)) {
				archfpga_throw(loc_data.filename_c_str(), loc_data.line(Parent),
						"Output to flipflop primitives must have a port class named "
								"as \"D\".");
			}
			/* Only allow one output pin for FF's */
			if (port->num_pins != 1) {
				archfpga_throw(loc_data.filename_c_str(), loc_data.line(Parent),
						"Output port of flipflop primitives must have exactly one pin. "
								"Found %d.", port->num_pins);
			}
		}
	} else if (0 == strcmp(Parent.name(), "clock")) {
		port->type = IN_PORT;
		port->is_clock = true;
		if (port->is_non_clock_global == true) {
			archfpga_throw(loc_data.filename_c_str(), loc_data.line(Parent),
					"Port %s cannot be both a clock and a non-clock simultaneously\n",
					Parent.name());
		}

		if (port->parent_pb_type->class_type == LATCH_CLASS) {
			if ((!port->port_class) || strcmp("clock", port->port_class)) {
				archfpga_throw(loc_data.filename_c_str(), loc_data.line(Parent),
						"Clock to flipflop primitives must have a port class named "
								"as \"clock\".");
			}
			/* Only allow one output pin for FF's */
			if (port->num_pins != 1) {
				archfpga_throw(loc_data.filename_c_str(), loc_data.line(Parent),
						"Clock port of flipflop primitives must have exactly one pin. "
								"Found %d.", port->num_pins);
			}
		}
	} else {
		archfpga_throw(loc_data.filename_c_str(), loc_data.line(Parent),
				"Unknown port type %s", Parent.name());
	}

	ProcessPb_TypePort_Power(Parent, port, power_method, loc_data);
}

static void ProcessInterconnect(pugi::xml_node Parent, t_mode * mode, const pugiutil::loc_data& loc_data) {
	int num_interconnect = 0;
	int num_complete, num_direct, num_mux;
	int i, j, k, L_index, num_annotations;
	int num_delay_constant, num_delay_matrix, num_C_constant, num_C_matrix,
			num_pack_pattern;
	const char *Prop;
	pugi::xml_node Cur;
	pugi::xml_node Cur2;

	map<string, int> interc_names;
	pair<map<string, int>::iterator, bool> ret_interc_names;

	num_complete = num_direct = num_mux = 0;
	num_complete = count_children(Parent, "complete", loc_data, OPTIONAL);
	num_direct = count_children(Parent, "direct", loc_data, OPTIONAL);
	num_mux = count_children(Parent, "mux", loc_data, OPTIONAL);
	num_interconnect = num_complete + num_direct + num_mux;

	mode->num_interconnect = num_interconnect;
	mode->interconnect = (t_interconnect*) vtr::calloc(num_interconnect,
			sizeof(t_interconnect));

	i = 0;
	for (L_index = 0; L_index < 3; L_index++) {
		if (L_index == 0) {
			Cur = get_first_child(Parent, "complete", loc_data, OPTIONAL);
		} else if (L_index == 1) {
			Cur = get_first_child(Parent, "direct", loc_data, OPTIONAL);
		} else {
			Cur = get_first_child(Parent, "mux", loc_data, OPTIONAL);
		}
		while (Cur != nullptr) {
			if (0 == strcmp(Cur.name(), "complete")) {
				mode->interconnect[i].type = COMPLETE_INTERC;
			} else if (0 == strcmp(Cur.name(), "direct")) {
				mode->interconnect[i].type = DIRECT_INTERC;
			} else {
				VTR_ASSERT(0 == strcmp(Cur.name(), "mux"));
				mode->interconnect[i].type = MUX_INTERC;
			}

			mode->interconnect[i].line_num = loc_data.line(Cur);

			mode->interconnect[i].parent_mode_index = mode->index;
			mode->interconnect[i].parent_mode = mode;

			Prop = get_attribute(Cur, "input", loc_data).value();
			mode->interconnect[i].input_string = vtr::strdup(Prop);

			Prop = get_attribute(Cur, "output", loc_data).value();
			mode->interconnect[i].output_string = vtr::strdup(Prop);

			Prop = get_attribute(Cur, "name", loc_data).value();
			mode->interconnect[i].name = vtr::strdup(Prop);
			mode->interconnect[i].meta = ProcessMetadata(Cur, loc_data);

			ret_interc_names = interc_names.insert(
					pair<string, int>(mode->interconnect[i].name, 0));
			if (!ret_interc_names.second) {
				archfpga_throw(loc_data.filename_c_str(), loc_data.line(Cur),
						"Duplicate interconnect name: '%s' in mode: '%s'.\n",
						mode->interconnect[i].name, mode->name);
			}

			/* Process delay and capacitance annotations */
			num_annotations = 0;
			num_delay_constant = count_children(Cur, "delay_constant", loc_data, OPTIONAL);
			num_delay_matrix = count_children(Cur, "delay_matrix", loc_data, OPTIONAL);
			num_C_constant = count_children(Cur, "C_constant", loc_data, OPTIONAL);
			num_C_matrix = count_children(Cur, "C_matrix", loc_data, OPTIONAL);
			num_pack_pattern = count_children(Cur, "pack_pattern", loc_data, OPTIONAL);
			num_annotations = num_delay_constant + num_delay_matrix
					+ num_C_constant + num_C_matrix + num_pack_pattern;


			mode->interconnect[i].annotations =
					(t_pin_to_pin_annotation*) vtr::calloc(num_annotations,
							sizeof(t_pin_to_pin_annotation));
			mode->interconnect[i].num_annotations = num_annotations;

			k = 0;
			for (j = 0; j < 5; j++) {
				if (j == 0) {
					Cur2 = get_first_child(Cur, "delay_constant", loc_data, OPTIONAL);
				} else if (j == 1) {
					Cur2 = get_first_child(Cur, "delay_matrix", loc_data, OPTIONAL);
				} else if (j == 2) {
					Cur2 = get_first_child(Cur, "C_constant", loc_data, OPTIONAL);
				} else if (j == 3) {
					Cur2 = get_first_child(Cur, "C_matrix", loc_data, OPTIONAL);
				} else if (j == 4) {
					Cur2 = get_first_child(Cur, "pack_pattern", loc_data, OPTIONAL);
				}
				while (Cur2 != nullptr) {
					ProcessPinToPinAnnotations(Cur2,
							&(mode->interconnect[i].annotations[k]), nullptr, loc_data);

					/* get next iteration */
					k++;
					Cur2 = Cur2.next_sibling(Cur2.name());
				}
			}
			VTR_ASSERT(k == num_annotations);

			/* Power */
			mode->interconnect[i].interconnect_power =
					(t_interconnect_power*) vtr::calloc(1,
							sizeof(t_interconnect_power));
			mode->interconnect[i].interconnect_power->port_info_initialized =
					false;

			/* get next iteration */
			Cur = Cur.next_sibling(Cur.name());
			i++;
		}
	}

	interc_names.clear();
	VTR_ASSERT(i == num_interconnect);
}

static void ProcessMode(pugi::xml_node Parent, t_mode * mode,
        const bool timing_enabled,
        const t_arch& arch,
		const pugiutil::loc_data& loc_data) {
	int i;
	const char *Prop;
	pugi::xml_node Cur;
	map<string, int> pb_type_names;
	pair<map<string, int>::iterator, bool> ret_pb_types;

	if (0 == strcmp(Parent.name(), "pb_type")) {
		/* implied mode */
		mode->name = vtr::strdup("default");
	} else {
		Prop = get_attribute(Parent, "name", loc_data).value();
		mode->name = vtr::strdup(Prop);
	}

	mode->num_pb_type_children = count_children(Parent, "pb_type", loc_data, OPTIONAL);
	if (mode->num_pb_type_children > 0) {
		mode->pb_type_children = new t_pb_type[mode->num_pb_type_children];

		i = 0;
		Cur = get_first_child(Parent, "pb_type", loc_data);
		while (Cur != nullptr) {
			if (0 == strcmp(Cur.name(), "pb_type")) {
				ProcessPb_Type(Cur, &mode->pb_type_children[i], mode, timing_enabled, arch, loc_data);

				ret_pb_types = pb_type_names.insert(
						pair<string, int>(mode->pb_type_children[i].name, 0));
				if (!ret_pb_types.second) {
					archfpga_throw(loc_data.filename_c_str(), loc_data.line(Cur),
							"Duplicate pb_type name: '%s' in mode: '%s'.\n",
							mode->pb_type_children[i].name, mode->name);
				}

				/* get next iteration */
				i++;
				Cur = Cur.next_sibling(Cur.name());
			}
		}
	} else {
		mode->pb_type_children = nullptr;
	}

	/* Allocate power structure */
	mode->mode_power = (t_mode_power*) vtr::calloc(1, sizeof(t_mode_power));

	mode->meta = ProcessMetadata(Parent, loc_data);

	/* Clear STL map used for duplicate checks */
	pb_type_names.clear();

	Cur = get_single_child(Parent, "interconnect", loc_data);
	ProcessInterconnect(Cur, mode, loc_data);
}

static t_metadata_dict* ProcessMetadata(pugi::xml_node Parent,
        const pugiutil::loc_data& loc_data) {
    //  <metadata>
    //    <meta name='x_offset'>12</meta>
    //    <meta name='y_offset'>100</meta>
    //    <meta name='grid_prefix'>CLBLL_L_</meta>
    //  </metadata>
    t_metadata_dict* data = nullptr;
    auto metadata = get_single_child(Parent, "metadata", loc_data, OPTIONAL);
    if (metadata) {
        data = new t_metadata_dict();
        auto meta_tag = get_first_child(metadata, "meta", loc_data);
        while (meta_tag) {
            std::string key = get_attribute(meta_tag, "name", loc_data).as_string();
            t_offset offset;

            offset.x = get_attribute(meta_tag, "x_offset", loc_data, OPTIONAL).as_int(0);
            offset.y = get_attribute(meta_tag, "y_offset", loc_data, OPTIONAL).as_int(0);
            offset.z = get_attribute(meta_tag, "z_offset", loc_data, OPTIONAL).as_int(0);

            auto value = meta_tag.child_value();
            data->add(offset, key, value);
            meta_tag = meta_tag.next_sibling(meta_tag.name());
        }
    }
    return data;
}

static void Process_Fc_Values(pugi::xml_node Node, t_default_fc_spec &spec, const pugiutil::loc_data& loc_data) {
    spec.specified = true;

    /* Load the default fc_in */
    auto default_fc_in_attrib = get_attribute(Node, "in_type", loc_data);
    spec.in_value_type = string_to_fc_value_type(default_fc_in_attrib.value(), Node, loc_data);

    auto in_val_attrib = get_attribute(Node, "in_val", loc_data);
    spec.in_value = vtr::atof(in_val_attrib.value());

    /* Load the default fc_out */
    auto default_fc_out_attrib = get_attribute(Node, "out_type", loc_data);
    spec.out_value_type  = string_to_fc_value_type(default_fc_out_attrib.value(), Node, loc_data);

    auto out_val_attrib = get_attribute(Node, "out_val", loc_data);
    spec.out_value = vtr::atof(out_val_attrib.value());
}

/* Takes in the node ptr for the 'fc' elements and initializes
 * the appropriate fields of type. */
static void Process_Fc(pugi::xml_node Node, t_type_descriptor * Type, t_segment_inf *segments, int num_segments, const t_default_fc_spec &arch_def_fc, const pugiutil::loc_data& loc_data) {
    std::vector<t_fc_override> fc_overrides;
    t_default_fc_spec def_fc_spec;
    if (Node) {
        /* Load the default Fc values from the node */
        Process_Fc_Values(Node, def_fc_spec, loc_data);
        /* Load any <fc_override/> tags */
        for (auto child_node : Node.children()) {
            t_fc_override fc_override = Process_Fc_override(child_node, loc_data);
            fc_overrides.push_back(fc_override);
        }
    } else {
        /* Use the default value, if available */
        if (!arch_def_fc.specified) {
            archfpga_throw(loc_data.filename_c_str(), loc_data.line(Node),
                    "<pb_type> is missing child <fc>, and no <default_fc> specified in architecture\n");
        }
        def_fc_spec = arch_def_fc;
    }

    /* Go through all the port/segment combinations and create the (potentially
     * overriden) pin/seg Fc specifications */
    const t_pb_type* pb_type = Type->pb_type;
    int pins_per_capacity_instance = Type->num_pins / Type->capacity;
    for (int iseg = 0; iseg < num_segments; ++iseg) {

        for(int icapacity = 0; icapacity < Type->capacity; ++icapacity) {

            //If capacity > 0, we need t offset the block index by the number of pins per instance
            //this ensures that all pins have an Fc specification
            int iblk_pin = icapacity * pins_per_capacity_instance;

            for(int iport = 0; iport < pb_type->num_ports; ++iport) {
                const t_port* port = &pb_type->ports[iport];

                t_fc_specification fc_spec;

                fc_spec.seg_index = iseg;

                //Apply type and defaults
                if (port->type == IN_PORT) {
                    fc_spec.fc_type = e_fc_type::IN;
                    fc_spec.fc_value_type = def_fc_spec.in_value_type;
                    fc_spec.fc_value = def_fc_spec.in_value;
                } else {
                    VTR_ASSERT(port->type == OUT_PORT);
                    fc_spec.fc_type = e_fc_type::OUT;
                    fc_spec.fc_value_type = def_fc_spec.out_value_type;
                    fc_spec.fc_value = def_fc_spec.out_value;
                }

                //Apply any matching overrides
                bool default_overriden = false;
                for(const auto& fc_override : fc_overrides) {
                    bool apply_override = false;
                    if (!fc_override.port_name.empty() && !fc_override.seg_name.empty()) {
                        //Both port and seg names are specified require exact match on both
                        if (fc_override.port_name == port->name && fc_override.seg_name == segments[iseg].name) {
                            apply_override = true;
                        }

                    } else if (!fc_override.port_name.empty()) {
                        VTR_ASSERT(fc_override.seg_name.empty());
                        //Only the port name specified, require it to match
                        if (fc_override.port_name == port->name) {
                            apply_override = true;
                        }
                    } else {
                        VTR_ASSERT(!fc_override.seg_name.empty());
                        VTR_ASSERT(fc_override.port_name.empty());
                        //Only the seg name specified, require it to match
                        if (fc_override.seg_name == segments[iseg].name) {
                            apply_override = true;
                        }
                    }

                    if (apply_override) {
                        //Exact match, or partial match to either port or seg name
                        // Note that we continue searching, this ensures that the last matching override (in file order)
                        // is applied last

                        if (default_overriden) {
                            //Warn if multiple overrides match
                            VTR_LOGF_WARN(loc_data.filename_c_str(), loc_data.line(Node), "Multiple matching Fc overrides found; the last will be applied\n");
                        }

                        fc_spec.fc_value_type = fc_override.fc_value_type;
                        fc_spec.fc_value = fc_override.fc_value;

                        default_overriden = true;
                    }
                }

                //Add all the pins from this port
                for(int iport_pin = 0; iport_pin < port->num_pins; ++iport_pin) {
                    //XXX: this assumes that iterating through the pb_type ports
                    //     in order yields the block pin order
                    fc_spec.pins.push_back(iblk_pin);
                    ++iblk_pin;
                }

                Type->fc_specs.push_back(fc_spec);
            }
        }
    }
}

static t_fc_override Process_Fc_override(pugi::xml_node node, const pugiutil::loc_data& loc_data) {
    if (node.name() != std::string("fc_override")) {
        archfpga_throw(loc_data.filename_c_str(), loc_data.line(node),
                "Unexpeted node of type '%s' (expected optional 'fc_override')",
                node.name());
    }

    t_fc_override fc_override;

    expect_child_node_count(node, 0, loc_data);

    bool seen_fc_type = false;
    bool seen_fc_value = false;
    bool seen_port_or_seg = false;
    for(auto attrib : node.attributes()) {
        if (attrib.name() == std::string("port_name")) {
            fc_override.port_name = attrib.value();
            seen_port_or_seg |= true;
        } else if (attrib.name() == std::string("segment_name")) {
            fc_override.seg_name = attrib.value();
            seen_port_or_seg |= true;
        } else if (attrib.name() == std::string("fc_type")) {
            fc_override.fc_value_type = string_to_fc_value_type(attrib.value(), node, loc_data);
            seen_fc_type = true;
        } else if (attrib.name() == std::string("fc_val")) {
            fc_override.fc_value = vtr::atof(attrib.value());
            seen_fc_value = true;
        } else {
            archfpga_throw(loc_data.filename_c_str(), loc_data.line(node),
                    "Unexpected attribute '%s'", attrib.name());
        }
    }

    if (!seen_fc_type) {
        archfpga_throw(loc_data.filename_c_str(), loc_data.line(node),
                "Missing expected attribute 'fc_type'");
    }

    if (!seen_fc_value) {
        archfpga_throw(loc_data.filename_c_str(), loc_data.line(node),
                "Missing expected attribute 'fc_value'");
    }

    if (!seen_port_or_seg) {
        archfpga_throw(loc_data.filename_c_str(), loc_data.line(node),
                "Missing expected attribute(s) 'port_name' and/or 'segment_name'");
    }

    return fc_override;
}

static e_fc_value_type string_to_fc_value_type(const std::string& str, pugi::xml_node node, const pugiutil::loc_data& loc_data) {
    e_fc_value_type fc_value_type = e_fc_value_type::FRACTIONAL;

    if (str == "frac") {
        fc_value_type = e_fc_value_type::FRACTIONAL;
    } else if (str == "abs") {
        fc_value_type = e_fc_value_type::ABSOLUTE;
    } else {
        archfpga_throw(loc_data.filename_c_str(), loc_data.line(node),
                "Invalid fc_type '%s'. Must be 'abs' or 'frac'.\n",
                str.c_str());
    }

    return fc_value_type;
}

//Process any custom switchblock locations
static void ProcessSwitchblockLocations(pugi::xml_node switchblock_locations, t_type_descriptor* type, const t_arch& arch, const pugiutil::loc_data& loc_data) {
    VTR_ASSERT(type);

    expect_only_attributes(switchblock_locations, {"pattern", "internal_switch"}, loc_data);

    std::string pattern = get_attribute(switchblock_locations, "pattern", loc_data, OPTIONAL).as_string("external_full_internal_straight");

    //Initialize the location specs
    size_t width = type->width;
    size_t height = type->height;
    type->switchblock_locations = vtr::Matrix<e_sb_type>({{width, height}}, e_sb_type::NONE);
    type->switchblock_switch_overrides = vtr::Matrix<int>({{width, height}}, DEFAULT_SWITCH);

    if (pattern == "custom") {
        expect_only_attributes(switchblock_locations, {"pattern"}, loc_data);

        //Load a custom pattern specified with <sb_loc> tags
        expect_only_children(switchblock_locations, {"sb_loc"}, loc_data); //Only sb_loc child tags

        //Default to no SBs unless specified
        type->switchblock_locations.fill(e_sb_type::NONE);

        //Track which locations have been assigned to detect overlaps
        auto assigned_locs = vtr::Matrix<bool>({{width, height}}, false);

        for (pugi::xml_node sb_loc : switchblock_locations.children("sb_loc")) {
            expect_only_attributes(sb_loc, {"type", "xoffset", "yoffset", "switch_override"}, loc_data);

            //Determine the type
            std::string sb_type_str = get_attribute(sb_loc, "type", loc_data, OPTIONAL).as_string("full");
            e_sb_type sb_type = e_sb_type::FULL;
            if (sb_type_str == "none") {
                sb_type = e_sb_type::NONE;
            } else if (sb_type_str == "horizontal") {
                sb_type = e_sb_type::HORIZONTAL;
            } else if (sb_type_str == "vertical") {
                sb_type = e_sb_type::VERTICAL;
            } else if (sb_type_str == "turns") {
                sb_type = e_sb_type::TURNS;
            } else if (sb_type_str == "straight") {
                sb_type = e_sb_type::STRAIGHT;
            } else if (sb_type_str == "full") {
                sb_type = e_sb_type::FULL;
            } else {
                archfpga_throw(loc_data.filename_c_str(), loc_data.line(sb_loc),
                        "Invalid <sb_loc> 'type' attribute '%s'\n",
                        sb_type_str.c_str());
            }

            //Determine the switch type
            int sb_switch_override = DEFAULT_SWITCH;

            auto sb_switch_override_attr = get_attribute(sb_loc, "switch_override", loc_data, OPTIONAL);
            if (sb_switch_override_attr) {
                std::string sb_switch_override_str = sb_switch_override_attr.as_string();
                //Use the specified switch
                sb_switch_override = find_switch_by_name(arch, sb_switch_override_str);

                if (sb_switch_override == OPEN) {
                    archfpga_throw(loc_data.filename_c_str(), loc_data.line(switchblock_locations),
                            "Invalid <sb_loc> 'switch_override' attribute '%s' (no matching switch named '%s' found)\n",
                            sb_switch_override_str.c_str(), sb_switch_override_str.c_str());
                }
            }

            //Get the horizontal offset
            size_t xoffset = get_attribute(sb_loc, "xoffset", loc_data, OPTIONAL).as_uint(0);
            if (xoffset > width - 1) {
                archfpga_throw(loc_data.filename_c_str(), loc_data.line(sb_loc),
                        "Invalid <sb_loc> 'xoffset' attribute '%zu' (must be in range [%d,%d])\n",
                        xoffset, 0, width - 1);
            }

            //Get the vertical offset
            size_t yoffset = get_attribute(sb_loc, "yoffset", loc_data, OPTIONAL).as_uint(0);
            if (yoffset > height - 1) {
                archfpga_throw(loc_data.filename_c_str(), loc_data.line(sb_loc),
                        "Invalid <sb_loc> 'yoffset' attribute '%zu' (must be in range [%d,%d])\n",
                        yoffset, 0, height - 1);
            }

            //Check if this location has already been set
            if (assigned_locs[xoffset][yoffset]) {
                archfpga_throw(loc_data.filename_c_str(), loc_data.line(sb_loc),
                        "Duplicate <sb_loc> specifications at xoffset=%zu yoffset=%zu\n",
                        xoffset, yoffset);
            }

            //Set the custom sb location and type
            type->switchblock_locations[xoffset][yoffset] = sb_type;
            type->switchblock_switch_overrides[xoffset][yoffset] = sb_switch_override;
            assigned_locs[xoffset][yoffset] = true; //Mark the location as set for error detection
        }
    } else { //Non-custom patterns
        //Initialize defaults
        int internal_switch = DEFAULT_SWITCH;
        int external_switch = DEFAULT_SWITCH;
        e_sb_type internal_type = e_sb_type::FULL;
        e_sb_type external_type = e_sb_type::FULL;

        //Determine any internal switch override
        auto internal_switch_attr = get_attribute(switchblock_locations, "internal_switch", loc_data, OPTIONAL);
        if (internal_switch_attr) {
            std::string internal_switch_name = internal_switch_attr.as_string();
            //Use the specified switch
            internal_switch = find_switch_by_name(arch, internal_switch_name);

            if (internal_switch == OPEN) {
                archfpga_throw(loc_data.filename_c_str(), loc_data.line(switchblock_locations),
                        "Invalid <switchblock_locations> 'internal_switch' attribute '%s' (no matching switch named '%s' found)\n",
                        internal_switch_name.c_str(), internal_switch_name.c_str());
            }
        }

        //Identify switch block types
        if (pattern == "all") {
            internal_type = e_sb_type::FULL;
            external_type = e_sb_type::FULL;

        } else if (pattern == "external") {
            internal_type = e_sb_type::NONE;
            external_type = e_sb_type::FULL;

        } else if (pattern == "internal") {
            internal_type = e_sb_type::FULL;
            external_type = e_sb_type::NONE;

        } else if (pattern == "external_full_internal_straight") {
            internal_type = e_sb_type::STRAIGHT;
            external_type = e_sb_type::FULL;

        } else if (pattern == "none") {
            internal_type = e_sb_type::NONE;
            external_type = e_sb_type::NONE;

        } else {
            archfpga_throw(loc_data.filename_c_str(), loc_data.line(switchblock_locations),
                    "Invalid <switchblock_locations> 'pattern' attribute '%s'\n",
                    pattern.c_str());
        }

        //Fill in all locations (sets internal)
        type->switchblock_locations.fill(internal_type);
        type->switchblock_switch_overrides.fill(internal_switch);

        //Fill in top edge external
        size_t yoffset = height - 1;
        for (size_t xoffset = 0; xoffset < width; ++xoffset) {
            type->switchblock_locations[xoffset][yoffset] = external_type;
            type->switchblock_switch_overrides[xoffset][yoffset] = external_switch;
        }

        //Fill in right edge external
        size_t xoffset = width - 1;
        for (yoffset = 0; yoffset < height; ++yoffset) {
            type->switchblock_locations[xoffset][yoffset] = external_type;
            type->switchblock_switch_overrides[xoffset][yoffset] = external_switch;
        }
    }
}

/* Thie processes attributes of the 'type' tag */
static void ProcessComplexBlockProps(pugi::xml_node Node, t_type_descriptor * Type, const pugiutil::loc_data& loc_data) {
	const char *Prop;

    expect_only_attributes(Node, {"name", "capacity", "width", "height", "area"}, loc_data);

	/* Load type name */
	Prop = get_attribute(Node, "name", loc_data).value();
	Type->name = vtr::strdup(Prop);

	/* Load properties */
	Type->capacity = get_attribute(Node, "capacity", loc_data, OPTIONAL).as_uint(1); /* TODO: Any block with capacity > 1 that is not I/O has not been tested, must test */
	Type->width = get_attribute(Node, "width", loc_data, OPTIONAL).as_uint(1);
	Type->height = get_attribute(Node, "height", loc_data, OPTIONAL).as_uint(1);
	Type->area = get_attribute(Node, "area", loc_data, OPTIONAL).as_float(UNDEFINED);

	if (atof(Prop) < 0) {
		archfpga_throw(loc_data.filename_c_str(), loc_data.line(Node),
				"Area for type %s must be non-negative\n", Type->name);
	}
}

/* Takes in node pointing to <models> and loads all the
 * child type objects.  */
static void ProcessModels(pugi::xml_node Node, t_arch *arch, const pugiutil::loc_data& loc_data) {
	pugi::xml_node p;
	t_model *temp;
	int L_index;
	/* std::maps for checking duplicates */
	map<string, int> model_name_map;
	pair<map<string, int>::iterator, bool> ret_map_name;

	L_index = NUM_MODELS_IN_LIBRARY;

	arch->models = nullptr;
    for(pugi::xml_node model : Node.children()) {
        //Process each model
        if(model.name() != std::string("model")) {
            bad_tag(model, loc_data, Node, {"model"});
        }

		temp = new t_model;
		temp->index = L_index;
		L_index++;

        //Process the <model> tag attributes
        for(pugi::xml_attribute attr : model.attributes()) {
            if(attr.name() != std::string("name")) {
                bad_attribute(attr, model, loc_data);
            } else {
                VTR_ASSERT(attr.name() == std::string("name"));

                if(!temp->name) {
                    //First name attr. seen
                    temp->name = vtr::strdup(attr.value());
                } else {
                    //Duplicate name
                    archfpga_throw(loc_data.filename_c_str(), loc_data.line(model),
                            "Duplicate 'name' attribute on <model> tag.");
                }
            }
        }

		/* Try insert new model, check if already exist at the same time */
		ret_map_name = model_name_map.insert(pair<string, int>(temp->name, 0));
		if (!ret_map_name.second) {
			archfpga_throw(loc_data.filename_c_str(), loc_data.line(model),
					"Duplicate model name: '%s'.\n", temp->name);
		}

        //Process the ports
        std::set<std::string> port_names;
        for(pugi::xml_node port_group : model.children()) {
            if(port_group.name() == std::string("input_ports")) {
                ProcessModelPorts(port_group, temp, port_names, loc_data);
            } else if(port_group.name() == std::string("output_ports")) {
                ProcessModelPorts(port_group, temp, port_names, loc_data);
            } else {
                bad_tag(port_group, loc_data, model, {"input_ports", "output_ports"});
            }
        }

        //Sanity check the model
        check_model_clocks(model, loc_data, temp);
        check_model_combinational_sinks(model, loc_data, temp);
        warn_model_missing_timing(model, loc_data, temp);


        //Add the model
		temp->next = arch->models;
		arch->models = temp;
	}
	return;
}

static void ProcessModelPorts(pugi::xml_node port_group, t_model* model, std::set<std::string>& port_names, const pugiutil::loc_data& loc_data) {
    for(pugi::xml_attribute attr : port_group.attributes()) {
        bad_attribute(attr, port_group, loc_data);
    }

    enum PORTS dir = ERR_PORT;
    if(port_group.name() == std::string("input_ports")) {
        dir = IN_PORT;
    } else {
        VTR_ASSERT(port_group.name() == std::string("output_ports"));
        dir = OUT_PORT;
    }

    //Process each port
    for(pugi::xml_node port : port_group.children()) {
        //Should only be ports
        if(port.name() != std::string("port")) {
            bad_tag(port, loc_data, port_group, {"port"});
        }

        //Ports should have no children
        for(pugi::xml_node port_child : port.children()) {
            bad_tag(port_child, loc_data, port);
        }

        t_model_ports* model_port = new t_model_ports;

        model_port->dir = dir;

        //Process the attributes of each port
        for(pugi::xml_attribute attr : port.attributes()) {

            if(attr.name() == std::string("name")) {
                model_port->name = vtr::strdup(attr.value());

            } else if (attr.name() == std::string("is_clock")) {
                model_port->is_clock = attribute_to_bool(port, attr, loc_data);

            } else if (attr.name() == std::string("is_non_clock_global")) {
                model_port->is_non_clock_global = attribute_to_bool(port, attr, loc_data);

            } else if (attr.name() == std::string("clock")) {
                model_port->clock = std::string(attr.value());

            } else if (attr.name() == std::string("combinational_sink_ports")) {
                model_port->combinational_sink_ports = vtr::split(attr.value());

            } else {
                bad_attribute(attr, port, loc_data);
            }
        }

        //Sanity checks
        if (model_port->is_clock == true && model_port->is_non_clock_global == true) {
            archfpga_throw(loc_data.filename_c_str(), loc_data.line(port),
                    "Model port '%s' cannot be both a clock and a non-clock signal simultaneously", model_port->name);
        }

        if(port_names.count(model_port->name)) {
            archfpga_throw(loc_data.filename_c_str(), loc_data.line(port),
                    "Duplicate model port named '%s'", model_port->name);
        }

        if(dir == OUT_PORT && !model_port->combinational_sink_ports.empty()) {
            archfpga_throw(loc_data.filename_c_str(), loc_data.line(port),
                    "Model output ports can not have combinational sink ports");

        }

        //Add the port
        if(dir == IN_PORT) {
            model_port->next = model->inputs;
            model->inputs = model_port;

        } else {
            VTR_ASSERT(dir == OUT_PORT);

            model_port->next = model->outputs;
            model->outputs = model_port;
        }
    }
}

static void ProcessLayout(pugi::xml_node layout_tag, t_arch *arch, const pugiutil::loc_data& loc_data) {
    VTR_ASSERT(layout_tag.name() == std::string("layout"));

    //Expect no attributes on <layout>
    expect_only_attributes(layout_tag, {}, loc_data);

    //Count the number of <auto_layout> or <fixed_layout> tags
    size_t auto_layout_cnt = 0;
    size_t fixed_layout_cnt = 0;
    for (auto layout_type_tag : layout_tag.children()) {
        if (layout_type_tag.name() == std::string("auto_layout")) {
            ++auto_layout_cnt;
        } else if (layout_type_tag.name() == std::string("fixed_layout")) {
            ++fixed_layout_cnt;
        } else {
            archfpga_throw(loc_data.filename_c_str(), loc_data.line(layout_type_tag),
                    "Unexpected tag type '<%s>', expected '<auto_layout>' or '<fixed_layout>'", layout_type_tag.name());
        }
    }

    if (auto_layout_cnt == 0 && fixed_layout_cnt == 0) {
        archfpga_throw(loc_data.filename_c_str(), loc_data.line(layout_tag),
                "Expected either an <auto_layout> or <fixed_layout> tag");
    }
    if (auto_layout_cnt > 1 ) {
        archfpga_throw(loc_data.filename_c_str(), loc_data.line(layout_tag),
                "Expected at most one <auto_layout> tag");
    }
    VTR_ASSERT_MSG(auto_layout_cnt == 0 || auto_layout_cnt == 1, "<auto_layout> may appear at most once");

    for (auto layout_type_tag : layout_tag.children()) {

        t_grid_def grid_def = ProcessGridLayout(layout_type_tag, loc_data);

        arch->grid_layouts.push_back(grid_def);
    }
}

static t_grid_def ProcessGridLayout(pugi::xml_node layout_type_tag, const pugiutil::loc_data& loc_data) {
    t_grid_def grid_def;

    //Determine the grid specification type
    if (layout_type_tag.name() == std::string("auto_layout")) {

        expect_only_attributes(layout_type_tag, {"aspect_ratio"}, loc_data);

        grid_def.grid_type = GridDefType::AUTO;

        grid_def.aspect_ratio = get_attribute(layout_type_tag, "aspect_ratio", loc_data, OPTIONAL).as_float(1.);
        grid_def.name = "auto";

    } else if (layout_type_tag.name() == std::string("fixed_layout")) {
        expect_only_attributes(layout_type_tag, {"width", "height", "name"}, loc_data);

        grid_def.grid_type = GridDefType::FIXED;
        grid_def.width = get_attribute(layout_type_tag, "width", loc_data).as_int();
        grid_def.height = get_attribute(layout_type_tag, "height", loc_data).as_int();
        std::string name = get_attribute(layout_type_tag, "name", loc_data).value();

        if (name == "auto") {
            //We name <auto_layout> as 'auto', so don't allow a user to specify it
            archfpga_throw(loc_data.filename_c_str(), loc_data.line(layout_type_tag),
                    "The name '%s' is reserved for auto-sized layouts; please choose another name");
        }
        grid_def.name = name;

    } else {
        archfpga_throw(loc_data.filename_c_str(), loc_data.line(layout_type_tag),
                    "Unexpected tag '<%s>'. Expected '<auto_layout>' or '<fixed_layout>'.",
                    layout_type_tag.name());
    }

    //Process all the block location specifications
    for (auto loc_spec_tag : layout_type_tag.children()) {
        auto loc_type = loc_spec_tag.name();
        auto type_name = get_attribute(loc_spec_tag, "type", loc_data).value();
        int priority = get_attribute(loc_spec_tag, "priority", loc_data).as_int();
        auto *meta = ProcessMetadata(loc_spec_tag, loc_data);

        if (loc_type == std::string("perimeter")) {
            expect_only_attributes(loc_spec_tag, {"type", "priority"}, loc_data);

            //The edges
            t_grid_loc_def left_edge(type_name, priority); //Including corners
            left_edge.x.start_expr = "0";
            left_edge.x.end_expr = "0";
            left_edge.y.start_expr = "0";
            left_edge.y.end_expr = "H - 1";
            left_edge.meta = meta;

            t_grid_loc_def right_edge(type_name, priority); //Including corners
            right_edge.x.start_expr = "W - 1";
            right_edge.x.end_expr = "W - 1";
            right_edge.y.start_expr = "0";
            right_edge.y.end_expr = "H - 1";
            right_edge.meta = meta;

            t_grid_loc_def bottom_edge(type_name, priority); //Exclucing corners
            bottom_edge.x.start_expr = "1";
            bottom_edge.x.end_expr = "W - 2";
            bottom_edge.y.start_expr = "0";
            bottom_edge.y.end_expr = "0";
            bottom_edge.meta = meta;

            t_grid_loc_def top_edge(type_name, priority); //Excluding corners
            top_edge.x.start_expr = "1";
            top_edge.x.end_expr = "W - 2";
            top_edge.y.start_expr = "H - 1";
            top_edge.y.end_expr = "H - 1";
            top_edge.meta = meta;

            grid_def.loc_defs.push_back(left_edge);
            grid_def.loc_defs.push_back(right_edge);
            grid_def.loc_defs.push_back(top_edge);
            grid_def.loc_defs.push_back(bottom_edge);

        } else if (loc_type == std::string("corners")) {
            expect_only_attributes(loc_spec_tag, {"type", "priority"}, loc_data);

            //The corners
            t_grid_loc_def bottom_left(type_name, priority);
            bottom_left.x.start_expr = "0";
            bottom_left.x.end_expr = "0";
            bottom_left.y.start_expr = "0";
            bottom_left.y.end_expr = "0";
            bottom_left.meta = meta;

            t_grid_loc_def top_left(type_name, priority);
            top_left.x.start_expr = "0";
            top_left.x.end_expr = "0";
            top_left.y.start_expr = "H-1";
            top_left.y.end_expr = "H-1";
            top_left.meta = meta;

            t_grid_loc_def bottom_right(type_name, priority);
            bottom_right.x.start_expr = "W-1";
            bottom_right.x.end_expr = "W-1";
            bottom_right.y.start_expr = "0";
            bottom_right.y.end_expr = "0";
            bottom_right.meta = meta;

            t_grid_loc_def top_right(type_name, priority);
            top_right.x.start_expr = "W-1";
            top_right.x.end_expr = "W-1";
            top_right.y.start_expr = "H-1";
            top_right.y.end_expr = "H-1";
            top_right.meta = meta;

            grid_def.loc_defs.push_back(bottom_left);
            grid_def.loc_defs.push_back(top_left);
            grid_def.loc_defs.push_back(bottom_right);
            grid_def.loc_defs.push_back(top_right);

        } else if (loc_type == std::string("fill")) {
            expect_only_attributes(loc_spec_tag, {"type", "priority"}, loc_data);

            t_grid_loc_def fill(type_name, priority);
            fill.x.start_expr = "0";
            fill.x.end_expr = "W - 1";
            fill.y.start_expr = "0";
            fill.y.end_expr = "H - 1";
            fill.meta = meta;

            grid_def.loc_defs.push_back(fill);

        } else if (loc_type == std::string("single")) {
            expect_only_attributes(loc_spec_tag, {"type", "priority", "x", "y"}, loc_data);

            t_grid_loc_def single(type_name, priority);
            single.x.start_expr = get_attribute(loc_spec_tag, "x", loc_data).value();
            single.y.start_expr = get_attribute(loc_spec_tag, "y", loc_data).value();
            single.x.end_expr = single.x.start_expr + " + w - 1";
            single.y.end_expr = single.y.start_expr + " + h - 1";
            single.meta = meta;

            grid_def.loc_defs.push_back(single);

        } else if (loc_type == std::string("col")) {
            expect_only_attributes(loc_spec_tag, {"type", "priority", "startx", "repeatx", "starty", "incry"}, loc_data);

            t_grid_loc_def col(type_name, priority);

            auto startx_attr = get_attribute(loc_spec_tag, "startx", loc_data);

            col.x.start_expr = startx_attr.value();
            col.x.end_expr = startx_attr.value() + std::string(" + w - 1"); //end is inclusive so need to include block width

            auto repeat_attr = get_attribute(loc_spec_tag, "repeatx", loc_data, ReqOpt::OPTIONAL);
            if (repeat_attr) {
                col.x.repeat_expr = repeat_attr.value();
            }

            auto starty_attr = get_attribute(loc_spec_tag, "starty", loc_data, ReqOpt::OPTIONAL);
            if (starty_attr) {
                col.y.start_expr = starty_attr.value();
            }

            auto incry_attr = get_attribute(loc_spec_tag, "incry", loc_data, ReqOpt::OPTIONAL);
            if (incry_attr) {
                col.y.incr_expr = incry_attr.value();
            }
            col.meta = meta;

            grid_def.loc_defs.push_back(col);

        } else if (loc_type == std::string("row")) {
            expect_only_attributes(loc_spec_tag, {"type", "priority", "starty", "repeaty", "startx", "incrx"}, loc_data);

            t_grid_loc_def row(type_name, priority);

            auto starty_attr = get_attribute(loc_spec_tag, "starty", loc_data);

            row.y.start_expr = starty_attr.value();
            row.y.end_expr = starty_attr.value() + std::string(" + h - 1"); //end is inclusive so need to include block height

            auto repeat_attr = get_attribute(loc_spec_tag, "repeaty", loc_data, ReqOpt::OPTIONAL);
            if (repeat_attr) {
                row.y.repeat_expr = repeat_attr.value();
            }

            auto startx_attr = get_attribute(loc_spec_tag, "startx", loc_data, ReqOpt::OPTIONAL);
            if (startx_attr) {
                row.x.start_expr = startx_attr.value();
            }

            auto incrx_attr = get_attribute(loc_spec_tag, "incrx", loc_data, ReqOpt::OPTIONAL);
            if (incrx_attr) {
                row.x.incr_expr = incrx_attr.value();
            }
            row.meta = meta;

            grid_def.loc_defs.push_back(row);
        } else if (loc_type == std::string("region")) {
            expect_only_attributes(loc_spec_tag,
                                   {"type", "priority",
                                    "startx", "endx", "repeatx", "incrx",
                                    "starty", "endy", "repeaty", "incry"},
                                   loc_data);
            t_grid_loc_def region(type_name, priority);

            auto startx_attr = get_attribute(loc_spec_tag, "startx", loc_data, ReqOpt::OPTIONAL);
            if (startx_attr) {
                region.x.start_expr = startx_attr.value();
            }

            auto endx_attr = get_attribute(loc_spec_tag, "endx", loc_data, ReqOpt::OPTIONAL);
            if (endx_attr) {
                region.x.end_expr = endx_attr.value();
            }

            auto starty_attr = get_attribute(loc_spec_tag, "starty", loc_data, ReqOpt::OPTIONAL);
            if (starty_attr) {
                region.y.start_expr = starty_attr.value();
            }

            auto endy_attr = get_attribute(loc_spec_tag, "endy", loc_data, ReqOpt::OPTIONAL);
            if (endy_attr) {
                region.y.end_expr = endy_attr.value();
            }

            auto repeatx_attr = get_attribute(loc_spec_tag, "repeatx", loc_data, ReqOpt::OPTIONAL);
            if (repeatx_attr) {
                region.x.repeat_expr = repeatx_attr.value();
            }

            auto repeaty_attr = get_attribute(loc_spec_tag, "repeaty", loc_data, ReqOpt::OPTIONAL);
            if (repeaty_attr) {
                region.y.repeat_expr = repeaty_attr.value();
            }

            auto incrx_attr = get_attribute(loc_spec_tag, "incrx", loc_data, ReqOpt::OPTIONAL);
            if (incrx_attr) {
                region.x.incr_expr = incrx_attr.value();
            }

            auto incry_attr = get_attribute(loc_spec_tag, "incry", loc_data, ReqOpt::OPTIONAL);
            if (incry_attr) {
                region.y.incr_expr = incry_attr.value();
            }
            region.meta = meta;

            grid_def.loc_defs.push_back(region);
        } else {
            archfpga_throw(loc_data.filename_c_str(), loc_data.line(loc_spec_tag),
                    "Unrecognized grid location specification type '%s'\n", loc_type);
        }
    }

    //Warn if any type has no grid location specifed

    return grid_def;
}

/* Takes in node pointing to <device> and loads all the
 * child type objects. */
static void ProcessDevice(pugi::xml_node Node, t_arch *arch, t_default_fc_spec &arch_def_fc, const pugiutil::loc_data& loc_data) {
	const char *Prop;
	pugi::xml_node Cur;
	bool custom_switch_block = false;

    //Warn that <timing> is no longer supported
    //TODO: eventually remove
    try {
        expect_child_node_count(Node, "timing", 0, loc_data);
    } catch (XmlError& e) {
        std::string msg = e.what();
        msg += ". <timing> has been replaced with the <switch_block> tag.";
        msg += " Please upgrade your architecture file.";
        archfpga_throw(e.filename().c_str(), e.line(), msg.c_str());
    }

    expect_only_children(Node, {"sizing", "area",
                                "chan_width_distr", "switch_block",
                                "connection_block", "default_fc"}, loc_data);

    //<sizing> tag
	Cur = get_single_child(Node, "sizing", loc_data);
    expect_only_attributes(Cur, {"R_minW_nmos", "R_minW_pmos"}, loc_data);
	arch->R_minW_nmos = get_attribute(Cur, "R_minW_nmos", loc_data).as_float();
	arch->R_minW_pmos = get_attribute(Cur, "R_minW_pmos", loc_data).as_float();

    //<area> tag
	Cur = get_single_child(Node, "area", loc_data);
    expect_only_attributes(Cur, {"grid_logic_tile_area"}, loc_data);
	arch->grid_logic_tile_area = get_attribute(Cur, "grid_logic_tile_area",
			loc_data, OPTIONAL).as_float(0);

    //<chan_width_distr> tag
	Cur = get_single_child(Node, "chan_width_distr", loc_data, OPTIONAL);
    expect_only_attributes(Cur, {}, loc_data);
	if (Cur != nullptr) {
		ProcessChanWidthDistr(Cur, arch, loc_data);
	}

    //<connection_block> tag
    Cur = get_single_child(Node, "connection_block", loc_data);
    expect_only_attributes(Cur, {"input_switch_name"}, loc_data);
    arch->ipin_cblock_switch_name = get_attribute(Cur, "input_switch_name", loc_data).as_string();

    //<switch_block> tag
	Cur = get_single_child(Node, "switch_block", loc_data);
    expect_only_attributes(Cur, {"type", "fs"}, loc_data);
	Prop = get_attribute(Cur, "type", loc_data).value();
	if (strcmp(Prop, "wilton") == 0) {
		arch->SBType = WILTON;
	} else if (strcmp(Prop, "universal") == 0) {
		arch->SBType = UNIVERSAL;
	} else if (strcmp(Prop, "subset") == 0) {
		arch->SBType = SUBSET;
	} else if (strcmp(Prop, "custom") == 0) {
		arch->SBType = CUSTOM;
		custom_switch_block = true;
	} else {
		archfpga_throw(loc_data.filename_c_str(), loc_data.line(Cur),
				"Unknown property %s for switch block type x\n", Prop);
	}

	ReqOpt CUSTOM_SWITCHBLOCK_REQD = BoolToReqOpt(!custom_switch_block);
	arch->Fs = get_attribute(Cur, "fs", loc_data, CUSTOM_SWITCHBLOCK_REQD).as_int(3);

	Cur = get_single_child(Node, "default_fc", loc_data, OPTIONAL);
	if (Cur) {
		arch_def_fc.specified = true;
		expect_only_attributes(Cur, {"in_type", "in_val", "out_type", "out_val"}, loc_data);
		Process_Fc_Values(Cur, arch_def_fc, loc_data);
	} else {
		arch_def_fc.specified = false;
	}
}

/* Takes in node pointing to <chan_width_distr> and loads all the
 * child type objects. */
static void ProcessChanWidthDistr(pugi::xml_node Node,
		t_arch *arch, const pugiutil::loc_data& loc_data) {
	pugi::xml_node Cur;

    expect_only_children(Node, {"x", "y"}, loc_data);

	Cur = get_single_child(Node, "x", loc_data);
	ProcessChanWidthDistrDir(Cur, &arch->Chans.chan_x_dist, loc_data);

	Cur = get_single_child(Node, "y", loc_data);
	ProcessChanWidthDistrDir(Cur, &arch->Chans.chan_y_dist, loc_data);
}

/* Takes in node within <chan_width_distr> and loads all the
 * child type objects. */
static void ProcessChanWidthDistrDir(pugi::xml_node Node, t_chan * chan, const pugiutil::loc_data& loc_data) {
	const char *Prop;

	ReqOpt hasXpeak, hasWidth, hasDc;
	hasXpeak = hasWidth = hasDc = OPTIONAL;

	Prop = get_attribute(Node, "distr", loc_data).value();
	if (strcmp(Prop, "uniform") == 0) {
		chan->type = UNIFORM;
	} else if (strcmp(Prop, "gaussian") == 0) {
		chan->type = GAUSSIAN;
		hasXpeak = hasWidth = hasDc = REQUIRED;
	} else if (strcmp(Prop, "pulse") == 0) {
		chan->type = PULSE;
		hasXpeak = hasWidth = hasDc = REQUIRED;
	} else if (strcmp(Prop, "delta") == 0) {
		hasXpeak = hasDc = REQUIRED;
		chan->type = DELTA;
	} else {
		archfpga_throw(loc_data.filename_c_str(), loc_data.line(Node),
				"Unknown property %s for chan_width_distr x\n", Prop);
	}

	chan->peak = get_attribute(Node, "peak", loc_data).as_float(UNDEFINED);
	chan->width = get_attribute(Node, "width", loc_data, hasWidth).as_float(0);
	chan->xpeak = get_attribute(Node, "xpeak", loc_data, hasXpeak).as_float(0);
	chan->dc = get_attribute(Node, "dc", loc_data, hasDc).as_float(0);
}



/* Takes in node pointing to <typelist> and loads all the
 * child type objects. */
static void ProcessComplexBlocks(pugi::xml_node Node,
		t_type_descriptor ** Types, int *NumTypes,
		t_arch& arch,
        const bool timing_enabled,
        const t_default_fc_spec &arch_def_fc,
        const pugiutil::loc_data& loc_data) {
	pugi::xml_node CurType, Prev;
	pugi::xml_node Cur;
	t_type_descriptor * Type;
	int i;
	map<string, int> pb_type_descriptors;
	pair<map<string, int>::iterator, bool> ret_pb_type_descriptors;
	/* Alloc the type list. Need one additional t_type_desctiptors:
	 * 1: empty psuedo-type
	 */
	*NumTypes = count_children(Node, "pb_type", loc_data) + 1;
	*Types = new t_type_descriptor[*NumTypes];

	cb_type_descriptors = *Types;

	EMPTY_TYPE = &cb_type_descriptors[EMPTY_TYPE_INDEX];
	cb_type_descriptors[EMPTY_TYPE_INDEX].index = EMPTY_TYPE_INDEX;
	SetupEmptyType(cb_type_descriptors, EMPTY_TYPE);

	/* Process the types */
	/* TODO: I should make this more flexible but release is soon and I don't have time so assert values for empty and io types*/
	VTR_ASSERT(EMPTY_TYPE_INDEX == 0);
	i = 1; /* Skip over 'empty' type */

	CurType = Node.first_child();
	while (CurType) {
		check_node(CurType, "pb_type", loc_data);

		/* Alias to current type */
		Type = &(*Types)[i];

		/* Parses the properties fields of the type */
		ProcessComplexBlockProps(CurType, Type, loc_data);

		ret_pb_type_descriptors = pb_type_descriptors.insert(
				pair<string, int>(Type->name, 0));
		if (!ret_pb_type_descriptors.second) {
			archfpga_throw(loc_data.filename_c_str(), loc_data.line(CurType),
					"Duplicate pb_type descriptor name: '%s'.\n", Type->name);
		}

		/* Load pb_type info */
		Type->pb_type = new t_pb_type;
		Type->pb_type->name = vtr::strdup(Type->name);
		ProcessPb_Type(CurType, Type->pb_type, nullptr, timing_enabled, arch, loc_data);
		Type->num_pins = Type->capacity
				* (Type->pb_type->num_input_pins
						+ Type->pb_type->num_output_pins
						+ Type->pb_type->num_clock_pins);
		Type->num_receivers = Type->capacity * Type->pb_type->num_input_pins;
		Type->num_drivers = Type->capacity * Type->pb_type->num_output_pins;

		/* Load pin names and classes and locations */
		Cur = get_single_child(CurType, "pinlocations", loc_data, OPTIONAL);
		SetupPinLocationsAndPinClasses(Cur, Type, loc_data);

        //Warn that gridlocations is no longer supported
        //TODO: eventually remove
        try {
            expect_child_node_count(CurType, "gridlocations", 0, loc_data);
        } catch (XmlError& e) {
            std::string msg = e.what();
            msg += ". <gridlocations> has been replaced by the <auto_layout> and <device_layout> tags in the <layout> section.";
            msg += " Please upgrade your architecture file.";
            archfpga_throw(e.filename().c_str(), e.line(), msg.c_str());
        }

        /* Load Fc */
        Cur = get_single_child(CurType, "fc", loc_data, OPTIONAL);
        Process_Fc(Cur, Type, arch.Segments, arch.num_segments, arch_def_fc, loc_data);

        //Load switchblock type and location overrides
        Cur = get_single_child(CurType, "switchblock_locations", loc_data, OPTIONAL);
        ProcessSwitchblockLocations(Cur, Type, arch, loc_data);

		Type->index = i;

		/* Type fully read */
		++i;

		/* Free this node and get its next sibling node */
		CurType = CurType.next_sibling (CurType.name());

	}
	pb_type_descriptors.clear();
}


static void ProcessSegments(pugi::xml_node Parent,
		t_segment_inf **Segs, int *NumSegs,
		const t_arch_switch_inf *Switches, const int NumSwitches,
		const bool timing_enabled, const bool switchblocklist_required, const pugiutil::loc_data& loc_data) {
	int i, j, length;
	const char *tmp;

	pugi::xml_node SubElem;
	pugi::xml_node Node;

	/* Count the number of segs and check they are in fact
	 * of segment elements. */
	*NumSegs = count_children(Parent, "segment", loc_data);

	/* Alloc segment list */
	*Segs = nullptr;
	if (*NumSegs > 0) {
		*Segs = (t_segment_inf *) vtr::malloc(
				*NumSegs * sizeof(t_segment_inf));
		memset(*Segs, 0, (*NumSegs * sizeof(t_segment_inf)));
	}

	/* Load the segments. */
	Node = get_first_child(Parent, "segment", loc_data);
	for (i = 0; i < *NumSegs; ++i) {

		/* Get segment name */
		tmp = get_attribute(Node, "name", loc_data, OPTIONAL).as_string(nullptr);
		if (tmp) {
			(*Segs)[i].name = vtr::strdup(tmp);
		} else {
			/* if swich block is "custom", then you have to provide a name for segment */
			if (switchblocklist_required) {
				archfpga_throw(loc_data.filename_c_str(), loc_data.line(Node),
					"No name specified for the segment #%d.\n", i);

			}
			/* set name to default: "unnamed_segment_<segment_index>" */
			stringstream ss;
			ss << "unnamed_segment_" << i;
			string dummy = ss.str();
			tmp = dummy.c_str();
			(*Segs)[i].name = vtr::strdup(tmp);
		}

		/* Get segment length */
		length = 1; /* DEFAULT */
		tmp = get_attribute(Node, "length", loc_data, OPTIONAL).as_string(nullptr);
		if (tmp) {
			if (strcmp(tmp, "longline") == 0) {
				(*Segs)[i].longline = true;
			} else {
				length = vtr::atoi(tmp);
			}
		}
		(*Segs)[i].length = length;

		/* Get the frequency */
		(*Segs)[i].frequency = 1; /* DEFAULT */
		tmp = get_attribute(Node, "freq", loc_data, OPTIONAL).as_string(nullptr);
		if (tmp) {
			(*Segs)[i].frequency = (int) (atof(tmp) * MAX_CHANNEL_WIDTH);
		}

		/* Get timing info */
		ReqOpt TIMING_ENABLE_REQD = BoolToReqOpt(timing_enabled);
		(*Segs)[i].Rmetal = get_attribute(Node, "Rmetal", loc_data, TIMING_ENABLE_REQD).as_float(0);
		(*Segs)[i].Cmetal = get_attribute(Node, "Cmetal", loc_data, TIMING_ENABLE_REQD).as_float(0);

		/* Get Power info */
		/*
		 (*Segs)[i].Cmetal_per_m = get_attribute(Node, "Cmetal_per_m", false,
		 0.);*/

        //Set of expected subtags (exact subtags are dependant on parameters)
        std::vector<std::string> expected_subtags;

        if (!(*Segs)[i].longline) {
            //Long line doesn't accpet <sb> or <cb> since it assumes full population
            expected_subtags.push_back("sb");
            expected_subtags.push_back("cb");
        }

		/* Get the type */
		tmp = get_attribute(Node, "type", loc_data).value();
		if (0 == strcmp(tmp, "bidir")) {
			(*Segs)[i].directionality = BI_DIRECTIONAL;

            //Bidir requires the following tags
            expected_subtags.push_back("wire_switch");
            expected_subtags.push_back("opin_switch");
		}

		else if (0 == strcmp(tmp, "unidir")) {
			(*Segs)[i].directionality = UNI_DIRECTIONAL;

            //Unidir requires the following tags
            expected_subtags.push_back("mux");
		}

		else {
			archfpga_throw(loc_data.filename_c_str(), loc_data.line(Node),
					"Invalid switch type '%s'.\n", tmp);
		}

        //Verify only expected sub-tags are found
        expect_only_children(Node, expected_subtags, loc_data);

		/* Get the wire and opin switches, or mux switch if unidir */
		if (UNI_DIRECTIONAL == (*Segs)[i].directionality) {
			SubElem = get_single_child(Node, "mux", loc_data);
			tmp = get_attribute(SubElem, "name", loc_data).value();

			/* Match names */
			for (j = 0; j < NumSwitches; ++j) {
				if (0 == strcmp(tmp, Switches[j].name)) {
					break; /* End loop so j is where we want it */
				}
			}
			if (j >= NumSwitches) {
				archfpga_throw(loc_data.filename_c_str(), loc_data.line(SubElem),
						"'%s' is not a valid mux name.\n", tmp);
			}

			/* Unidir muxes must have the same switch
			 * for wire and opin fanin since there is
			 * really only the mux in unidir. */
			(*Segs)[i].arch_wire_switch = j;
			(*Segs)[i].arch_opin_switch = j;
		}

		else {
			VTR_ASSERT(BI_DIRECTIONAL == (*Segs)[i].directionality);
			SubElem = get_single_child(Node, "wire_switch", loc_data);
			tmp = get_attribute(SubElem, "name", loc_data).value();

			/* Match names */
			for (j = 0; j < NumSwitches; ++j) {
				if (0 == strcmp(tmp, Switches[j].name)) {
					break; /* End loop so j is where we want it */
				}
			}
			if (j >= NumSwitches) {
				archfpga_throw(loc_data.filename_c_str(), loc_data.line(SubElem),
						"'%s' is not a valid wire_switch name.\n", tmp);
			}
			(*Segs)[i].arch_wire_switch = j;
			SubElem = get_single_child(Node, "opin_switch", loc_data);
			tmp = get_attribute(SubElem, "name", loc_data).value();

			/* Match names */
			for (j = 0; j < NumSwitches; ++j) {
				if (0 == strcmp(tmp, Switches[j].name)) {
					break; /* End loop so j is where we want it */
				}
			}
			if (j >= NumSwitches) {
				archfpga_throw(loc_data.filename_c_str(), loc_data.line(SubElem),
						"'%s' is not a valid opin_switch name.\n", tmp);
			}
			(*Segs)[i].arch_opin_switch = j;
		}

		/* Setup the CB list if they give one, otherwise use full */
		(*Segs)[i].cb_len = length;
		(*Segs)[i].cb = (bool *) vtr::malloc(length * sizeof(bool));
		for (j = 0; j < length; ++j) {
			(*Segs)[i].cb[j] = true;
		}
		SubElem = get_single_child(Node, "cb", loc_data, OPTIONAL);
		if (SubElem) {
			ProcessCB_SB(SubElem, (*Segs)[i].cb, length, loc_data);
		}

		/* Setup the SB list if they give one, otherwise use full */
		(*Segs)[i].sb_len = (length + 1);
		(*Segs)[i].sb = (bool *) vtr::malloc((length + 1) * sizeof(bool));
		for (j = 0; j < (length + 1); ++j) {
			(*Segs)[i].sb[j] = true;
		}
		SubElem = get_single_child(Node, "sb", loc_data, OPTIONAL);
		if (SubElem) {
			ProcessCB_SB(SubElem, (*Segs)[i].sb, (length + 1), loc_data);
		}

		(*Segs)[i].meta = ProcessMetadata(Node, loc_data);

		/* Get next Node */
		Node = Node.next_sibling(Node.name());
	}
}

/* Processes the switchblocklist section from the xml architecture file.
   See vpr/SRC/route/build_switchblocks.c for a detailed description of this
   switch block format */
static void ProcessSwitchblocks(pugi::xml_node Parent, t_arch* arch, const pugiutil::loc_data& loc_data){

	pugi::xml_node Node;
	pugi::xml_node SubElem;
	const char *tmp;

	/* get the number of switchblocks */
	int num_switchblocks = count_children(Parent, "switchblock", loc_data);
	arch->switchblocks.reserve(num_switchblocks);


	/* read-in all switchblock data */
	Node = get_first_child(Parent, "switchblock", loc_data);
	for (int i_sb = 0; i_sb < num_switchblocks; i_sb++){
		/* use a temp variable which will be assigned to switchblocks later */
		t_switchblock_inf sb;

		/* get name */
		tmp = get_attribute(Node, "name", loc_data).as_string(nullptr);
		if (tmp){
			sb.name = tmp;
		}

		/* get type */
		tmp = get_attribute(Node, "type", loc_data).as_string(nullptr);
		if (tmp){
			if (0 == strcmp(tmp, "bidir")){
				sb.directionality = BI_DIRECTIONAL;
			} else if (0 == strcmp(tmp, "unidir")){
				sb.directionality = UNI_DIRECTIONAL;
			} else {
				archfpga_throw(loc_data.filename_c_str(), loc_data.line(Node), "Unsopported switchblock type: %s\n", tmp);
			}
		}

		/* get the switchblock location */
		SubElem = get_single_child(Node, "switchblock_location", loc_data);
		tmp = get_attribute(SubElem, "type", loc_data).as_string(nullptr);
		if (tmp){
			if (strcmp(tmp, "EVERYWHERE") == 0){
				sb.location = E_EVERYWHERE;
			} else if (strcmp(tmp, "PERIMETER") == 0){
				sb.location = E_PERIMETER;
			} else if (strcmp(tmp, "CORE") == 0){
				sb.location = E_CORE;
			} else if (strcmp(tmp, "CORNER") == 0){
				sb.location = E_CORNER;
			} else if (strcmp(tmp, "FRINGE") == 0){
				sb.location = E_FRINGE;
			} else {
				archfpga_throw(loc_data.filename_c_str(), loc_data.line(SubElem), "unrecognized switchblock location: %s\n", tmp);
			}
		}

		/* get switchblock permutation functions */
		SubElem = get_first_child(Node, "switchfuncs", loc_data);
		read_sb_switchfuncs(SubElem, &sb, loc_data);

		read_sb_wireconns(arch->Switches, arch->num_switches, Node, &sb, loc_data);

		/* run error checks on switch blocks */
		check_switchblock(&sb, arch);

		/* assign the sb to the switchblocks vector */
		arch->switchblocks.push_back(sb);

		Node = Node.next_sibling(Node.name());
	}

	return;
}


static void ProcessCB_SB(pugi::xml_node Node, bool * list,
		const int len, const pugiutil::loc_data& loc_data) {
	const char *tmp = nullptr;
	int i;

	/* Check the type. We only support 'pattern' for now.
	 * Should add frac back eventually. */
	tmp = get_attribute(Node, "type", loc_data).value();
	if (0 == strcmp(tmp, "pattern")) {
		i = 0;

		/* Get the content string */
		tmp = Node.child_value();
		while (*tmp) {
			switch (*tmp) {
			case ' ':
			case '\t':
			case '\n':
				break;
			case 'T':
			case '1':
				if (i >= len) {
					archfpga_throw(loc_data.filename_c_str(), loc_data.line(Node),
							"CB or SB depopulation is too long (%d). It should be %d symbols for CBs and %d symbols for SBs.\n",
							i, len-1, len);
				}
				list[i] = true;
				++i;
				break;
			case 'F':
			case '0':
				if (i >= len) {
					archfpga_throw(loc_data.filename_c_str(), loc_data.line(Node),
							"CB or SB depopulation is too long (%d). It should be %d symbols for CBs and %d symbols for SBs.\n",
							i, len-1, len);
				}
				list[i] = false;
				++i;
				break;
			default:
				archfpga_throw(loc_data.filename_c_str(), loc_data.line(Node),
						"Invalid character %c in CB or SB depopulation list.\n",
						*tmp);
			}
			++tmp;
		}
		if (i < len) {
			archfpga_throw(loc_data.filename_c_str(), loc_data.line(Node),
					"CB or SB depopulation is too short (%d). It should be %d symbols for CBs and %d symbols for SBs.\n",
					i, len-1, len);
		}
	}

	else {
		archfpga_throw(loc_data.filename_c_str(), loc_data.line(Node),
				"'%s' is not a valid type for specifying cb and sb depopulation.\n",
				tmp);
	}
}

static void ProcessSwitches(pugi::xml_node Parent,
		t_arch_switch_inf **Switches, int *NumSwitches,
		const bool timing_enabled, const pugiutil::loc_data& loc_data) {
	int i, j;
	const char *type_name;
	const char *switch_name;
    ReqOpt TIMING_ENABLE_REQD = BoolToReqOpt(timing_enabled);

	pugi::xml_node Node;

	/* Count the children and check they are switches */
	*NumSwitches = count_children(Parent, "switch", loc_data);

	/* Alloc switch list */
	*Switches = nullptr;
	if (*NumSwitches > 0) {
		(*Switches) = new t_arch_switch_inf[(*NumSwitches)];
	}

	/* Load the switches. */
	Node = get_first_child(Parent, "switch", loc_data);
	for (i = 0; i < *NumSwitches; ++i) {
        t_arch_switch_inf& arch_switch = (*Switches)[i];

		switch_name = get_attribute(Node, "name", loc_data).value();
		type_name = get_attribute(Node, "type", loc_data).value();

		/* Check for switch name collisions */
		for (j = 0; j < i; ++j) {
			if (0 == strcmp((*Switches)[j].name, switch_name)) {
				archfpga_throw(loc_data.filename_c_str(), loc_data.line(Node),
						"Two switches with the same name '%s' were found.\n",
						switch_name);
			}
		}
		arch_switch.name = vtr::strdup(switch_name);

		/* Figure out the type of switch. */
        SwitchType type = SwitchType::MUX;
		if (0 == strcmp(type_name, "mux")) {
            type = SwitchType::MUX;
            expect_only_attributes(Node, {"type", "name", "R", "Cin", "Cout", "Tdel", "buf_size", "power_buf_size", "mux_trans_size"}, " with type '"s + type_name + "'"s, loc_data);

		} else if (0 == strcmp(type_name, "tristate")) {
			type = SwitchType::TRISTATE;
            expect_only_attributes(Node, {"type", "name", "R", "Cin", "Cout", "Tdel", "buf_size", "power_buf_size"}, " with type '"s + type_name + "'"s, loc_data);

		} else if (0 == strcmp(type_name, "buffer")) {
			type = SwitchType::BUFFER;
            expect_only_attributes(Node, {"type", "name", "R", "Cin", "Cout", "Tdel", "buf_size", "power_buf_size"}, " with type '"s + type_name + "'"s, loc_data);

		} else if (0 == strcmp(type_name, "pass_gate")) {
			type = SwitchType::PASS_GATE;
            expect_only_attributes(Node, {"type", "name", "R", "Cin", "Cout", "Tdel"}, " with type '"s + type_name + "'"s, loc_data);

		} else if (0 == strcmp(type_name, "short")) {
			type = SwitchType::SHORT;
            expect_only_attributes(Node, {"type", "name", "R", "Cin", "Cout", "Tdel"}, " with type "s + type_name + "'"s, loc_data);

		} else {
			archfpga_throw(loc_data.filename_c_str(), loc_data.line(Node),
					"Invalid switch type '%s'.\n", type_name);
		}
        arch_switch.set_type(type);


		arch_switch.R = get_attribute(Node, "R", loc_data,TIMING_ENABLE_REQD).as_float(0);

		ReqOpt COUT_REQD = TIMING_ENABLE_REQD;
		ReqOpt CIN_REQD = TIMING_ENABLE_REQD;
        if (arch_switch.type() == SwitchType::SHORT) {
            //Cin/Cout are optional on shorts, since they really only have one capacitance
            CIN_REQD = OPTIONAL;
            COUT_REQD = OPTIONAL;
        }
		arch_switch.Cin = get_attribute(Node, "Cin", loc_data, CIN_REQD).as_float(0);
        arch_switch.Cout = get_attribute(Node, "Cout", loc_data, COUT_REQD).as_float(0);

        if (arch_switch.type() == SwitchType::MUX) {
            //Only muxes have mux transistors
            arch_switch.mux_trans_size = get_attribute(Node, "mux_trans_size", loc_data, OPTIONAL).as_float(1);
        } else {
            arch_switch.mux_trans_size = 0.;
        }

        if (arch_switch.type() == SwitchType::SHORT
            || arch_switch.type() == SwitchType::PASS_GATE) {
            //No buffers
            arch_switch.buf_size_type = BufferSize::ABSOLUTE;
            arch_switch.buf_size = 0.;
			arch_switch.power_buffer_type = POWER_BUFFER_TYPE_ABSOLUTE_SIZE;
			arch_switch.power_buffer_size = 0.;
        } else {
            auto buf_size_attrib = get_attribute(Node, "buf_size", loc_data, OPTIONAL);
            if (!buf_size_attrib || buf_size_attrib.as_string() == std::string("auto")) {
                arch_switch.buf_size_type = BufferSize::AUTO;
                arch_switch.buf_size = 0.;
            } else {
                arch_switch.buf_size_type = BufferSize::ABSOLUTE;
                arch_switch.buf_size = buf_size_attrib.as_float();
            }

            auto power_buf_size = get_attribute(Node, "power_buf_size", loc_data, OPTIONAL).as_string(nullptr);
            if (power_buf_size == nullptr) {
                arch_switch.power_buffer_type = POWER_BUFFER_TYPE_AUTO;
            } else if (strcmp(power_buf_size, "auto") == 0) {
                arch_switch.power_buffer_type = POWER_BUFFER_TYPE_AUTO;
            } else {
                arch_switch.power_buffer_type = POWER_BUFFER_TYPE_ABSOLUTE_SIZE;
                arch_switch.power_buffer_size = (float) vtr::atof(power_buf_size);
            }
        }

        //Load the Tdel (which may be specfied with sub-tags)
		ProcessSwitchTdel(Node, timing_enabled, i, (*Switches), loc_data);

		/* Get next switch element */
		Node = Node.next_sibling(Node.name());

	}
}

/* Processes the switch delay. Switch delay can be specified in two ways.
   First way: switch delay is specified as a constant via the property Tdel in the switch node.
   Second way: switch delay is specified as a function of the switch fan-in. In this
               case, multiple nodes in the form

               <Tdel num_inputs="1" delay="3e-11"/>

               are specified as children of the switch node. In this case, Tdel
               is not included as a property of the switch node (first way). */
static void ProcessSwitchTdel(pugi::xml_node Node, const bool timing_enabled,
		const int switch_index, t_arch_switch_inf *Switches, const pugiutil::loc_data& loc_data){

	float Tdel_prop_value;
	int num_Tdel_children;

	/* check if switch node has the Tdel property */
	bool has_Tdel_prop = false;
	Tdel_prop_value = get_attribute(Node, "Tdel", loc_data, OPTIONAL).as_float(UNDEFINED);
	if (Tdel_prop_value != UNDEFINED){
		has_Tdel_prop = true;
	}

	/* check if switch node has Tdel children */
	bool has_Tdel_children = false;
	num_Tdel_children = count_children(Node, "Tdel", loc_data, OPTIONAL);
	if (num_Tdel_children != 0){
		has_Tdel_children = true;
	}

	/* delay should not be specified as a Tdel property AND a Tdel child */
	if (has_Tdel_prop && has_Tdel_children){
		archfpga_throw(loc_data.filename_c_str(), loc_data.line(Node),
				"Switch delay should be specified as EITHER a Tdel property OR as a child of the switch node, not both");
	}

	/* get pointer to the switch's Tdel map, then read-in delay data into this map */
	if (has_Tdel_prop){
		/* delay specified as a constant */
        Switches[switch_index].set_Tdel(t_arch_switch_inf::UNDEFINED_FANIN, Tdel_prop_value);
	} else if (has_Tdel_children) {
		/* Delay specified as a function of switch fan-in.
		   Go through each Tdel child, read-in num_inputs and the delay value.
		   Insert this info into the switch delay map */
		pugi::xml_node Tdel_child = get_first_child(Node, "Tdel", loc_data);
        std::set<int> seen_fanins;
		for (int ichild = 0; ichild < num_Tdel_children; ichild++){

			int num_inputs = get_attribute(Tdel_child, "num_inputs", loc_data).as_int(0);
			float Tdel_value = get_attribute(Tdel_child, "delay", loc_data).as_float(0.);

			if (seen_fanins.count(num_inputs) ){
				archfpga_throw(loc_data.filename_c_str(), loc_data.line(Tdel_child),
					"Tdel node specified num_inputs (%d) that has already been specified by another Tdel node", num_inputs);
			} else {
                Switches[switch_index].set_Tdel(num_inputs, Tdel_value);
                seen_fanins.insert(num_inputs);
			}
			Tdel_child = Tdel_child.next_sibling(Tdel_child.name());
		}
	} else {
		/* No delay info specified for switch */
		if (timing_enabled){
				archfpga_throw(loc_data.filename_c_str(), loc_data.line(Node),
					"Switch should contain intrinsic delay information if timing is enabled");
		} else {
			/* set a default value */
            Switches[switch_index].set_Tdel(t_arch_switch_inf::UNDEFINED_FANIN, 0.);
		}
	}
}

static void ProcessDirects(pugi::xml_node Parent, t_direct_inf **Directs,
		 int *NumDirects, const t_arch_switch_inf *Switches, const int NumSwitches,
		 const pugiutil::loc_data& loc_data) {
	int i, j;
	const char *direct_name;
	const char *from_pin_name;
	const char *to_pin_name;
	const char *switch_name;

	pugi::xml_node Node;

	/* Count the children and check they are direct connections */
    expect_only_children(Parent, {"direct"}, loc_data);
	*NumDirects = count_children(Parent, "direct", loc_data);

	/* Alloc direct list */
	*Directs = nullptr;
	if (*NumDirects > 0) {
		*Directs = (t_direct_inf *) vtr::malloc(
				*NumDirects * sizeof(t_direct_inf));
		memset(*Directs, 0, (*NumDirects * sizeof(t_direct_inf)));
	}

	/* Load the directs. */
	Node = get_first_child(Parent, "direct", loc_data);
	for (i = 0; i < *NumDirects; ++i) {
        expect_only_attributes(Node, {"name", "from_pin", "to_pin", "x_offset", "y_offset", "z_offset", "switch_name", "from_side", "to_side"}, loc_data);

		direct_name = get_attribute(Node, "name", loc_data).value();
		/* Check for direct name collisions */
		for (j = 0; j < i; ++j) {
			if (0 == strcmp((*Directs)[j].name, direct_name)) {
				archfpga_throw(loc_data.filename_c_str(), loc_data.line(Node),
						"Two directs with the same name '%s' were found.\n",
						direct_name);
			}
		}
		(*Directs)[i].name = vtr::strdup(direct_name);

		/* Figure out the source pin and sink pin name */
		from_pin_name = get_attribute(Node, "from_pin",  loc_data).value();
		to_pin_name = get_attribute(Node, "to_pin", loc_data).value();

		/* Check that to_pin and the from_pin are not the same */
		if (0 == strcmp(to_pin_name, from_pin_name)) {
			archfpga_throw(loc_data.filename_c_str(), loc_data.line(Node),
					"The source pin and sink pin are the same: %s.\n",
					to_pin_name);
		}
		(*Directs)[i].from_pin = vtr::strdup(from_pin_name);
		(*Directs)[i].to_pin = vtr::strdup(to_pin_name);

		(*Directs)[i].x_offset = get_attribute(Node, "x_offset", loc_data).as_int(0);
		(*Directs)[i].y_offset = get_attribute(Node, "y_offset", loc_data).as_int(0);
		(*Directs)[i].z_offset = get_attribute(Node, "z_offset", loc_data).as_int(0);

        std::string from_side_str = get_attribute(Node, "from_side", loc_data, OPTIONAL).value();
        (*Directs)[i].from_side = string_to_side(from_side_str);
        std::string to_side_str = get_attribute(Node, "to_side", loc_data, OPTIONAL).value();
        (*Directs)[i].to_side = string_to_side(to_side_str);

        //Set the optional switch type
        switch_name = get_attribute(Node, "switch_name", loc_data, OPTIONAL).as_string(nullptr);
        if(switch_name != nullptr) {
            //Look-up the user defined switch
            for(j = 0; j < NumSwitches; j++) {
                if(0 == strcmp(switch_name, Switches[j].name)) {
                    break; //Found the switch
                }
            }
            if(j >= NumSwitches) {
                archfpga_throw(loc_data.filename_c_str(), loc_data.line(Node),
                        "Could not find switch named '%s' in switch list.\n", switch_name);

            }
            (*Directs)[i].switch_type = j; //Save the correct switch index
        } else {
            //If not defined, use the delayless switch by default
            //TODO: find a better way of indicating this.  Ideally, we would
            //specify the delayless switch index here, but it does not appear
            //to be defined at this point.
            (*Directs)[i].switch_type = -1;
        }

		/* Check that the direct chain connection is not zero in both direction */
		if ((*Directs)[i].x_offset == 0 && (*Directs)[i].y_offset == 0) {
			archfpga_throw(loc_data.filename_c_str(), loc_data.line(Node),
					"The x_offset and y_offset are both zero, this is a length 0 direct chain connection.\n");
		}

		(*Directs)[i].line = loc_data.line(Node);
		/* Should I check that the direct chain offset is not greater than the chip? How? */

		/* Get next direct element */
		Node = Node.next_sibling(Node.name());
	}
}

static void ProcessPower( pugi::xml_node parent,
		t_power_arch * power_arch,
		const pugiutil::loc_data& loc_data) {
	pugi::xml_node Cur;

	/* Get the local interconnect capacitances */
	power_arch->local_interc_factor = 0.5;
	Cur = get_single_child(parent, "local_interconnect", loc_data, OPTIONAL);
	if (Cur) {
		power_arch->C_wire_local = get_attribute(Cur, "C_wire", loc_data, OPTIONAL).as_float(0.);
		power_arch->local_interc_factor = get_attribute(Cur, "factor", loc_data, OPTIONAL).as_float(0.5);

	}

	/* Get logical effort factor */
	power_arch->logical_effort_factor = 4.0;
	Cur = get_single_child(parent, "buffers", loc_data, OPTIONAL);
	if (Cur) {
		power_arch->logical_effort_factor = get_attribute(Cur,
				"logical_effort_factor", loc_data).as_float(0);;
	}

	/* Get SRAM Size */
	power_arch->transistors_per_SRAM_bit = 6.0;
	Cur = get_single_child(parent, "sram", loc_data, OPTIONAL);
	if (Cur) {
		power_arch->transistors_per_SRAM_bit = get_attribute(Cur,
				"transistors_per_bit", loc_data).as_float(0);
	}

	/* Get Mux transistor size */
	power_arch->mux_transistor_size = 1.0;
	Cur = get_single_child(parent, "mux_transistor_size", loc_data, OPTIONAL);
	if (Cur) {
		power_arch->mux_transistor_size = get_attribute(Cur,
				"mux_transistor_size", loc_data).as_float(0);
	}

	/* Get FF size */
	power_arch->FF_size = 1.0;
	Cur = get_single_child(parent, "FF_size", loc_data, OPTIONAL);
	if (Cur) {
		power_arch->FF_size = get_attribute(Cur, "FF_size", loc_data).as_float(0);
	}

	/* Get LUT transistor size */
	power_arch->LUT_transistor_size = 1.0;
	Cur = get_single_child(parent, "LUT_transistor_size", loc_data, OPTIONAL);
	if (Cur) {
		power_arch->LUT_transistor_size = get_attribute(Cur,
				"LUT_transistor_size", loc_data).as_float(0);
	}
}

/* Get the clock architcture */
static void ProcessClocks(pugi::xml_node Parent, t_clock_arch * clocks, const pugiutil::loc_data& loc_data) {
	pugi::xml_node Node;
	int i;
	const char *tmp;

	clocks->num_global_clocks = count_children(Parent, "clock", loc_data, OPTIONAL);

	/* Alloc the clockdetails */
	clocks->clock_inf = nullptr;
	if (clocks->num_global_clocks > 0) {
		clocks->clock_inf = (t_clock_network *) vtr::malloc(
				clocks->num_global_clocks * sizeof(t_clock_network));
		memset(clocks->clock_inf, 0,
				clocks->num_global_clocks * sizeof(t_clock_network));
	}

	/* Load the clock info. */
	Node = get_first_child(Parent, "clock", loc_data);
	for (i = 0; i < clocks->num_global_clocks; ++i) {

		tmp = get_attribute(Node, "buffer_size", loc_data).value();
		if (strcmp(tmp, "auto") == 0) {
			clocks->clock_inf[i].autosize_buffer = true;
		} else {
			clocks->clock_inf[i].autosize_buffer = false;
			clocks->clock_inf[i].buffer_size = (float) atof(tmp);
		}

		clocks->clock_inf[i].C_wire = get_attribute(Node, "C_wire", loc_data).as_float(0);

		/* get the next clock item */
		Node = Node.next_sibling(Node.name());
	}
}


/* Used by functions outside read_xml_util.c to gain access to arch filename */
const char* get_arch_file_name() {
	return arch_file_name;
}

bool check_model_clocks(pugi::xml_node model_tag, const pugiutil::loc_data& loc_data, const t_model* model) {
    //Collect the ports identified as clocks
    std::set<std::string> clocks;
    for(t_model_ports* ports : {model->inputs, model->outputs}) {
        for(t_model_ports* port = ports; port != nullptr; port = port->next) {
            if(port->is_clock) {
                clocks.insert(port->name);
            }
        }
    }

    //Check that any clock references on the ports are to identified clock ports
    for(t_model_ports* ports : {model->inputs, model->outputs}) {
        for(t_model_ports* port = ports; port != nullptr; port = port->next) {
            if(!port->clock.empty() && !clocks.count(port->clock)) {
                archfpga_throw(loc_data.filename_c_str(), loc_data.line(model_tag),
                        "No matching clock port '%s' on model '%s', required for port '%s'",
                        port->clock.c_str(), model->name, port->name);
            }
        }
    }
    return true;
}

bool check_model_combinational_sinks(pugi::xml_node model_tag, const pugiutil::loc_data& loc_data, const t_model* model) {
    //Outputs should have no combinational sinks
    for(t_model_ports* port = model->outputs; port != nullptr; port = port->next) {
        if(port->combinational_sink_ports.size() != 0) {
            archfpga_throw(loc_data.filename_c_str(), loc_data.line(model_tag),
                    "Model '%s' output port '%s' can not have combinational sink ports",
                    model->name, port->name);
        }
    }

    //Record the output ports
    std::set<std::string> output_ports;
    for(t_model_ports* port = model->outputs; port != nullptr; port = port->next) {
        output_ports.insert(port->name);
    }

    //Check that the input port combinational sinks are all outputs
    for(t_model_ports* port = model->inputs; port != nullptr; port = port->next) {
        for(const std::string& sink_port_name : port->combinational_sink_ports) {
            if(!output_ports.count(sink_port_name)) {
                archfpga_throw(loc_data.filename_c_str(), loc_data.line(model_tag),
                        "Model '%s' input port '%s' can not be combinationally connected to '%s' (not an output port of the model)",
                        model->name, port->name, sink_port_name.c_str());
            }
        }
    }
    return true;
}

void warn_model_missing_timing(pugi::xml_node model_tag, const pugiutil::loc_data& loc_data, const t_model* model) {
    //Check whether there are missing edges and warn the user
    std::set<std::string> comb_connected_outputs;
    for(t_model_ports* port = model->inputs; port != nullptr; port = port->next) {
        if(port->clock.empty() //Not sequential
           && port->combinational_sink_ports.empty() //Doesn't drive any combinational outputs
           && !port->is_clock //Not an input clock
          ) {
            VTR_LOGF_WARN(loc_data.filename_c_str(), loc_data.line(model_tag),
                    "Model '%s' input port '%s' has no timing specification (no clock specified to create a sequential input port, not combinationally connected to any outputs, not a clock input)\n", model->name, port->name);
        }


        comb_connected_outputs.insert(port->combinational_sink_ports.begin(), port->combinational_sink_ports.end());
    }

    for(t_model_ports* port = model->outputs; port != nullptr; port = port->next) {
        if(port->clock.empty() //Not sequential
           && !comb_connected_outputs.count(port->name) //Not combinationally drivven
           && !port->is_clock //Not an output clock
           ) {
            VTR_LOGF_WARN(loc_data.filename_c_str(), loc_data.line(model_tag),
                    "Model '%s' output port '%s' has no timing specification (no clock specified to create a sequential output port, not combinationally connected to any inputs, not a clock output)\n", model->name, port->name);
        }
    }
}

bool check_leaf_pb_model_timing_consistency(const t_pb_type* pb_type, const t_arch& arch) {
    //Normalize the blif model name to match the model name
    // by removing the leading '.' (.latch, .inputs, .names etc.)
    // by removing the leading '.subckt'
    VTR_ASSERT(pb_type->blif_model);
    std::string blif_model = pb_type->blif_model;
    std::string subckt = ".subckt ";
    auto pos = blif_model.find(subckt);
    if(pos != std::string::npos) {
        blif_model = blif_model.substr(pos + subckt.size());
    }

    //Find the matching model
    const t_model* model = nullptr;



    for(const t_model* models : {arch.models, arch.model_library}) {
        for(model = models; model != nullptr; model = model->next) {
            if(std::string(model->name) == blif_model) {
                break;
            }
        }
        if(model != nullptr) {
            break;
        }
    }
    if (model == nullptr) {
        archfpga_throw(get_arch_file_name(), -1,
            "Unable to find model for blif_model '%s' found on pb_type '%s'",
            blif_model.c_str(), pb_type->name);
    }

    //Now that we have the model we can compare the timing annotations

    //Check from the pb_type's delay annotations match the model
    //
    //  This ensures that the pb_types' delay annotations are consistent with the model
    for(int i = 0; i < pb_type->num_annotations; ++i) {
        const t_pin_to_pin_annotation* annot = &pb_type->annotations[i];

        if(annot->type == E_ANNOT_PIN_TO_PIN_DELAY) {
            //Check that any combinational delays specified match the 'combinational_sinks_ports' in the model

            if(annot->clock) {
                //Sequential annotation, check that the clock on the specified port matches the model

                //Annotations always put the pin in the input_pins field
                VTR_ASSERT(annot->input_pins);
                for(const std::string& input_pin : vtr::split(annot->input_pins)) {
                    InstPort annot_port(input_pin);
                    for(const std::string& clock : vtr::split(annot->clock)) {
                        InstPort annot_clock(clock);

                        //Find the model port
                        const t_model_ports* model_port = nullptr;
                        for(const t_model_ports* ports : {model->inputs, model->outputs}) {
                            for(const t_model_ports* port = ports; port != nullptr; port = port->next) {
                                if(port->name == annot_port.port_name()) {
                                    model_port = port;
                                    break;
                                }
                            }
                            if(model_port != nullptr) break;
                        }
                        if (model_port == nullptr) {
                            archfpga_throw(get_arch_file_name(), annot->line_num,
                                "Failed to find port '%s' on '%s' for sequential delay annotation",
                                annot_port.port_name().c_str(), annot_port.instance_name().c_str());
                        }

                        //Check that the clock matches the model definition
                        std::string model_clock = model_port->clock;
                        if(model_clock.empty()) {
                            archfpga_throw(get_arch_file_name(), annot->line_num,
                                "<pb_type> timing-annotation/<model> mismatch on port '%s' of model '%s', model specifies"
                                " no clock but timing annotation specifies '%s'",
                                annot_port.port_name().c_str(), model->name, annot_clock.port_name().c_str());
                        }
                        if(model_port->clock != annot_clock.port_name()) {
                            archfpga_throw(get_arch_file_name(), annot->line_num,
                                "<pb_type> timing-annotation/<model> mismatch on port '%s' of model '%s', model specifies"
                                " clock as '%s' but timing annotation specifies '%s'",
                                annot_port.port_name().c_str(), model->name, model_clock.c_str(), annot_clock.port_name().c_str());
                        }
                    }
                }

            } else if (annot->input_pins && annot->output_pins) {
                //Combinational annotation
                VTR_ASSERT_MSG(!annot->clock, "Combinational annotations should have no clock");
                for(const std::string& input_pin : vtr::split(annot->input_pins)) {
                    InstPort annot_in(input_pin);
                    for(const std::string& output_pin : vtr::split(annot->output_pins)) {
                        InstPort annot_out(output_pin);

                        //Find the input model port
                        const t_model_ports* model_port = nullptr;
                        for(const t_model_ports* port = model->inputs; port != nullptr; port = port->next) {
                            if(port->name == annot_in.port_name()) {
                                model_port = port;
                                break;
                            }
                        }

                        if (model_port == nullptr) {
                            archfpga_throw(get_arch_file_name(), annot->line_num,
                                "Failed to find port '%s' on '%s' for combinational delay annotation",
                                annot_in.port_name().c_str(), annot_in.instance_name().c_str());
                        }

                        //Check that the output port is listed in the model's combinational sinks
                        auto b = model_port->combinational_sink_ports.begin();
                        auto e = model_port->combinational_sink_ports.end();
                        auto iter = std::find(b, e, annot_out.port_name());
                        if(iter == e) {
                            archfpga_throw(get_arch_file_name(), annot->line_num,
                                "<pb_type> timing-annotation/<model> mismatch on port '%s' of model '%s', timing annotation"
                                " specifies combinational connection to port '%s' but the connection does not exist in the model",
                                model_port->name, model->name, annot_out.port_name().c_str());
                        }
                    }
                }
            } else {
                throw ArchFpgaError("Unrecognized delay annotation");
            }
        }
    }


    //Build a list of combinationally connected sinks
    std::set<std::string> comb_connected_outputs;
    for (t_model_ports* model_ports : {model->inputs, model->outputs}) {
        for (t_model_ports* model_port = model_ports; model_port != nullptr; model_port = model_port->next) {

            comb_connected_outputs.insert(model_port->combinational_sink_ports.begin(), model_port->combinational_sink_ports.end());
        }
    }

    //Check from the model to pb_type's delay annotations
    //
    //  This ensures that the pb_type has annotations for all delays/values
    //  required by the model
    for (t_model_ports* model_ports : {model->inputs, model->outputs}) {
        for (t_model_ports* model_port = model_ports; model_port != nullptr; model_port = model_port->next) {

            //If the model port has no timing specification don't check anything (e.g. architectures with no timing info)
            if (   model_port->clock.empty()
                && model_port->combinational_sink_ports.empty()
                && !comb_connected_outputs.count(model_port->name)) {
                continue;
            }

            if (!model_port->clock.empty()) {
                //Sequential port

                if (model_port->dir == IN_PORT) {
                    //Sequential inputs must have a T_setup or T_hold
                    if (   find_sequential_annotation(pb_type, model_port, E_ANNOT_PIN_TO_PIN_DELAY_TSETUP) == nullptr
                        && find_sequential_annotation(pb_type, model_port, E_ANNOT_PIN_TO_PIN_DELAY_THOLD) == nullptr) {

                        std::stringstream msg;
                        msg << "<pb_type> '" << pb_type->name << "' timing-annotation/<model> mismatch on";
                        msg << " port '" << model_port->name << "' of model '" << model->name << "',";
                        msg << " port is a sequential input but has neither T_setup nor T_hold specified";

                        if (is_library_model(model)) {
                            //Only warn if timing info is missing from a library model (e.g. .names/.latch on a non-timing architecture)
                            VTR_LOGF_WARN(get_arch_file_name(), -1, "%s\n", msg.str().c_str());
                        } else {
                            archfpga_throw(get_arch_file_name(), -1, msg.str().c_str());
                        }
                    }

                    if (!model_port->combinational_sink_ports.empty()) {
                        //Sequential input with internal combinational connectsion it must also have T_clock_to_Q
                        if (   find_sequential_annotation(pb_type, model_port, E_ANNOT_PIN_TO_PIN_DELAY_CLOCK_TO_Q_MAX) == nullptr
                            && find_sequential_annotation(pb_type, model_port, E_ANNOT_PIN_TO_PIN_DELAY_CLOCK_TO_Q_MIN) == nullptr) {

                            std::stringstream msg;
                            msg << "<pb_type> '" << pb_type->name << "' timing-annotation/<model> mismatch on";
                            msg << " port '" << model_port->name << "' of model '" << model->name << "',";
                            msg << " port is a sequential input with internal combinational connects but has neither";
                            msg << " min nor max T_clock_to_Q specified";

                            if (is_library_model(model)) {
                                //Only warn if timing info is missing from a library model (e.g. .names/.latch on a non-timing architecture)
                                VTR_LOGF_WARN(get_arch_file_name(), -1, "%s\n", msg.str().c_str());
                            } else {
                                archfpga_throw(get_arch_file_name(), -1, msg.str().c_str());
                            }
                        }
                    }

                } else {
                    VTR_ASSERT(model_port->dir == OUT_PORT);
                    //Sequential outputs must have T_clock_to_Q
                    if (   find_sequential_annotation(pb_type, model_port, E_ANNOT_PIN_TO_PIN_DELAY_CLOCK_TO_Q_MAX) == nullptr
                        && find_sequential_annotation(pb_type, model_port, E_ANNOT_PIN_TO_PIN_DELAY_CLOCK_TO_Q_MIN) == nullptr) {

                        std::stringstream msg;
                        msg << "<pb_type> '" << pb_type->name << "' timing-annotation/<model> mismatch on";
                        msg << " port '" << model_port->name << "' of model '" << model->name << "',";
                        msg << " port is a sequential output but has neither min nor max T_clock_to_Q specified";

                        if (is_library_model(model)) {
                            //Only warn if timing info is missing from a library model (e.g. .names/.latch on a non-timing architecture)
                            VTR_LOGF_WARN(get_arch_file_name(), -1, "%s\n", msg.str().c_str());
                        } else {
                            archfpga_throw(get_arch_file_name(), -1, msg.str().c_str());
                        }
                    }

                    if (comb_connected_outputs.count(model_port->name)) {
                        //Sequential output with internal combinational connectison must have T_setup/T_hold
                        if (   find_sequential_annotation(pb_type, model_port, E_ANNOT_PIN_TO_PIN_DELAY_TSETUP) == nullptr
                            && find_sequential_annotation(pb_type, model_port, E_ANNOT_PIN_TO_PIN_DELAY_THOLD) == nullptr) {

                            std::stringstream msg;
                            msg << "<pb_type> '" << pb_type->name << "' timing-annotation/<model> mismatch on";
                            msg << " port '" << model_port->name << "' of model '" << model->name << "',";
                            msg << " port is a sequential output with internal combinational connections but has";
                            msg << " neither T_setup nor T_hold specified";

                            if (is_library_model(model)) {
                                //Only warn if timing info is missing from a library model (e.g. .names/.latch on a non-timing architecture)
                                VTR_LOGF_WARN(get_arch_file_name(), -1, "%s\n", msg.str().c_str());
                            } else {
                                archfpga_throw(get_arch_file_name(), -1, msg.str().c_str());
                            }
                        }
                    }
                }
            }

            //Check that combinationally connected inputs/outputs have combinational delays between them
            if (model_port->dir == IN_PORT) {
                for (const auto& sink_port : model_port->combinational_sink_ports) {
                    if (find_combinational_annotation(pb_type, model_port->name, sink_port) == nullptr) {
                        std::stringstream msg;
                        msg << "<pb_type> '" << pb_type->name << "' timing-annotation/<model> mismatch on";
                        msg << " port '" << model_port->name << "' of model '" << model->name << "',";
                        msg << " input port '" << model_port->name << "' has combinational connections to";
                        msg << " port '" << sink_port.c_str() << "'; specified in model, but no combinational delays found on pb_type";

                        if (is_library_model(model)) {
                            //Only warn if timing info is missing from a library model (e.g. .names/.latch on a non-timing architecture)
                            VTR_LOGF_WARN(get_arch_file_name(), -1, "%s\n", msg.str().c_str());
                        } else {
                            archfpga_throw(get_arch_file_name(), -1, msg.str().c_str());
                        }
                    }
                }
            }
        }
    }

    return true;
}

const t_pin_to_pin_annotation* find_sequential_annotation(const t_pb_type* pb_type, const t_model_ports* port, enum e_pin_to_pin_delay_annotations annot_type) {
    VTR_ASSERT(   annot_type == E_ANNOT_PIN_TO_PIN_DELAY_TSETUP
               || annot_type == E_ANNOT_PIN_TO_PIN_DELAY_THOLD
               || annot_type == E_ANNOT_PIN_TO_PIN_DELAY_CLOCK_TO_Q_MAX
               || annot_type == E_ANNOT_PIN_TO_PIN_DELAY_CLOCK_TO_Q_MIN);

    for (int iannot = 0; iannot < pb_type->num_annotations; ++iannot) {
        const t_pin_to_pin_annotation* annot = &pb_type->annotations[iannot];
        InstPort annot_in(annot->input_pins);
        if (annot_in.port_name() == port->name) {
            for (int iprop = 0; iprop < annot->num_value_prop_pairs; ++iprop) {
                if (annot->prop[iprop] == annot_type) {
                    return annot;
                }
            }
        }
    }

    return nullptr;
}

const t_pin_to_pin_annotation* find_combinational_annotation(const t_pb_type* pb_type, std::string in_port, std::string out_port) {
    for (int iannot = 0; iannot < pb_type->num_annotations; ++iannot) {
        const t_pin_to_pin_annotation* annot = &pb_type->annotations[iannot];
        for (const auto& annot_in_str : vtr::split(annot->input_pins)) {
            InstPort in_pins(annot_in_str);
            for (const auto& annot_out_str : vtr::split(annot->output_pins)) {
                InstPort out_pins(annot_out_str);
                if(in_pins.port_name() == in_port && out_pins.port_name() == out_port) {
                    for (int iprop = 0; iprop < annot->num_value_prop_pairs; ++iprop) {
                        if (   annot->prop[iprop] == E_ANNOT_PIN_TO_PIN_DELAY_MAX
                            || annot->prop[iprop] == E_ANNOT_PIN_TO_PIN_DELAY_MIN) {
                            return annot;
                        }
                    }
                }
            }
        }
    }
    return nullptr;
}

std::string inst_port_to_port_name(std::string inst_port) {
    auto pos = inst_port.find('.');
    if(pos != std::string::npos) {
        return inst_port.substr(pos + 1);
    }
    return inst_port;
}

static bool attribute_to_bool(const pugi::xml_node node,
                const pugi::xml_attribute attr,
                const pugiutil::loc_data& loc_data) {
    if(attr.value() == std::string("1")) {
        return true;
    } else if(attr.value() == std::string("0")) {
        return false;
    } else {
        bad_attribute_value(attr, node, loc_data, {"0", "1"});
    }

    return false;
}

int find_switch_by_name(const t_arch& arch, std::string switch_name) {

    for (int iswitch = 0; iswitch < arch.num_switches; ++iswitch) {
        const t_arch_switch_inf& arch_switch = arch.Switches[iswitch];
        if (arch_switch.name == switch_name) {
            return iswitch;
        }
    }

    return OPEN;
}

e_side string_to_side(std::string side_str) {
    e_side side = NUM_SIDES;
    if (side_str.empty()) {
        side = NUM_SIDES;
    } else if (side_str == "left") {
        side = LEFT;
    } else if (side_str == "right") {
        side = RIGHT;
    } else if (side_str == "top") {
        side = TOP;
    } else if (side_str == "bottom") {
        side = BOTTOM;
    } else {
        archfpga_throw(__FILE__, __LINE__,
                "Invalid side specification");
    }
    return side;
}<|MERGE_RESOLUTION|>--- conflicted
+++ resolved
@@ -160,7 +160,6 @@
                 const pugiutil::loc_data& loc_data);
 int find_switch_by_name(const t_arch& arch, std::string switch_name);
 
-<<<<<<< HEAD
 
 bool t_offset::operator<(const t_offset &o) const {
     if (x != o.x) {
@@ -175,9 +174,8 @@
 bool t_offset::operator==(const t_offset &o) const {
     return (x == o.x) && (y == o.y) && (z == o.z);
 }
-=======
+
 e_side string_to_side(std::string side_str);
->>>>>>> 6f822dc6
 
 /*
  *
@@ -1179,7 +1177,7 @@
 		VTR_ASSERT(j == num_annotations);
 
         if (timing_enabled) {
-            check_leaf_pb_model_timing_consistency(pb_type, arch);
+        check_leaf_pb_model_timing_consistency(pb_type, arch);
         }
 
 		/* leaf pb_type, if special known class, then read class lib otherwise treat as primitive */
