--- conflicted
+++ resolved
@@ -646,15 +646,9 @@
             if(in_edges.size() == 0 && !allow_dangling_combinational_nodes_) {
                 throw tatum::Error("IPIN has no in-coming edges", src_node);
             }
-<<<<<<< HEAD
-            //if(out_edges.size() == 0 && !allow_dangling_combinational_nodes_) {
-            //    throw tatum::Error("IPIN has no out-going edges");
-            //}
-=======
             if(out_edges.size() == 0 && !allow_dangling_combinational_nodes_) {
                 throw tatum::Error("IPIN has no out-going edges", src_node);
             }
->>>>>>> 6f822dc6
         } else if (src_type == NodeType::OPIN) {
             //May have no incoming edges if a constant generator, so don't check that case
 
