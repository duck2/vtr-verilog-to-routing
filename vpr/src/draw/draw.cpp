--- conflicted
+++ resolved
@@ -2521,12 +2521,7 @@
     std::string key(key_name);
 }
 #    else
-<<<<<<< HEAD
 void act_on_key_press(ezgl::application* /*app*/, GdkEventKey* /*event*/, char* /*key_name*/) {
-=======
-void act_on_key_press(ezgl::application* /*app*/, GdkEventKey* /*event*/, char* key_name) {
->>>>>>> 031812c9
-    //Nothing to do
 }
 #    endif
 
