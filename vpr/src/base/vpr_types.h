/* This is a core file that defines the major data types used by VPR

 This file is divided into generally 4 major sections:

 1.  Global data types and constants
 2.  Packing specific data types
 3.  Placement specific data types
 4.  Routing specific data types

 Key background file:

 An understanding of libarchfpga/physical_types.h is crucial to understanding this file.  physical_types.h contains information about the architecture described in the architecture description language

 Key data structures:
 t_rr_node - The basic building block of the interconnect in the FPGA architecture

 Cluster-specific main data structure:
 t_pb: Stores the mapping between the user netlist and the logic blocks on the FPGA architecture.  For example, if a user design has 10 clusters of 5 LUTs each, you will have 10 t_pb instances of type cluster and within each of those clusters another 5 t_pb instances of type LUT.
 The t_pb hierarchy follows what is described by t_pb_graph_node

 */

#ifndef VPR_TYPES_H
#define VPR_TYPES_H

#include <vector>
#include <unordered_map>
#include "arch_types.h"
#include "atom_netlist_fwd.h"
#include "clustered_netlist_fwd.h"
#include "constant_nets.h"
#include "clock_modeling.h"

#include "vtr_assert.h"
#include "vtr_ndmatrix.h"
#include "vtr_vector.h"
#include "vtr_util.h"
#include "vtr_flat_map.h"

/*******************************************************************************
 * Global data types and constants
 ******************************************************************************/
/*#define CREATE_ECHO_FILES*//* prints echo files */
/*#define PRINT_SINK_DELAYS*//*prints the sink delays to files */
/*#define PRINT_SLACKS*//*prints out all slacks in the circuit */
/*#define PRINT_PLACE_CRIT_PATH*//*prints out placement estimated critical path */
/*#define PRINT_NET_DELAYS*//*prints out delays for all connections */
/*#define PRINT_TIMING_GRAPH*//*prints out the timing graph */
/*#define DUMP_BLIF_ECHO*//*dump blif of internal representation of user circuit.  Useful for ensuring functional correctness via logical equivalence with input blif*/

//#define ROUTER_DEBUG //Prints out very detailed routing progress information if defined

#define TOKENS " \t\n"		/* Input file parsing. */

//#define VERBOSE //Prints additional intermediate data

/* For update_screen.  Denotes importance of update.
 * By default MINOR only updates the screen, while MAJOR
 * pauses graphics for the user to interact */
enum class ScreenUpdatePriority {
    MINOR = 0,
    MAJOR = 1
};

#define MAX_SHORT 32767

/* Values large enough to be way out of range for any data, but small enough
 to allow a small number to be added to them without going out of range. */
#define HUGE_POSITIVE_FLOAT 1.e30
#define HUGE_NEGATIVE_FLOAT -1.e30

/* Used to avoid floating-point errors when comparing values close to 0 */
#define EPSILON 1.e-15
#define NEGATIVE_EPSILON -1.e-15

#define FIRST_ITER_WIRELENTH_LIMIT 0.85 /* If used wirelength exceeds this value in first iteration of routing, do not route */

/* Defining macros for the placement_ctx t_grid_blocks. Assumes that ClusterBlockId's won't exceed positive 32-bit integers */
constexpr auto EMPTY_BLOCK_ID = ClusterBlockId(-1);
constexpr auto INVALID_BLOCK_ID = ClusterBlockId(-2);

constexpr const char* EMPTY_BLOCK_NAME = "EMPTY";

/*
 * Files
 */
/*******************************************************************************
 * Packing specific data types and constants
 * Packing takes the circuit described in the technology mapped user netlist
 * and maps it to the complex logic blocks found in the arhictecture
 ******************************************************************************/

#define NO_CLUSTER -1
#define NEVER_CLUSTER -2
#define NOT_VALID -10000  /* Marks gains that aren't valid */
/* Ensure no gain can ever be this negative! */
#ifndef UNDEFINED
#define UNDEFINED -1
#endif

enum class e_router_lookahead {
    CLASSIC, //VPR's classic lookahead (assumes uniform wire types)
    MAP,     //Lookahead considering different wire types (see Oleg Petelin's MASc Thesis)
    NO_OP    //A no-operation lookahead which always returns zero
};

enum class e_route_bb_update {
    STATIC, //Router net bounding boxes are not updated
    DYNAMIC //Rotuer net bounding boxes are updated
};

enum class e_const_gen_inference {
    NONE, //No constant generator inference
    COMB, //Only combinational constant generator inference
    COMB_SEQ //Both combinational and sequential constant generator inference
};

enum class e_unrelated_clustering {
    OFF, ON, AUTO	
};

enum class e_balance_block_type_util {
    OFF, ON, AUTO	
};

/* Selection algorithm for selecting next seed  */
enum class e_cluster_seed {
	TIMING, MAX_INPUTS, BLEND, MAX_PINS, MAX_INPUT_PINS, BLEND2
};

enum e_block_pack_status {
	BLK_PASSED,
    BLK_FAILED_FEASIBLE,
    BLK_FAILED_ROUTE,
    BLK_STATUS_UNDEFINED
};

struct t_ext_pin_util {
    t_ext_pin_util() = default;
    t_ext_pin_util(float in, float out)
        : input_pin_util(in), output_pin_util(out) {}

    float input_pin_util = 1.;
    float output_pin_util = 1.;
};

//Specifies the utilization of external input/output pins
//during packing
class t_ext_pin_util_targets {
public:
    t_ext_pin_util_targets() = default;
    t_ext_pin_util_targets(float default_in_util, float default_out_util);

    //Returns the input pin util of the specified block (or default if unspecified)
    t_ext_pin_util get_pin_util(std::string block_type_name) const;

public:
    //Sets the pin util for the specified block type
    //Returns true if non-default was previously set
    void set_block_pin_util(std::string block_type_name, t_ext_pin_util target);

    //Sets the default pin util
    //Returns true if a default was previously set
    void set_default_pin_util(t_ext_pin_util target);
private:
    t_ext_pin_util defaults_;
    std::map<std::string,t_ext_pin_util> overrides_;
};

/* these are defined later, but need to declare here because it is used */
class t_rr_node;
struct t_pack_molecule;
struct t_pb_stats;
struct t_pb_route;
struct t_chain_info;

typedef vtr::flat_map2<int,t_pb_route> t_pb_routes;

/* A t_pb represents an instance of a clustered block, which may be:
 *    1) A top level clustered block which is placeable at a location in FPGA device
 *       grid location (e.g. a Logic block, RAM block, DSP block), or
 *    2) An internal 'block' representing an intermediate level of hierarchy inside a top level
 *       block (e.g. a BLE), or
 *    3) A leaf (i.e. atom or primitive) block representing an element of netlist (e.g. LUT,
 *       flip-lop, memory slice etc.)
 *
 * t_pb (in combination with t_pb_route) implement the mapping from the netlist elements to architectural
 * instances.
 */
class t_pb {
public:
	char *name = nullptr; /* Name of this physical block */
	t_pb_graph_node *pb_graph_node = nullptr; /* pointer to pb_graph_node this pb corresponds to */

	int mode = 0; /* mode that this pb is set to */

	t_pb **child_pbs = nullptr; /* children pbs attached to this pb [0..num_child_pb_types - 1][0..child_type->num_pb - 1] */
	t_pb *parent_pb = nullptr; /* pointer to parent node */

	t_pb_stats *pb_stats = nullptr; /* statistics for current pb */

	/* Representation of intra-logic block routing, t_pb_route describes all internal hierarchy routing.
	*  t_pb_route is an array of size [t_pb->pb_graph_node->total_pb_pins]
	*  Only valid for the top-level t_pb (parent_pb == nullptr). On any child pb, t_pb_route will be nullptr. */
    t_pb_routes pb_route;

	int clock_net = 0; /* Records clock net driving a flip-flop, valid only for lowest-level, flip-flop PBs */

    // Member functions

    //Returns true if this block has not parent pb block
    bool is_root() const { return parent_pb == nullptr; }

    //Returns true if this pb corresponds to a primitive block (i.e. LUT, FF, etc.)
    bool is_primitive() const { return child_pbs == nullptr; }

    //Returns true if this pb has modes
	bool has_modes() const { return this->pb_graph_node->pb_type->num_modes > 0; }

	int get_num_child_types() const;

	int get_num_children_of_type(int type_index) const;

	t_mode* get_mode() const;

    //Returns the t_pb associated with the specified gnode which is contained
    //within the current pb
    const t_pb* find_pb(const t_pb_graph_node* gnode) const;

    const t_pb* find_pb_for_model(const std::string& blif_model) const;

    //Returns the root pb containing this pb
    const t_pb* root_pb() const;

    // Returns a string containing the hierarchical type name of a physical block
    // Ex: clb[0][default]/lab[0][default]/fle[3][n1_lut6]/ble6[0][default]/lut6[0]
    std::string hierarchical_type_name() const;

    //Returns the bit index into the AtomPort for the specified primitive
    //pb_graph_pin, considering any pin rotations which have been applied to logically
    //equivalent pins
    BitIndex atom_pin_bit_index(const t_pb_graph_pin* gpin) const;

    //For a given gpin, sets the mapping to the original atom netlist pin's bit index in
    //it's AtomPort.  This is used to record any pin rotations which have been applied to
    //logically equivalent pins
    void set_atom_pin_bit_index(const t_pb_graph_pin* gpin, BitIndex atom_pin_bit_idx);

private:
    std::map<const t_pb_graph_pin*,BitIndex> pin_rotations_; //Contains the atom netlist port bit index associated
                                                       //with any primitive pins which have been rotated during clustering

};

/* Representation of intra-logic block routing */
struct t_pb_route {
    AtomNetId atom_net_id; /* which net in the atom netlist uses this pin */
	int driver_pb_pin_id = OPEN; /* The pb_pin id of the pb_pin that drives this pin */
    std::vector<int> sink_pb_pin_ids; /* The pb_pin id's of the pb_pins driven by this node */
    const t_pb_graph_pin* pb_graph_pin = nullptr; /* The graph pin associated with this node */
};

/**
 * Describes the molecule type
 *
 * MOLECULE_SINGLE_ATOM : single atom forming a molecule (no pack pattern associated)
 * MOLECULE_FORCED_PACK : more than one atom representing a packing pattern forming a large molecule
 */
enum e_pack_pattern_molecule_type {
	MOLECULE_SINGLE_ATOM, MOLECULE_FORCED_PACK
};

/* Represents a grouping of atom blocks that match a pack_pattern, these groups are intended to be placed as a single unit during packing
 * Store in linked list
 *
 * A chain is a special type of pack pattern.  A chain can extend across multiple logic blocks.
 * Must segment the chain to fit in a logic block by identifying the actual atom that forms the root of the new chain.
 * Assumes that the root of a chain is the primitive that starts the chain or is driven from outside the logic block
 *
 * Data members:
 *
 *      type           : either a single atom or more atoms representing a packing pattern
 *      pack_pattern   : if not a single atom, this is the pack pattern representing this molecule
 *      atom_block_ids : [0..num_blocks-1] IDs of atom blocks that implements this molecule, indexed by
 *                       t_pack_pattern_block->block_id
 *      chain_info     : if this is a molecule representing a chained pack pattern, this data structure will
 *                       hold the data shared between all molecules forming a chain together.
 *      valid          : whether the molecule is still valid for packing or not.
 *      num_blocks     : maximum number of atom blocks that can fit in this molecule
 *      root           : index of the pack_pattern->root_block in the atom_blocks_ids. root_block_id = atom_block_ids[root]
 *      base_gain      : intrinsic "goodness" score for molecule independent of rest of netlist
 *      next           : next molecule in the linked list
 */
struct t_pack_molecule {
    /* general molecule info */
	bool valid;
	float base_gain;
	enum e_pack_pattern_molecule_type type;

    /* large molecules info */
	t_pack_patterns *pack_pattern;
	int root;
	int num_blocks;
    std::vector<AtomBlockId> atom_block_ids;
    std::shared_ptr<t_chain_info> chain_info;

	t_pack_molecule *next;
};

/**
 * Holds information to be shared between molecules that represent the same chained pack pattern.
 * For example, molecules that are representing a long carry chain that spans multiple logic blocks.
 *
 * Data members:
 *      is_long_chain         : is this a long that is divided on multiple clusters (divided on multiple molecules).
 *      chain_id              : is used to access the chain_root_pins vector in the t_pack_patterns of the molecule. To get
 *                              the starting point of this chain in the cluster. This id is useful when we have multiple
 *                              (architectural) carry chains in a logic block, for example. It lets us see which of the chains
 *                              is being used for this long (netlist) chain, so we continue to use that chain in the packing
 *                              of other molecules of this long chain.
 *      first_packed_molecule : first molecule to be packed out of the molecules forming this chain. This is the molecule
 *                              setting the value of the chain_id.
 */
struct t_chain_info {
    bool is_long_chain = false;
    int chain_id = -1;
    t_pack_molecule *first_packed_molecule = nullptr;
};

/* Stats keeper for placement information during packing
 * Contains linked lists to placement locations based on status of primitive
 */
struct t_cluster_placement_stats {
	int num_pb_types; /* num primitive pb_types inside complex block */
    bool has_long_chain; /* specifies if this cluster has a molecule placed in it that belongs to a long chain (a chain that spans more than one cluster) */
	const t_pack_molecule *curr_molecule; /* current molecule being considered for packing */
	t_cluster_placement_primitive **valid_primitives; /* [0..num_pb_types-1] ptrs to linked list of valid primitives, for convenience, each linked list head is empty */
	t_cluster_placement_primitive *in_flight; /* ptrs to primitives currently being considered */
	t_cluster_placement_primitive *tried; /* ptrs to primitives that are open but current logic block unable to pack to */
	t_cluster_placement_primitive *invalid; /* ptrs to primitives that are invalid */
};

/******************************************************************
 * Timing data types
 *******************************************************************/

/* Cluster timing delays:
 * C_ipin_cblock: Capacitance added to a routing track by the isolation     *
 *                buffer between a track and the Cblocks at an (i,j) loc.   *
 * T_ipin_cblock: Delay through an input pin connection box (from a         *
 *                   routing track to a logic block input pin).             */
struct t_timing_inf {
	bool timing_analysis_enabled;
	float C_ipin_cblock;
    std::string SDCFile;
};

/***************************************************************************
 * Placement and routing data types
 ****************************************************************************/

/* Timing data structures end */
enum sched_type {
	AUTO_SCHED, USER_SCHED
};
/* Annealing schedule */

enum pic_type {
	NO_PICTURE, PLACEMENT, ROUTING
};
/* What's on screen? */

enum pfreq {
	PLACE_NEVER, PLACE_ONCE, PLACE_ALWAYS
};

/* Are the pads free to be moved, locked in a random configuration, or
 * locked in user-specified positions?                                 */
enum e_pad_loc_type {
	FREE, RANDOM, USER
};

/* Power data for t_netlist structure */
struct t_net_power {
	/* Signal probability - long term probability that signal is logic-high*/
	float probability;

	/* Transistion density - average # of transitions per clock cycle
	 * For example, a clock would have density = 2
	 */
	float density;
};

/* s_grid_tile is the minimum tile of the fpga
 * type:  Pointer to type descriptor, NULL for illegal
 * width_offset: Number of grid tiles reserved based on width (right) of a block
 * height_offset: Number of grid tiles reserved based on height (top) of a block */
struct t_grid_tile {
	t_type_ptr type = nullptr;
	int width_offset = 0;
	int height_offset = 0;
	const t_metadata_dict * meta = nullptr;
};

/* Stores the bounding box of a net in terms of the minimum and   *
 * maximum coordinates of the blocks forming the net, clipped to  *
 * the region:                                                    *
 *  (1..device_ctx.grid.width()-2, 1..device_ctx.grid.height()-1) */
struct t_bb {
	int xmin = 0;
	int xmax = 0;
	int ymin = 0;
	int ymax = 0;
};

/* capacity:   Capacity of this region, in tracks.               *
 * occupancy:  Expected number of tracks that will be occupied.  *
 * cost:       Current cost of this usage.                       */
struct t_place_region {
	float capacity;
	float inv_capacity;
	float occupancy;
	float cost;
};

/* Stores the information of the move for a block that is       *
 * moved during placement                                       *
 * block_num: the index of the moved block                      *
 * xold: the x_coord that the block is moved from               *
 * xnew: the x_coord that the block is moved to                 *
 * yold: the y_coord that the block is moved from               *
 * xnew: the x_coord that the block is moved to                 */
struct t_pl_moved_block {
	ClusterBlockId block_num;
	int xold;
	int xnew;
	int yold;
	int ynew;
	int zold;
	int znew;
};

/* Stores the list of blocks to be moved in a swap during       *
 * placement.                                                   *
 * num_moved_blocks: total number of blocks moved when          *
 *                   swapping two blocks.                       *
 * moved blocks: a list of moved blocks data structure with     *
 *               information on the move.                       *
 *               [0...num_moved_blocks-1]                       */
struct t_pl_blocks_to_be_moved {
	int num_moved_blocks;
	t_pl_moved_block * moved_blocks;
};

/* legal positions for type */
struct t_legal_pos {
	int x;
	int y;
	int z;
};

/* Represents the placement location of a clustered block
 * x: x-coordinate
 * y: y-coordinate
 * z: occupancy coordinate
 * is_fixed: true if this block's position is fixed by the user and shouldn't be moved during annealing
 * nets_and_pins_synced_to_z_coordinate: true if the associated clb's pins have been synced to the z location (i.e. after placement) */
struct t_block_loc {
    int x = OPEN;
    int y = OPEN;
    int z = OPEN;

	bool is_fixed = false;
    bool nets_and_pins_synced_to_z_coordinate = false;
};

/* Stores the clustered blocks placed at a particular grid location */
struct t_grid_blocks {
    //How many valid blocks are in use at this location
    int usage;

    //The clustered blocks associated with this grid location
    std::vector<ClusterBlockId> blocks;
};

/* Names of various files */
struct t_file_name_opts {
    std::string ArchFile;
	std::string CircuitName;
	std::string BlifFile;
	std::string NetFile;
	std::string PlaceFile;
	std::string RouteFile;
	std::string ActFile;
	std::string PowerFile;
	std::string CmosTechFile;
	std::string out_file_prefix;
    bool verify_file_digests;
};

/* Options for netlist loading */
struct t_netlist_opts {
    e_const_gen_inference const_gen_inference = e_const_gen_inference::COMB;
    bool absorb_buffer_luts = true;
    bool sweep_dangling_primary_ios = true;
    bool sweep_dangling_blocks = true;
    bool sweep_dangling_nets = true;
    bool sweep_constant_primary_outputs = false;

    int netlist_verbosity = 1; //Verbose output during netlist cleaning
};

//Should a stage in the CAD flow be skipped, loaded from a file, or performed
enum e_stage_action {
    STAGE_SKIP = 0,
    STAGE_LOAD,
    STAGE_DO,
    STAGE_AUTO
};

/* Options for packing
 * TODO: document each packing parameter         */
enum e_packer_algorithm {
	PACK_GREEDY, PACK_BRUTE_FORCE
};

struct t_packer_opts {
	std::string blif_file_name;
	std::string sdc_file_name;
	std::string output_file;
	bool global_clocks;
	bool hill_climbing_flag;
	bool timing_driven;
	enum e_cluster_seed cluster_seed_type;
	float alpha;
	float beta;
	float inter_cluster_net_delay;
    float target_device_utilization;
	bool auto_compute_inter_cluster_net_delay;
	e_unrelated_clustering allow_unrelated_clustering;
	bool connection_driven;
	int pack_verbosity;
    bool enable_pin_feasibility_filter;
<<<<<<< HEAD
	bool enable_round_robin_prepacking;
=======
    e_balance_block_type_util balance_block_type_utilization;
>>>>>>> f6d5c7e2
    std::vector<std::string> target_external_pin_util;
	e_stage_action doPacking;
	enum e_packer_algorithm packer_algorithm;
    std::string device_layout;
};

/* Annealing schedule information for the placer.  The schedule type      *
 * is either USER_SCHED or AUTO_SCHED.  Inner_num is multiplied by        *
 * num_blocks^4/3 to find the number of moves per temperature.  The       *
 * remaining information is used only for USER_SCHED, and have the        *
 * obvious meanings.                                                      */
struct t_annealing_sched {
	enum sched_type type;
	float inner_num;
	float init_t;
	float alpha_t;
	float exit_t;
};

/* Various options for the placer.                                           *
 * place_algorithm:  BOUNDING_BOX_PLACE or PATH_TIMING_DRIVEN_PLACE          *
 * timing_tradeoff:  When TIMING_DRIVEN_PLACE mode, what is the tradeoff     *
 *                   timing driven and BOUNDING_BOX_PLACE.                   *
 * place_cost_exp:  Power to which denominator is raised for linear_cong.    *
 * place_chan_width:  The channel width assumed if only one placement is     *
 *                    performed.                                             *
 * pad_loc_type:  Are pins FREE, fixed randomly, or fixed from a file.       *
 * pad_loc_file:  File to read pin locations form if pad_loc_type            *
 *                     is USER.                                              *
 * place_freq:  Should the placement be skipped, done once, or done for each *
 *              channel width in the binary search.                          *
 * recompute_crit_iter: how many temperature stages pass before we recompute *
 *               criticalities based on average point to point delay         *
 * enable_timing_computations: in bounding_box mode, normally, timing        *
 *               information is not produced, this causes the information    *
 *               to be computed. in *_TIMING_DRIVEN modes, this has no effect*
 * inner_loop_crit_divider: (move_lim/inner_loop_crit_divider) determines how*
 *               many inner_loop iterations pass before a recompute of       *
 *               criticalities is done.                                      *
 * td_place_exp_first: exponent that is used on the timing_driven criticlity *
 *               it is the value that the exponent starts at.                *
 * td_place_exp_last: value that the criticality exponent will be at the end *
 * doPlacement: true if placement is supposed to be done in the CAD flow, false otherwise */
enum e_place_algorithm {
	BOUNDING_BOX_PLACE, PATH_TIMING_DRIVEN_PLACE
};

enum class PlaceDelayModelType {
    DELTA,          //Delta x/y based delay model
    DELTA_OVERRIDE, //Delta x/y based delay model with special case delay overrides
};

enum class e_reducer {
    MIN,
    MAX,
    MEDIAN,
    ARITHMEAN,
    GEOMEAN
};

struct t_placer_opts {
	enum e_place_algorithm place_algorithm;
	float timing_tradeoff;
	float place_cost_exp;
	int place_chan_width;
	enum e_pad_loc_type pad_loc_type;
    std::string pad_loc_file;
	enum pfreq place_freq;
	int recompute_crit_iter;
	bool enable_timing_computations;
	int inner_loop_recompute_divider;
	float td_place_exp_first;
	int seed;
	float td_place_exp_last;
	e_stage_action doPlacement;

    PlaceDelayModelType delay_model_type;
    e_reducer delay_model_reducer;

    float delay_offset;
    int delay_ramp_delta_threshold;
    float delay_ramp_slope;
    float tsu_rel_margin;
    float tsu_abs_margin;

    std::string post_place_timing_report_file;
};

/* All the parameters controlling the router's operation are in this        *
 * structure.                                                               *
 * first_iter_pres_fac:  Present sharing penalty factor used for the        *
 *                 very first (congestion mapping) Pathfinder iteration.    *
 * initial_pres_fac:  Initial present sharing penalty factor for            *
 *                    Pathfinder; used to set pres_fac on 2nd iteration.    *
 * pres_fac_mult:  Amount by which pres_fac is multiplied each              *
 *                 routing iteration.                                       *
 * acc_fac:  Historical congestion cost multiplier.  Used unchanged         *
 *           for all iterations.                                            *
 * bend_cost:  Cost of a bend (usually non-zero only for global routing).   *
 * max_router_iterations:  Maximum number of iterations before giving       *
 *                up.                                                       *
 * min_incremental_reroute_fanout: Minimum fanout a net needs to have 		*
 *				for incremental reroute to be applied to it through route 	*
 *				tree pruning. Larger circuits should get larger thresholds	*
 * bb_factor:  Linear distance a route can go outside the net bounding      *
 *             box.                                                         *
 * route_type:  GLOBAL or DETAILED.                                         *
 * fixed_channel_width:  Only attempt to route the design once, with the    *
 *                       channel width given.  If this variable is          *
 *                       == NO_FIXED_CHANNEL_WIDTH, do a binary search      *
 *                       on channel width.                                  *
 * router_algorithm:  BREADTH_FIRST or TIMING_DRIVEN.  Selects the desired  *
 *                    routing algorithm.                                    *
 * base_cost_type: Specifies how to compute the base cost of each type of   *
 *                 rr_node.  DELAY_NORMALIZED -> base_cost = "demand"       *
 *                 x average delay to route past 1 CLB.  DEMAND_ONLY ->     *
 *                 expected demand of this node (old breadth-first costs).  *
 *                                                                          *
 * The following parameters are used only by the timing-driven router.      *
 *                                                                          *
 * astar_fac:  Factor (alpha) used to weight expected future costs to       *
 *             target in the timing_driven router.  astar_fac = 0 leads to  *
 *             an essentially breadth-first search, astar_fac = 1 is near   *
 *             the usual astar algorithm and astar_fac > 1 are more         *
 *             aggressive.                                                  *
 * max_criticality: The maximum criticality factor (from 0 to 1) any sink   *
 *                  will ever have (i.e. clip criticality to this number).  *
 * criticality_exp: Set criticality to (path_length(sink) / longest_path) ^ *
 *                  criticality_exp (then clip to max_criticality).         *
 * doRouting: true if routing is supposed to be done, false otherwise	    *
 * routing_failure_predictor: sets the configuration to be used by the	    *
 * routing failure predictor, how aggressive the threshold used to judge    *
 * and abort routings deemed unroutable							            *
 * write_rr_graph_name: stores the file name of the output rr graph         *
 * read_rr_graph_name:  stores the file name of the rr graph to be read by vpr */
enum e_route_type {
	GLOBAL, DETAILED
};
enum e_router_algorithm {
	BREADTH_FIRST, TIMING_DRIVEN, NO_TIMING
};
enum e_base_cost_type {
	DELAY_NORMALIZED, 
	DELAY_NORMALIZED_LENGTH, 
	DELAY_NORMALIZED_FREQUENCY, 
	DELAY_NORMALIZED_LENGTH_FREQUENCY, 
    DEMAND_ONLY
};
enum e_routing_failure_predictor {
	OFF, SAFE, AGGRESSIVE
};
enum e_routing_budgets_algorithm {
    MINIMAX, SCALE_DELAY, DISABLE
};

enum class e_timing_report_detail {
    NETLIST,            //Only show netlist elements
    AGGREGATED,         //Show aggregated intra-block and inter-block delays
    //DETAILED_ROUTING, //Show inter-block routing resources used
};

enum class e_incr_reroute_delay_ripup {
    ON,
    OFF,
    AUTO
};

constexpr int NO_FIXED_CHANNEL_WIDTH = -1;

struct t_router_opts {
	float first_iter_pres_fac;
	float initial_pres_fac;
	float pres_fac_mult;
	float acc_fac;
	float bend_cost;
	int max_router_iterations;
	int min_incremental_reroute_fanout;
    e_incr_reroute_delay_ripup incr_reroute_delay_ripup;
	int bb_factor;
	enum e_route_type route_type;
	int fixed_channel_width;
    int min_channel_width_hint; //Hint to binary search of what the minimum channel width is
	bool trim_empty_channels;
	bool trim_obs_channels;
	enum e_router_algorithm router_algorithm;
	enum e_base_cost_type base_cost_type;
	float astar_fac;
	float max_criticality;
	float criticality_exp;
    float init_wirelength_abort_threshold;
	bool verify_binary_search;
	bool full_stats;
	bool congestion_analysis;
	bool fanout_analysis;
    bool switch_usage_analysis;
	e_stage_action doRouting;
	enum e_routing_failure_predictor routing_failure_predictor;
	enum e_routing_budgets_algorithm routing_budgets_algorithm;
    bool save_routing_per_iteration;
    float congested_routing_iteration_threshold_frac;
    e_route_bb_update route_bb_update;
    enum e_clock_modeling clock_modeling; //How clock pins and nets should be handled
    int high_fanout_threshold;
    int router_debug_net;
    int router_debug_sink_rr;
    e_router_lookahead lookahead_type;
    int max_convergence_count;
    float reconvergence_cpd_threshold;
    std::string first_iteration_timing_report_file;
    bool disable_check_route;
};

struct t_analysis_opts {
    e_stage_action doAnalysis;

    bool gen_post_synthesis_netlist;

    int timing_report_npaths;
    e_timing_report_detail timing_report_detail;
    bool timing_report_skew;
};

/* Defines the detailed routing architecture of the FPGA.  Only important   *
 * if the route_type is DETAILED.                                           *
 * (UDSD by AY) directionality: Should the tracks be uni-directional or     *
 *                            bi-directional?                               *
 * switch_block_type:  Pattern of switches at each switch block.  I         *
 *           assume Fs is always 3.  If the type is SUBSET, I use a         *
 *           Xilinx-like switch block where track i in one channel always   *
 *           connects to track i in other channels.  If type is WILTON,     *
 *           I use a switch block where track i does not always connect     *
 *           to track i in other channels.  See Steve Wilton, Phd Thesis,   *
 *           University of Toronto, 1996.  The UNIVERSAL switch block is    *
 *           from Y. W. Chang et al, TODAES, Jan. 1996, pp. 80 - 101.       *
 *           A CUSTOM switch block has also been added which allows a user  *
 *           to describe custom permutation functions and connection        *
 *           patterns. See comment at top of SRC/route/build_switchblocks.c *
 * switchblocks: A vector of custom switch block descriptions that is       *
 *           used with the CUSTOM switch block type. See comment at top of  *
 *           SRC/route/build_switchblocks.c                                 *
 * delayless_switch:  Index of a zero delay switch (used to connect things  *
 *                    that should have no delay).                           *
 * wire_to_arch_ipin_switch: keeps track of the type of architecture switch *
 *                           that connects wires to ipins                   *
 * wire_to_rr_ipin_switch: keeps track of the type of RR graph switch that  *
 *                         connects wires to ipins in the RR graph          *
 * R_minW_nmos:  Resistance (in Ohms) of a minimum width nmos transistor.   *
 *               Used only in the FPGA area model.                          *
 * R_minW_pmos:  Resistance (in Ohms) of a minimum width pmos transistor.   *
 *                                                                          *
 * read_rr_graph_filename: File to read the RR graph from (overrides        *
 *                         architecture)                                    *
 * write_rr_graph_filename: File to write the RR graph to after generation  *
 *                                                                          */

struct t_det_routing_arch {
	enum e_directionality directionality; /* UDSD by AY */
	int Fs;
	enum e_switch_block_type switch_block_type;
	std::vector<t_switchblock_inf> switchblocks;

	short global_route_switch;
	short delayless_switch;
	int wire_to_arch_ipin_switch;
	int wire_to_rr_ipin_switch;
	float R_minW_nmos;
	float R_minW_pmos;

    std::string read_rr_graph_filename;
    std::string write_rr_graph_filename;
};

enum e_direction : unsigned char {
	INC_DIRECTION = 0,
    DEC_DIRECTION = 1,
    BI_DIRECTION = 2,
    NO_DIRECTION = 3,
    NUM_DIRECTIONS
};

constexpr std::array<const char*, NUM_DIRECTIONS> DIRECTION_STRING = { {"INC_DIRECTION", "DEC_DIRECTION", "BI_DIRECTION", "NO_DIRECTION"} };

/* Lists detailed information about segmentation.  [0 .. W-1].              *
 * length:  length of segment.                                              *
 * start:  index at which a segment starts in channel 0.                    *
 * longline:  true if this segment spans the entire channel.                *
 * sb:  [0..length]:  true for every channel intersection, relative to the  *
 *      segment start, at which there is a switch box.                      *
 * cb:  [0..length-1]:  true for every logic block along the segment at     *
 *      which there is a connection box.                                    *
 * arch_wire_switch: Index of the switch type that connects other wires     *
 *                   *to* this segment. Note that this index is in relation *
 *                   to the switches from the architecture file, not the    *
 *                   expanded list of switches that is built at the end of  *
 *                   build_rr_graph.                                        *
 * arch_opin_switch: Index of the switch type that connects output pins     *
 *                   (OPINs) *to* this segment. Note that this index is in  *
 *                   relation to the switches from the architecture file,   *
 *                   not the expanded list of switches that is is built     *
 *                   at the end of build_rr_graph                           *
 * Cmetal: Capacitance of a routing track, per unit logic block length.     *
 * Rmetal: Resistance of a routing track, per unit logic block length.      *
 * direction: The direction of a routing track.                             *
 * index: index of the segment type used for this track.                    *
 * type_name_ptr: pointer to name of the segment type this track belongs    *
 *                to. points to the appropriate name in s_segment_inf       */
struct t_seg_details {
	int length = 0;
	int start = 0;
	bool longline = 0;
    std::unique_ptr<bool[]> sb;
	std::unique_ptr<bool[]> cb;
	short arch_wire_switch = 0;
	short arch_opin_switch = 0;
	float Rmetal = 0;
	float Cmetal = 0;
	bool twisted = 0;
	enum e_direction direction = NO_DIRECTION;
	int group_start = 0;
	int group_size = 0;
	int seg_start = 0;
	int seg_end = 0;
	int index = 0;
	float Cmetal_per_m = 0; /* Used for power */
	std::string type_name;
};

class t_chan_seg_details {
    public:
        t_chan_seg_details() = default;
        t_chan_seg_details(const t_seg_details* init_seg_details)
            : length_(init_seg_details->length)
            , seg_detail_(init_seg_details) {}

    public:
        int length() const { return length_; }
        int seg_start() const { return seg_start_; }
        int seg_end() const { return seg_end_; }

        int start() const { return seg_detail_->start; }
        bool longline() const { return seg_detail_->longline; }

        int group_start() const { return seg_detail_->group_start; }
        int group_size() const { return seg_detail_->group_size; }

        bool cb(int pos) const { return seg_detail_->cb[pos]; }
        bool sb(int pos) const { return seg_detail_->sb[pos]; }

        float Rmetal() const { return seg_detail_->Rmetal; }
        float Cmetal() const { return seg_detail_->Cmetal; }
        float Cmetal_per_m() const { return seg_detail_->Cmetal_per_m; }

        short arch_wire_switch() const { return seg_detail_->arch_wire_switch; }
        short arch_opin_switch() const { return seg_detail_->arch_opin_switch; }

        e_direction direction() const { return seg_detail_->direction; }

        int index() const { return seg_detail_->index; }

        std::string type_name() const { return seg_detail_->type_name; }

    public: //Modifiers
        void set_length(int new_len) { length_ = new_len; }
        void set_seg_start(int new_start) { seg_start_ = new_start; }
        void set_seg_end(int new_end) { seg_end_ = new_end; }

    private:
        //The only unique information about a channel segment is it's start/end
        //and length.  All other information is shared accross segment types,
        //so we use a flyweight to the t_seg_details which defines that info.
        //
        //To preserve the illusion of uniqueness we wrap all t_seg_details members
        //so it appears transparent -- client code of this class doesn't need to
        //know about t_seg_details.
        int length_ = -1;
        int seg_start_ = -1;
        int seg_end_ = -1;
        const t_seg_details* seg_detail_ = nullptr;
};

/* Defines a 2-D array of t_seg_details data structures (one per channel)   */
typedef vtr::NdMatrix<t_chan_seg_details,3> t_chan_details;

/* A linked list of float pointers.  Used for keeping track of   *
 * which pathcosts in the router have been changed.              */

struct t_linked_f_pointer {
	t_linked_f_pointer *next;
	float *fptr;
};

typedef std::vector<std::vector<std::vector<std::vector<std::vector<int>>>>> t_rr_node_indices; //[0..num_rr_types-1][0..grid_width-1][0..grid_height-1][0..NUM_SIDES-1][0..max_ptc-1]

/* Uncomment lines below to save some memory, at the cost of debugging ease. */
/*enum e_rr_type {SOURCE, SINK, IPIN, OPIN, CHANX, CHANY}; */
/* typedef short t_rr_type */

/* Type of a routing resource node.  x-directed channel segment,   *
 * y-directed channel segment, input pin to a clb to pad, output   *
 * from a clb or pad (i.e. output pin of a net) and:               *
 * SOURCE:  A dummy node that is a logical output within a block   *
 *          -- i.e., the gate that generates a signal.             *
 * SINK:    A dummy node that is a logical input within a block    *
 *          -- i.e. the gate that needs a signal.                  */
typedef enum e_rr_type : unsigned char {
	SOURCE = 0, SINK, IPIN, OPIN, CHANX, CHANY, INTRA_CLUSTER_EDGE, NUM_RR_TYPES
} t_rr_type;

constexpr std::array<t_rr_type, NUM_RR_TYPES> RR_TYPES = { {
	SOURCE, SINK, IPIN, OPIN, CHANX, CHANY, INTRA_CLUSTER_EDGE
} };
constexpr std::array<const char*, NUM_RR_TYPES> rr_node_typename { {
	"SOURCE", "SINK", "IPIN", "OPIN", "CHANX", "CHANY", "INTRA_CLUSTER_EDGE"
} };

/* Basic element used to store the traceback (routing) of each net.        *
 * index:   Array index (ID) of this routing resource node.                *
 * iswitch: Index of the switch type used to go from this rr_node to       *
 *          the next one in the routing.  OPEN if there is no next node    *
 *          (i.e. this node is the last one (a SINK) in a branch of the    *
 *          net's routing).                                                *
 * next:    Pointer to the next traceback element in this route.           */
struct t_trace {
	t_trace *next;
	int index;
	short iswitch;
};

/* Extra information about each rr_node needed only during routing (i.e.    *
 * during the maze expansion).                                              *
 *                                                                          *
 * prev_node:  Index of the previous node (on the lowest cost path known to *
 *             reach this node); used to generate the traceback.  If there  *
 *             is no predecessor, prev_node = NO_PREVIOUS.                  *
 * prev_edge:  Index of the edge (from 0 to num_edges-1 of prev_node) that  *
 *             was used to reach this node from the previous node.  If      *
 *             there is no predecessor, prev_edge = NO_PREVIOUS.            *
 * pres_cost:  Present congestion cost term for this node.                  *
 * acc_cost:   Accumulated cost term from previous Pathfinder iterations.   *
 * path_cost:  Total cost of the path up to and including this node +       *
 *             the expected cost to the target if the timing_driven router  *
 *             is being used.                                               *
 * backward_path_cost:  Total cost of the path up to and including this     *
 *                      node.  Not used by breadth-first router.            *
 * target_flag:  Is this node a target (sink) for the current routing?      *
 *               Number of times this node must be reached to fully route.  *
 * occ:        The current occupancy of the associated rr node              */
struct t_rr_node_route_inf {
	int prev_node;
	short prev_edge;

	float pres_cost;
	float acc_cost;
	float path_cost;
	float backward_path_cost;

	short target_flag;

    public: //Accessors
        short occ() const { return occ_; }

    public: //Mutators
        void set_occ(int new_occ) { occ_ = new_occ; }

    private: //Data
        short occ_ = 0;
};

//Information about the current status of a particular net as pertains to routing
struct t_net_routing_status {
    bool is_routed = false; //Whether the net has been legally routed
    bool is_fixed = false; //Whether the net is fixed (i.e. not to be re-routed)
};



#define NO_PREVIOUS -1

/* Index of the SOURCE, SINK, OPIN, IPIN, etc. member of device_ctx.rr_indexed_data.    */
enum e_cost_indices {
	SOURCE_COST_INDEX = 0,
	SINK_COST_INDEX,
	OPIN_COST_INDEX,
	IPIN_COST_INDEX,
	CHANX_COST_INDEX_START
};

/* Power estimation options */
struct t_power_opts {
	bool do_power; /* Perform power estimation? */
};

/* Channel width data */
struct t_chan_width {
	int max = 0;
	int x_max = 0;
	int y_max = 0;
	int x_min = 0;
	int y_min = 0;
    std::vector<int> x_list;
	std::vector<int> y_list;
};

/* Type to store our list of token to enum pairings */
struct t_TokenPair {
	const char *Str;
	int Enum;
};

struct t_lb_type_rr_node; /* Defined in pack_types.h */

/* Store settings for VPR */
struct t_vpr_setup {
	bool TimingEnabled; /* Is VPR timing enabled */
	t_file_name_opts FileNameOpts; /* File names */
	t_model * user_models; /* blif models defined by the user */
	t_model * library_models; /* blif models in VPR */
	t_netlist_opts NetlistOpts; /* Options for packer */
	t_packer_opts PackerOpts; /* Options for packer */
	t_placer_opts PlacerOpts; /* Options for placer */
	t_annealing_sched AnnealSched; /* Placement option annealing schedule */
	t_router_opts RouterOpts; /* router options */
    t_analysis_opts AnalysisOpts; /* Analysis options */
	t_det_routing_arch RoutingArch; /* routing architecture */
	std::vector <t_lb_type_rr_node> *PackerRRGraph;
	std::vector <t_segment_inf> Segments; /* wires in routing architecture */
	t_timing_inf Timing; /* timing information */
	float constant_net_delay; /* timing information when place and route not run */
	bool ShowGraphics; /* option to show graphics */
	bool gen_netlist_as_blif; /* option to print out post-pack/pre-place netlist as blif */
	int GraphPause; /* user interactiveness graphics option */
	t_power_opts PowerOpts;
    std::string device_layout;
    e_constant_net_method constant_net_method; //How constant nets should be handled
    e_clock_modeling clock_modeling; //How clocks should be handled
    bool exit_before_pack; //Exits early before starting packing (useful for collecting statistics without running/loading any stages)
};

class RouteStatus {
    public:
        RouteStatus() = default;
        RouteStatus(bool status_val, int chan_width_val)
            : success_(status_val)
            , chan_width_(chan_width_val) {}

        //Was routing successful?
        operator bool() const { return success(); }
        bool success() const { return success_; }

        //What was the channel width?
        int chan_width() const { return chan_width_; }

    private:
        bool success_ = false;
        int chan_width_ = -1;
};

typedef vtr::vector<ClusterBlockId, std::vector<std::vector<int>>> t_clb_opins_used; //[0..num_blocks-1][0..class-1][0..used_pins-1]

#endif<|MERGE_RESOLUTION|>--- conflicted
+++ resolved
@@ -541,11 +541,8 @@
 	bool connection_driven;
 	int pack_verbosity;
     bool enable_pin_feasibility_filter;
-<<<<<<< HEAD
 	bool enable_round_robin_prepacking;
-=======
     e_balance_block_type_util balance_block_type_utilization;
->>>>>>> f6d5c7e2
     std::vector<std::string> target_external_pin_util;
 	e_stage_action doPacking;
 	enum e_packer_algorithm packer_algorithm;
