--- conflicted
+++ resolved
@@ -127,11 +127,8 @@
         float R() const;
         float C() const;
 
-<<<<<<< HEAD
-=======
         bool validate() const;
 
->>>>>>> 6f822dc6
     public: //Mutators
         void set_type(t_rr_type new_type);
 
@@ -151,8 +148,6 @@
         void set_num_edges(short); //Note will remove any previous edges
         void set_edge_sink_node(short iedge, int sink_node);
         void set_edge_switch(short iedge, short switch_index);
-<<<<<<< HEAD
-        void set_edge_is_configurable(short iedge, bool is_configurable);
 
         void add_metadata(std::string key, std::string value);
         void add_metadata(t_offset o, std::string key, std::string value);
@@ -162,8 +157,6 @@
         void add_edge_metadata(int sink_node, short switch_id, t_offset o, std::string key, std::string value);
         void add_edge_metadata(int sink_node, short switch_id, std::pair<t_offset, std::string> ok, std::string value);
 
-=======
->>>>>>> 6f822dc6
         void set_fan_in(short);
 
         void set_coordinates(short x1, short y1, short x2, short y2);
