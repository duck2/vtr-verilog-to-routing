#include "vtr_log.h"
#include "vtr_memory.h"

#include "vpr_types.h"
#include "vpr_error.h"

#include "globals.h"
#include "rr_graph.h"
#include "check_rr_graph.h"

/*********************** Subroutines local to this module *******************/

static bool rr_node_is_global_clb_ipin(int inode);

static void check_unbuffered_edges(int from_node);

static bool has_adjacent_channel(const t_rr_node& node, const DeviceGrid& grid);

static void check_rr_edge(int from_node, int from_edge, int to_node);

/************************ Subroutine definitions ****************************/

void check_rr_graph(const t_graph_type graph_type,
        const DeviceGrid& grid,
        const int num_rr_switches, const t_type_ptr types) {

    e_route_type route_type = DETAILED;
    if (graph_type == GRAPH_GLOBAL) {
        route_type = GLOBAL;
    }

    auto& device_ctx = g_vpr_ctx.device();

    auto total_edges_to_node = std::vector<int>(device_ctx.rr_nodes.size());
    auto switch_types_from_current_to_node = std::vector<unsigned char>(device_ctx.rr_nodes.size());

    for (size_t inode = 0; inode < device_ctx.rr_nodes.size(); inode++) {

        device_ctx.rr_nodes[inode].validate();

        /* Ignore any uninitialized rr_graph nodes */
        if ((device_ctx.rr_nodes[inode].type() == SOURCE)
                && (device_ctx.rr_nodes[inode].xlow() == 0) && (device_ctx.rr_nodes[inode].ylow() == 0)
                && (device_ctx.rr_nodes[inode].xhigh() == 0) && (device_ctx.rr_nodes[inode].yhigh() == 0)) {
            continue;
        }

        t_rr_type rr_type = device_ctx.rr_nodes[inode].type();
        int num_edges = device_ctx.rr_nodes[inode].num_edges();

        check_rr_node(inode, route_type, device_ctx);

        /* Check all the connectivity (edges, etc.) information.                    */

        std::map<int,std::vector<int>> edges_from_current_to_node;
        for (int iedge = 0; iedge < num_edges; iedge++) {
            int to_node = device_ctx.rr_nodes[inode].edge_sink_node(iedge);

            check_rr_edge(inode, iedge, to_node);

            if (to_node < 0 || to_node >= (int) device_ctx.rr_nodes.size()) {
                vpr_throw(VPR_ERROR_ROUTE, __FILE__, __LINE__,
                        "in check_rr_graph: node %d has an edge %d.\n"
                        "\tEdge is out of range.\n", inode, to_node);
            }

            edges_from_current_to_node[to_node].push_back(iedge);
            total_edges_to_node[to_node]++;

            auto switch_type = device_ctx.rr_nodes[inode].edge_switch(iedge);

            if (switch_type < 0 || switch_type >= num_rr_switches) {
                vpr_throw(VPR_ERROR_ROUTE, __FILE__, __LINE__,
                        "in check_rr_graph: node %d has a switch type %d.\n"
                        "\tSwitch type is out of range.\n",
                        inode, switch_type);
            }
        } /* End for all edges of node. */

        //Check that multiple edges between the same from/to nodes make sense
        for (int iedge = 0; iedge < num_edges; iedge++) {
            int to_node = device_ctx.rr_nodes[inode].edge_sink_node(iedge);

            if (edges_from_current_to_node[to_node].size() == 1) continue; //Single edges are always OK

            VTR_ASSERT_MSG(edges_from_current_to_node[to_node].size() > 1, "Expect multiple edges");

            t_rr_type to_rr_type = device_ctx.rr_nodes[to_node].type();

            //Only expect chan <-> chan connections to have multiple edges
            if ((to_rr_type != CHANX && to_rr_type != CHANY)
                || (rr_type != CHANX && rr_type != CHANY)) {
                vpr_throw(VPR_ERROR_ROUTE, __FILE__, __LINE__,
                        "in check_rr_graph: node %d (%s) connects to node %d (%s) %zu times - multi-connections only expected for CHAN->CHAN.\n",
                        inode, rr_node_typename[rr_type], to_node, rr_node_typename[to_rr_type], edges_from_current_to_node[to_node].size());
            }

            //Between two wire segments
            VTR_ASSERT_MSG(to_rr_type == CHANX || to_rr_type == CHANY, "Expect channel type");
            VTR_ASSERT_MSG(rr_type == CHANX || rr_type == CHANY, "Expect channel type");

            //While multiple connections between the same wires can be electrically legal,
            //they are redundant if they are of the same switch type.
            //
            //Identify any such edges with identical switches
            std::map<short,int> switch_counts;
            for (auto edge : edges_from_current_to_node[to_node]) {
                auto edge_switch = device_ctx.rr_nodes[inode].edge_switch(edge);

                switch_counts[edge_switch]++;
            }

            //Tell the user about any redundant edges
            for (auto kv : switch_counts) {
                if (kv.second <= 1) continue;

                auto switch_type = device_ctx.rr_switch_inf[kv.first].type();

                VPR_THROW(VPR_ERROR_ROUTE, "in check_rr_graph: node %d has %d redundant connections to node %d of switch type %d (%s)", 
                          inode, kv.second, to_node, kv.first, SWITCH_TYPE_STRINGS[size_t(switch_type)]);
            }
        }

        /* Slow test could leave commented out most of the time. */
        check_unbuffered_edges(inode);

        //Check that all config/non-config edges are appropriately organized
        for (auto edge : device_ctx.rr_nodes[inode].configurable_edges()) {
            if (!device_ctx.rr_nodes[inode].edge_is_configurable(edge)) {
                VPR_THROW(VPR_ERROR_ROUTE, "in check_rr_graph: node %d edge %d is non-configurable, but in configurable edges",
                        inode, edge);
            }
        }

        for (auto edge : device_ctx.rr_nodes[inode].non_configurable_edges()) {
            if (device_ctx.rr_nodes[inode].edge_is_configurable(edge)) {
                VPR_THROW(VPR_ERROR_ROUTE, "in check_rr_graph: node %d edge %d is configurable, but in non-configurable edges",
                        inode, edge);
            }
        }

    } /* End for all rr_nodes */

    /* I built a list of how many edges went to everything in the code above -- *
     * now I check that everything is reachable.                                */
    bool is_fringe_warning_sent = false;

    for (size_t inode = 0; inode < device_ctx.rr_nodes.size(); inode++) {
        t_rr_type rr_type = device_ctx.rr_nodes[inode].type();

        if (rr_type != SOURCE) {
            if (total_edges_to_node[inode] < 1 && !rr_node_is_global_clb_ipin(inode)) {

                /* A global CLB input pin will not have any edges, and neither will  *
                 * a SOURCE or the start of a carry-chain.  Anything else is an error.
                 * For simplicity, carry-chain input pin are entirely ignored in this test
                 */
                bool is_chain = false;
                if (rr_type == IPIN) {
                    t_type_ptr type = device_ctx.grid[device_ctx.rr_nodes[inode].xlow()][device_ctx.rr_nodes[inode].ylow()].type;
                    for (const t_fc_specification& fc_spec : types[type->index].fc_specs) {
                        if (fc_spec.fc_value == 0 && fc_spec.seg_index == 0) {
                            is_chain = true;
                        }
                    }
                }

                const auto& node = device_ctx.rr_nodes[inode];

                bool is_fringe = ((device_ctx.rr_nodes[inode].xlow() == 1)
                        || (device_ctx.rr_nodes[inode].ylow() == 1)
                        || (device_ctx.rr_nodes[inode].xhigh() == int(grid.width()) - 2)
                        || (device_ctx.rr_nodes[inode].yhigh() == int(grid.height()) - 2));
                bool is_wire = (device_ctx.rr_nodes[inode].type() == CHANX
                        || device_ctx.rr_nodes[inode].type() == CHANY);

                if (device_ctx.rr_nodes[inode].capacity() == 0) {
                    // Capacity zero nodes are fine to have no fan-in / fan out.
                } else if (!is_chain && !is_fringe && !is_wire) {
                    if (node.type() == IPIN || node.type() == OPIN) {

                        if (has_adjacent_channel(node, device_ctx.grid)) {
                            auto block_type = device_ctx.grid[node.xlow()][node.ylow()].type;
                            VTR_LOG_ERROR(
                                    "in check_rr_graph: node %d (%s) at (%d,%d) block=%s side=%s has no fanin.\n",
                                    inode, node.type_string(), node.xlow(), node.ylow(), block_type->name, node.side_string());
                        }
                    } else {
                        VTR_LOG_ERROR( "in check_rr_graph: node %d (%s) has no fanin.\n",
                                inode, device_ctx.rr_nodes[inode].type_string());
                    }
                } else if (!is_chain && !is_fringe_warning_sent) {
                    VTR_LOG_WARN(
                            "in check_rr_graph: fringe node %d %s at (%d,%d) has no fanin.\n"
                            "\t This is possible on a fringe node based on low Fc_out, N, and certain lengths.\n",
                            inode, device_ctx.rr_nodes[inode].type_string(), device_ctx.rr_nodes[inode].xlow(), device_ctx.rr_nodes[inode].ylow());
                    is_fringe_warning_sent = true;
                }
            }
        } else { /* SOURCE.  No fanin for now; change if feedthroughs allowed. */
            if (total_edges_to_node[inode] != 0) {
                VTR_LOG_ERROR(
                        "in check_rr_graph: SOURCE node %d has a fanin of %d, expected 0.\n",
                        inode, total_edges_to_node[inode]);
            }
        }
    }
}

static bool rr_node_is_global_clb_ipin(int inode) {

    /* Returns true if inode refers to a global CLB input pin node.   */

    int ipin;
    t_type_ptr type;

    auto& device_ctx = g_vpr_ctx.device();

    type = device_ctx.grid[device_ctx.rr_nodes[inode].xlow()][device_ctx.rr_nodes[inode].ylow()].type;

    if (device_ctx.rr_nodes[inode].type() != IPIN)
        return (false);

    ipin = device_ctx.rr_nodes[inode].ptc_num();

    return type->is_global_pin[ipin];
}

void check_rr_node(int inode, enum e_route_type route_type, const DeviceContext& device_ctx) {

    /* This routine checks that the rr_node is inside the grid and has a valid
     * pin number, etc.
     */

    int xlow, ylow, xhigh, yhigh, ptc_num, capacity;
    t_rr_type rr_type;
    t_type_ptr type;
    int nodes_per_chan, tracks_per_node, num_edges, cost_index;
    float C, R;


    rr_type = device_ctx.rr_nodes[inode].type();
    xlow = device_ctx.rr_nodes[inode].xlow();
    xhigh = device_ctx.rr_nodes[inode].xhigh();
    ylow = device_ctx.rr_nodes[inode].ylow();
    yhigh = device_ctx.rr_nodes[inode].yhigh();
    ptc_num = device_ctx.rr_nodes[inode].ptc_num();
    capacity = device_ctx.rr_nodes[inode].capacity();
    cost_index = device_ctx.rr_nodes[inode].cost_index();
    type = nullptr;

    const auto& grid = device_ctx.grid;
    if (xlow > xhigh || ylow > yhigh) {
        vpr_throw(VPR_ERROR_ROUTE, __FILE__, __LINE__,
                "in check_rr_node: rr endpoints are (%d,%d) and (%d,%d).\n", xlow, ylow, xhigh, yhigh);
    }

    if (xlow < 0 || xhigh > int(grid.width()) - 1 || ylow < 0 || yhigh > int(grid.height()) - 1) {
        vpr_throw(VPR_ERROR_ROUTE, __FILE__, __LINE__,
                "in check_rr_node: rr endpoints (%d,%d) and (%d,%d) are out of range.\n", xlow, ylow, xhigh, yhigh);
    }

    if (ptc_num < 0) {
        vpr_throw(VPR_ERROR_ROUTE, __FILE__, __LINE__,
                "in check_rr_node: inode %d (type %d) had a ptc_num of %d.\n", inode, rr_type, ptc_num);
    }

    if (cost_index < 0 || cost_index >= device_ctx.num_rr_indexed_data) {
        vpr_throw(VPR_ERROR_ROUTE, __FILE__, __LINE__,
                "in check_rr_node: node %d cost index (%d) is out of range.\n", inode, cost_index);
    }

    /* Check that the segment is within the array and such. */
    type = device_ctx.grid[xlow][ylow].type;

    switch (rr_type) {

        case SOURCE:
        case SINK:
            if (type == nullptr) {
                vpr_throw(VPR_ERROR_ROUTE, __FILE__, __LINE__,
                        "in check_rr_node: node %d (type %d) is at an illegal clb location (%d, %d).\n", inode, rr_type, xlow, ylow);
            }
            if (xlow != (xhigh - type->width + 1) || ylow != (yhigh - type->height + 1)) {
                vpr_throw(VPR_ERROR_ROUTE, __FILE__, __LINE__,
                        "in check_rr_node: node %d (type %d) has endpoints (%d,%d) and (%d,%d)\n", inode, rr_type, xlow, ylow, xhigh, yhigh);
            }
            break;
        case IPIN:
        case OPIN:
            if (type == nullptr) {
                vpr_throw(VPR_ERROR_ROUTE, __FILE__, __LINE__,
                        "in check_rr_node: node %d (type %d) is at an illegal clb location (%d, %d).\n", inode, rr_type, xlow, ylow);
            }
            if (xlow != xhigh || ylow != yhigh) {
                vpr_throw(VPR_ERROR_ROUTE, __FILE__, __LINE__,
                        "in check_rr_node: node %d (type %d) has endpoints (%d,%d) and (%d,%d)\n", inode, rr_type, xlow, ylow, xhigh, yhigh);
            }
            break;

        case CHANX:
            if (xlow < 1 || xhigh > int(grid.width()) - 2 || yhigh > int(grid.height()) - 2 || yhigh != ylow) {
                vpr_throw(VPR_ERROR_ROUTE, __FILE__, __LINE__,
                        "in check_rr_node: CHANX out of range for endpoints (%d,%d) and (%d,%d)\n", xlow, ylow, xhigh, yhigh);
            }
            if (route_type == GLOBAL && xlow != xhigh) {
                vpr_throw(VPR_ERROR_ROUTE, __FILE__, __LINE__,
                        "in check_rr_node: node %d spans multiple channel segments (not allowed for global routing).\n", inode);
            }
            break;

        case CHANY:
            if (xhigh > int(grid.width()) - 2 || ylow < 1 || yhigh > int(grid.height()) - 2 || xlow != xhigh) {
                vpr_throw(VPR_ERROR_ROUTE, __FILE__, __LINE__,
                        "Error in check_rr_node: CHANY out of range for endpoints (%d,%d) and (%d,%d)\n", xlow, ylow, xhigh, yhigh);
            }
            if (route_type == GLOBAL && ylow != yhigh) {
                vpr_throw(VPR_ERROR_ROUTE, __FILE__, __LINE__,
                        "in check_rr_node: node %d spans multiple channel segments (not allowed for global routing).\n", inode);
            }
            break;

        default:
            vpr_throw(VPR_ERROR_ROUTE, __FILE__, __LINE__,
                    "in check_rr_node: Unexpected segment type: %d\n", rr_type);
    }

    /* Check that it's capacities and such make sense. */

    switch (rr_type) {

        case SOURCE:
            if (ptc_num >= type->num_class
                    || type->class_inf[ptc_num].type != DRIVER) {
                vpr_throw(VPR_ERROR_ROUTE, __FILE__, __LINE__,
                        "in check_rr_node: inode %d (type %d) had a ptc_num of %d.\n", inode, rr_type, ptc_num);
            }
            if (type->class_inf[ptc_num].num_pins != capacity) {
                vpr_throw(VPR_ERROR_ROUTE, __FILE__, __LINE__,
                        "in check_rr_node: inode %d (type %d) had a capacity of %d.\n", inode, rr_type, capacity);
            }
            break;

        case SINK:
            if (ptc_num >= type->num_class
                    || type->class_inf[ptc_num].type != RECEIVER) {
                vpr_throw(VPR_ERROR_ROUTE, __FILE__, __LINE__,
                        "in check_rr_node: inode %d (type %d) had a ptc_num of %d.\n", inode, rr_type, ptc_num);
            }
            if (type->class_inf[ptc_num].num_pins != capacity) {
                vpr_throw(VPR_ERROR_ROUTE, __FILE__, __LINE__,
                        "in check_rr_node: inode %d (type %d) has a capacity of %d.\n", inode, rr_type, capacity);
            }
            break;

        case OPIN:
            if (ptc_num >= type->num_pins
                    || type->class_inf[type->pin_class[ptc_num]].type != DRIVER) {
                vpr_throw(VPR_ERROR_ROUTE, __FILE__, __LINE__,
                        "in check_rr_node: inode %d (type %d) had a ptc_num of %d.\n", inode, rr_type, ptc_num);
            }
            if (capacity != 1) {
                vpr_throw(VPR_ERROR_ROUTE, __FILE__, __LINE__,
                        "in check_rr_node: inode %d (type %d) has a capacity of %d.\n", inode, rr_type, capacity);
            }
            break;

        case IPIN:
            if (ptc_num >= type->num_pins
                    || type->class_inf[type->pin_class[ptc_num]].type != RECEIVER) {
                vpr_throw(VPR_ERROR_ROUTE, __FILE__, __LINE__,
                        "in check_rr_node: inode %d (type %d) had a ptc_num of %d.\n", inode, rr_type, ptc_num);
            }
            if (capacity != 1) {
                vpr_throw(VPR_ERROR_ROUTE, __FILE__, __LINE__,
                        "in check_rr_node: inode %d (type %d) has a capacity of %d.\n", inode, rr_type, capacity);
            }
            break;

        case CHANX:
            if (capacity == 0) {
                auto fan_in = device_ctx.rr_nodes[inode].fan_in();
                if (fan_in > 0) {
                    vpr_throw(VPR_ERROR_ROUTE, __FILE__, __LINE__,
                            "in check_rr_node: inode %d (type %d) has a capacity of zero but fan_in of %d.\n", inode, rr_type, fan_in);
                }
                auto fan_out = device_ctx.rr_nodes[inode].fan_in();
                if (fan_out > 0) {
                    vpr_throw(VPR_ERROR_ROUTE, __FILE__, __LINE__,
                            "in check_rr_node: inode %d (type %d) has a capacity of zero but fan_out of %d.\n", inode, rr_type, fan_out);
                }
            } else {
                if (route_type == DETAILED) {
                    nodes_per_chan = device_ctx.chan_width.max;
                    tracks_per_node = 1;
                } else {
                    nodes_per_chan = 1;
                    tracks_per_node = device_ctx.chan_width.x_list[ylow];
                }

                if (ptc_num >= nodes_per_chan) {
                    vpr_throw(VPR_ERROR_ROUTE, __FILE__, __LINE__,
                            "in check_rr_node: inode %d (type %d) has a ptc_num of %d.\n", inode, rr_type, ptc_num);
                }

                if (capacity != tracks_per_node) {
                    vpr_throw(VPR_ERROR_ROUTE, __FILE__, __LINE__,
                            "in check_rr_node: inode %d (type %d) has a capacity of %d but required %d.\n", inode, rr_type, capacity, tracks_per_node);
                }
            }
            break;

        case CHANY:
            if (capacity == 0) {
                auto fan_in = device_ctx.rr_nodes[inode].fan_in();
                if (fan_in > 0) {
                    vpr_throw(VPR_ERROR_ROUTE, __FILE__, __LINE__,
                            "in check_rr_node: inode %d (type %d) has a capacity of zero but fan_in of %d.\n", inode, rr_type, fan_in);
                }
                auto fan_out = device_ctx.rr_nodes[inode].fan_in();
                if (fan_out > 0) {
                    vpr_throw(VPR_ERROR_ROUTE, __FILE__, __LINE__,
                            "in check_rr_node: inode %d (type %d) has a capacity of zero but fan_out of %d.\n", inode, rr_type, fan_out);
                }
            } else {
<<<<<<< HEAD
                if (route_type == DETAILED) {
                    nodes_per_chan = device_ctx.chan_width.max;
                    tracks_per_node = 1;
                } else {
                    nodes_per_chan = 1;
                    tracks_per_node = device_ctx.chan_width.y_list[xlow];
                }
                if (capacity != tracks_per_node) {
                    vpr_throw(VPR_ERROR_ROUTE, __FILE__, __LINE__,
                            "in check_rr_node: inode %d (type %d) has a capacity of %d but required %d.\n", inode, rr_type, capacity, tracks_per_node);
                }
=======
                nodes_per_chan = 1;
                tracks_per_node = device_ctx.chan_width.y_list[xlow];
            }

            if (ptc_num >= nodes_per_chan) {
                vpr_throw(VPR_ERROR_ROUTE, __FILE__, __LINE__,
                        "in check_rr_node: inode %d (type %d) has a ptc_num of %d.\n", inode, rr_type, ptc_num);
            }

            if (capacity != tracks_per_node) {
                vpr_throw(VPR_ERROR_ROUTE, __FILE__, __LINE__,
                        "in check_rr_node: inode %d (type %d) has a capacity of %d.\n", inode, rr_type, capacity);
>>>>>>> 6f822dc6
            }
            break;

        default:
            vpr_throw(VPR_ERROR_ROUTE, __FILE__, __LINE__,
                    "in check_rr_node: Unexpected segment type: %d\n", rr_type);

    }

    /* Check that the number of (out) edges is reasonable. */
    num_edges = device_ctx.rr_nodes[inode].num_edges();

    if (rr_type != SINK && rr_type != IPIN) {
        if (num_edges <= 0) {
            /* Just a warning, since a very poorly routable rr-graph could have nodes with no edges.  *
             * If such a node was ever used in a final routing (not just in an rr_graph), other       *
             * error checks in check_routing will catch it.                                           */

            //Don't worry about disconnect PINs which have no adjacent channels (i.e. on the device perimeter)
            bool check_for_out_edges = true;
            if (rr_type == IPIN || rr_type == OPIN) {
                if (!has_adjacent_channel(device_ctx.rr_nodes[inode], device_ctx.grid)) {
                    check_for_out_edges = false;
                }
            }

            if (capacity == 0) {
                check_for_out_edges = false;
            }

            if (check_for_out_edges) {
                std::string info = describe_rr_node(inode);
<<<<<<< HEAD
                vtr::printf_warning(__FILE__, __LINE__, "in check_rr_node: %s with capacity %d has no out-going edges.\n", info.c_str(), capacity);
=======
                VTR_LOG_WARN( "in check_rr_node: %s has no out-going edges.\n", info.c_str());
>>>>>>> 6f822dc6
            }
        }
    }
    else if (rr_type == SINK) { /* SINK -- remove this check if feedthroughs allowed */
        if (num_edges != 0) {
            vpr_throw(VPR_ERROR_ROUTE, __FILE__, __LINE__,
                    "in check_rr_node: node %d is a sink, but has %d edges.\n", inode, num_edges);
        }
    }

    /* Check that the capacitance and resistance are reasonable. */
    C = device_ctx.rr_nodes[inode].C();
    R = device_ctx.rr_nodes[inode].R();

    if (rr_type == CHANX || rr_type == CHANY) {
        if (C < 0. || R < 0.) {
            vpr_throw(VPR_ERROR_ROUTE, __FILE__, __LINE__,
                    "in check_rr_node: node %d of type %d has R = %g and C = %g.\n", inode, rr_type, R, C);
        }
    }
    else {
        if (C != 0. || R != 0.) {
            vpr_throw(VPR_ERROR_ROUTE, __FILE__, __LINE__,
                    "in check_rr_node: node %d of type %d has R = %g and C = %g.\n", inode, rr_type, R, C);
        }
    }

}

static void check_unbuffered_edges(int from_node) {

    /* This routine checks that all pass transistors in the routing truly are  *
     * bidirectional.  It may be a slow check, so don't use it all the time.   */

    int from_edge, to_node, to_edge, from_num_edges, to_num_edges;
    t_rr_type from_rr_type, to_rr_type;
    short from_switch_type;
    bool trans_matched;

    auto& device_ctx = g_vpr_ctx.device();

    from_rr_type = device_ctx.rr_nodes[from_node].type();
    if (from_rr_type != CHANX && from_rr_type != CHANY)
        return;

    from_num_edges = device_ctx.rr_nodes[from_node].num_edges();

    for (from_edge = 0; from_edge < from_num_edges; from_edge++) {
        to_node = device_ctx.rr_nodes[from_node].edge_sink_node(from_edge);
        to_rr_type = device_ctx.rr_nodes[to_node].type();

        if (to_rr_type != CHANX && to_rr_type != CHANY)
            continue;

        from_switch_type = device_ctx.rr_nodes[from_node].edge_switch(from_edge);

        if (device_ctx.rr_switch_inf[from_switch_type].buffered())
            continue;

        /* We know that we have a pass transistor from from_node to to_node. Now *
         * check that there is a corresponding edge from to_node back to         *
         * from_node.                                                            */

        to_num_edges = device_ctx.rr_nodes[to_node].num_edges();
        trans_matched = false;

        for (to_edge = 0; to_edge < to_num_edges; to_edge++) {
            if (device_ctx.rr_nodes[to_node].edge_sink_node(to_edge) == from_node
                    && device_ctx.rr_nodes[to_node].edge_switch(to_edge) == from_switch_type) {
                trans_matched = true;
                break;
            }
        }

        if (trans_matched == false) {
            vpr_throw(VPR_ERROR_ROUTE, __FILE__, __LINE__,
                    "in check_unbuffered_edges:\n"
                    "connection from node %d to node %d uses an unbuffered switch (switch type %d '%s')\n"
                    "but there is no corresponding unbuffered switch edge in the other direction.\n",
                    from_node, to_node, from_switch_type, device_ctx.rr_switch_inf[from_switch_type].name);
        }

    } /* End for all from_node edges */
}

static bool has_adjacent_channel(const t_rr_node& node, const DeviceGrid& grid) {
    VTR_ASSERT(node.type() == IPIN || node.type() == OPIN);

    if (   (node.xlow() == 0 && node.side() != RIGHT) //left device edge connects only along block's right side
        || (node.ylow() == int(grid.height() - 1) && node.side() != BOTTOM) //top device edge connects only along block's bottom side
        || (node.xlow() == int(grid.width() - 1) && node.side() != LEFT) //right deivce edge connects only along block's left side
        || (node.ylow() == 0 && node.side() != TOP) //bottom deivce edge connects only along block's top side
       ) {
        return false;
    }
    return true; //All other blocks will be surrounded on all sides by channels
}

static void check_rr_edge(int from_node, int iedge, int to_node) {
    auto& device_ctx = g_vpr_ctx.device();

    //Check that to to_node's fan-in is correct, given the switch type
    int iswitch = device_ctx.rr_nodes[from_node].edge_switch(iedge);
    auto switch_type = device_ctx.rr_switch_inf[iswitch].type();

    int to_fanin = device_ctx.rr_nodes[to_node].fan_in();
    switch (switch_type) {
        case SwitchType::BUFFER:
            //Buffer switches are non-configurable, and uni-directional -- they must have only one driver
            if (to_fanin != 1) {
                std::string msg = "Non-configurable BUFFER type switch must have only one driver. ";
                msg += vtr::string_fmt(" Actual fan-in was %d (expected 1).\n", to_fanin);
                msg += "  Possible cause is complex block output pins connecting to:\n";
                msg += "    " + describe_rr_node(to_node);

                VPR_THROW(VPR_ERROR_ROUTE, msg.c_str());
            }
        case SwitchType::TRISTATE:  //Fallthrough
        case SwitchType::MUX:       //Fallthrough
        case SwitchType::PASS_GATE: //Fallthrough
        case SwitchType::SHORT:     //Fallthrough
            break; //pass
        default:
            VPR_THROW(VPR_ERROR_ROUTE, "Invalid switch type %d", switch_type);
    }
}<|MERGE_RESOLUTION|>--- conflicted
+++ resolved
@@ -390,21 +390,21 @@
                             "in check_rr_node: inode %d (type %d) has a capacity of zero but fan_out of %d.\n", inode, rr_type, fan_out);
                 }
             } else {
-                if (route_type == DETAILED) {
-                    nodes_per_chan = device_ctx.chan_width.max;
-                    tracks_per_node = 1;
-                } else {
-                    nodes_per_chan = 1;
-                    tracks_per_node = device_ctx.chan_width.x_list[ylow];
-                }
-
-                if (ptc_num >= nodes_per_chan) {
-                    vpr_throw(VPR_ERROR_ROUTE, __FILE__, __LINE__,
-                            "in check_rr_node: inode %d (type %d) has a ptc_num of %d.\n", inode, rr_type, ptc_num);
-                }
-
-                if (capacity != tracks_per_node) {
-                    vpr_throw(VPR_ERROR_ROUTE, __FILE__, __LINE__,
+            if (route_type == DETAILED) {
+                nodes_per_chan = device_ctx.chan_width.max;
+                tracks_per_node = 1;
+            } else {
+                nodes_per_chan = 1;
+                tracks_per_node = device_ctx.chan_width.x_list[ylow];
+            }
+
+            if (ptc_num >= nodes_per_chan) {
+                vpr_throw(VPR_ERROR_ROUTE, __FILE__, __LINE__,
+                        "in check_rr_node: inode %d (type %d) has a ptc_num of %d.\n", inode, rr_type, ptc_num);
+            }
+
+            if (capacity != tracks_per_node) {
+                vpr_throw(VPR_ERROR_ROUTE, __FILE__, __LINE__,
                             "in check_rr_node: inode %d (type %d) has a capacity of %d but required %d.\n", inode, rr_type, capacity, tracks_per_node);
                 }
             }
@@ -423,19 +423,10 @@
                             "in check_rr_node: inode %d (type %d) has a capacity of zero but fan_out of %d.\n", inode, rr_type, fan_out);
                 }
             } else {
-<<<<<<< HEAD
-                if (route_type == DETAILED) {
-                    nodes_per_chan = device_ctx.chan_width.max;
-                    tracks_per_node = 1;
-                } else {
-                    nodes_per_chan = 1;
-                    tracks_per_node = device_ctx.chan_width.y_list[xlow];
-                }
-                if (capacity != tracks_per_node) {
-                    vpr_throw(VPR_ERROR_ROUTE, __FILE__, __LINE__,
-                            "in check_rr_node: inode %d (type %d) has a capacity of %d but required %d.\n", inode, rr_type, capacity, tracks_per_node);
-                }
-=======
+            if (route_type == DETAILED) {
+                nodes_per_chan = device_ctx.chan_width.max;
+                tracks_per_node = 1;
+            } else {
                 nodes_per_chan = 1;
                 tracks_per_node = device_ctx.chan_width.y_list[xlow];
             }
@@ -447,8 +438,8 @@
 
             if (capacity != tracks_per_node) {
                 vpr_throw(VPR_ERROR_ROUTE, __FILE__, __LINE__,
-                        "in check_rr_node: inode %d (type %d) has a capacity of %d.\n", inode, rr_type, capacity);
->>>>>>> 6f822dc6
+                            "in check_rr_node: inode %d (type %d) has a capacity of %d but required %d.\n", inode, rr_type, capacity, tracks_per_node);
+                }
             }
             break;
 
@@ -481,11 +472,7 @@
 
             if (check_for_out_edges) {
                 std::string info = describe_rr_node(inode);
-<<<<<<< HEAD
-                vtr::printf_warning(__FILE__, __LINE__, "in check_rr_node: %s with capacity %d has no out-going edges.\n", info.c_str(), capacity);
-=======
                 VTR_LOG_WARN( "in check_rr_node: %s has no out-going edges.\n", info.c_str());
->>>>>>> 6f822dc6
             }
         }
     }
