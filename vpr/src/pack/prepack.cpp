/*
 * Prepacking: Group together technology-mapped netlist blocks before packing.
 * This gives hints to the packer on what groups of blocks to keep together during packing.
 * Primary purpose:
 *    1) "Forced" packs (eg LUT+FF pair)
 *    2) Carry-chains
 * Duties: Find pack patterns in architecture, find pack patterns in netlist.
 *
 * Author: Jason Luu
 * March 12, 2012
 */

#include <cstdio>
#include <cstring>
#include <map>
#include <queue>
#include <utility>
using namespace std;

#include "vtr_util.h"
#include "vtr_assert.h"
#include "vtr_memory.h"

#include "vpr_types.h"
#include "vpr_error.h"

#include "read_xml_arch_file.h"
#include "globals.h"
#include "atom_netlist.h"
#include "prepack.h"
#include "vpr_utils.h"
#include "echo_files.h"

/*****************************************/
/*Local Function Declaration			 */
/*****************************************/
static void discover_pattern_names_in_pb_graph_node(
		t_pb_graph_node *pb_graph_node, std::unordered_map<std::string, int>& pattern_names);

static void forward_infer_pattern(t_pb_graph_pin *pb_graph_pin);

static void backward_infer_pattern(t_pb_graph_pin *pb_graph_pin);

static t_pack_patterns *alloc_and_init_pattern_list_from_hash(std::unordered_map<std::string, int> pattern_names);

static t_pb_graph_edge * find_expansion_edge_of_pattern(const int pattern_index,
		const t_pb_graph_node *pb_graph_node);

static void forward_expand_pack_pattern_from_edge(
		const t_pb_graph_edge *expansion_edge,
		t_pack_patterns *list_of_packing_patterns,
		const int curr_pattern_index, int *L_num_blocks, const bool make_root_of_chain);

static void backward_expand_pack_pattern_from_edge(
		const t_pb_graph_edge* expansion_edge,
		t_pack_patterns *list_of_packing_patterns,
		const int curr_pattern_index, t_pb_graph_pin *destination_pin,
		t_pack_pattern_block *destination_block, int *L_num_blocks);

static int compare_pack_pattern(const t_pack_patterns *pattern_a, const t_pack_patterns *pattern_b);

static void free_pack_pattern(t_pack_pattern_block *pattern_block, t_pack_pattern_block **pattern_block_list);

static t_pack_molecule *try_create_molecule(
		t_pack_patterns *list_of_pack_patterns,
        std::multimap<AtomBlockId,t_pack_molecule*>& atom_molecules,
        const int pack_pattern_index,
<<<<<<< HEAD
		AtomBlockId blk_id,
		int *num_packed_atoms);
=======
		AtomBlockId blk_id);

>>>>>>> f6d5c7e2
static bool try_expand_molecule(t_pack_molecule *molecule,
        const std::multimap<AtomBlockId,t_pack_molecule*>& atom_molecules,
		const AtomBlockId blk_id);

static void print_pack_molecules(const char *fname,
		const t_pack_patterns *list_of_pack_patterns, const int num_pack_patterns,
		const t_pack_molecule *list_of_molecules);

static t_pb_graph_node* get_expected_lowest_cost_primitive_for_atom_block(const AtomBlockId blk_id);

static t_pb_graph_node* get_expected_lowest_cost_primitive_for_atom_block_in_pb_graph_node(const AtomBlockId blk_id, t_pb_graph_node *curr_pb_graph_node, float *cost);

static AtomBlockId find_new_root_atom_for_chain(const AtomBlockId blk_id, const t_pack_patterns *list_of_pack_pattern,
        const std::multimap<AtomBlockId,t_pack_molecule*>& atom_molecules);
<<<<<<< HEAD
static bool check_atom_feasible_for_pattern(const AtomBlockId blk_id, t_pack_patterns *pattern);
static int find_best_pattern(AtomBlockId blk_id, t_pack_patterns *list_of_pack_patterns, const std::vector<bool>& feasible_patterns,
		int num_packing_patterns, const std::multimap<AtomBlockId,t_pack_molecule*>& atom_molecules);
static bool check_blocks_in_chain(AtomBlockId cur_blk_id, AtomBlockId next_blk_id, t_pack_patterns *pattern);
=======

static std::vector<t_pb_graph_pin *> find_end_of_path(t_pb_graph_pin* input_pin, int pattern_index);

static void expand_search(const t_pb_graph_pin * input_pin, std::queue<t_pb_graph_pin *>& pins_queue, const int pattern_index);

static void find_all_equivalent_chains(t_pack_patterns* chain_pattern, const t_pb_graph_node* root_block);


static void update_chain_root_pins(t_pack_patterns* chain_pattern,
                                   const std::vector<t_pb_graph_pin* >& chain_input_pins);

static t_pb_graph_pin* get_connected_primitive_pin(const t_pb_graph_pin* input_pin, const int pack_pattern);

static void init_molecule_chain_info(const AtomBlockId blk_id, t_pack_molecule* molecule,
                                       const std::multimap<AtomBlockId,t_pack_molecule*>& atom_molecules);

static AtomBlockId get_sink_block(const AtomBlockId block_id, const t_model_ports *model_port, const BitIndex pin_number);

static AtomBlockId get_driving_block(const AtomBlockId block_id, const t_model_ports *model_port, const BitIndex pin_number);

>>>>>>> f6d5c7e2
/*****************************************/
/*Function Definitions					 */
/*****************************************/


/**
 * Find all packing patterns in architecture
 * [0..num_packing_patterns-1]
 *
 * Limitations: Currently assumes that forced pack nets must be single-fanout
 * as this covers all the reasonable architectures we wanted.
 * More complicated structures should probably be handled either downstream
 * (general packing) or upstream (in tech mapping).
 * If this limitation is too constraining, code is designed so that this limitation can be removed.
 */
t_pack_patterns *alloc_and_load_pack_patterns(int *num_packing_patterns) {

	int L_num_blocks;
	t_pack_patterns *list_of_packing_patterns;
	t_pb_graph_edge *expansion_edge;
    auto& device_ctx = g_vpr_ctx.device();


	/* alloc and initialize array of packing patterns based on architecture complex blocks */
    std::unordered_map<std::string, int> pattern_names;
	for (int i = 0; i < device_ctx.num_block_types; i++) {
		discover_pattern_names_in_pb_graph_node(device_ctx.block_types[i].pb_graph_head, pattern_names);
	}

	list_of_packing_patterns = alloc_and_init_pattern_list_from_hash(pattern_names);

	/* load packing patterns by traversing the edges to find edges belonging to pattern */
	for (size_t i = 0; i < pattern_names.size(); i++) {
		for (int j = 0; j < device_ctx.num_block_types; j++) {
            // find an edge that belongs to this pattern
			expansion_edge = find_expansion_edge_of_pattern(i, device_ctx.block_types[j].pb_graph_head);
			if (!expansion_edge) {
				continue;
			}

			L_num_blocks = 0;
			list_of_packing_patterns[i].base_cost = 0;
            // use the found expansion edge to build the pack pattern
			backward_expand_pack_pattern_from_edge(expansion_edge,
					list_of_packing_patterns, i, nullptr, nullptr, &L_num_blocks);
			list_of_packing_patterns[i].num_blocks = L_num_blocks;


			/* Default settings: A section of a netlist must match all blocks in a pack
             * pattern before it can be made a molecule except for carry-chains.
             * For carry-chains, since carry-chains are typically quite flexible in terms
             * of size, it is optional whether or not an atom in a netlist matches any
             * particular block inside the chain */
			list_of_packing_patterns[i].is_block_optional = (bool*) vtr::malloc(L_num_blocks * sizeof(bool));
			for(int k = 0; k < L_num_blocks; k++) {
				list_of_packing_patterns[i].is_block_optional[k] = false;
				if(list_of_packing_patterns[i].is_chain && list_of_packing_patterns[i].root_block->block_id != k) {
					list_of_packing_patterns[i].is_block_optional[k] = true;
				}
			}

            // if this is a chain pattern (extends between complex blocks), check if there
            // are multiple equivalent chains with different starting and ending points
            if (list_of_packing_patterns[i].is_chain) {
                find_all_equivalent_chains(&list_of_packing_patterns[i], device_ctx.block_types[j].pb_graph_head);
            }

            // if pack pattern i is found to belong to block j, go to next pack pattern
			break;
		}
	}

    //Sanity check, every pattern should have a root block
    for(size_t i = 0; i < pattern_names.size(); ++i) {
        if(list_of_packing_patterns[i].root_block == nullptr) {
            VPR_THROW(VPR_ERROR_ARCH, "Failed to find root block for pack pattern %s", list_of_packing_patterns[i].name);
        }
    }

	*num_packing_patterns = pattern_names.size();


	return list_of_packing_patterns;
}


/**
 * Locate all pattern names
 * Side-effect: set all pb_graph_node temp_scratch_pad field to NULL
 *				For cases where a pattern inference is "obvious", mark it as obvious.
 */
static void discover_pattern_names_in_pb_graph_node(
		t_pb_graph_node *pb_graph_node, std::unordered_map<std::string, int>& pattern_names) {

	/* Iterate over all edges to discover if an edge in current physical block belongs to a pattern
       If edge does, then record the name of the pattern in a hash table */

	if (pb_graph_node == nullptr) {
		return;
	}

	pb_graph_node->temp_scratch_pad = nullptr;

	for (int i = 0; i < pb_graph_node->num_input_ports; i++) {
		for (int j = 0; j < pb_graph_node->num_input_pins[i]; j++) {
			bool hasPattern = false;
			for (int k = 0; k < pb_graph_node->input_pins[i][j].num_output_edges; k++) {
                auto output_edge = pb_graph_node->input_pins[i][j].output_edges[k];
				for (int m = 0; m < output_edge->num_pack_patterns; m++) {
					hasPattern = true;
<<<<<<< HEAD
					index =	add_pattern_name_to_hash(nhash,
                                pb_graph_node->input_pins[i][j].output_edges[k]->pack_pattern_names[m], ncount);
					if (pb_graph_node->input_pins[i][j].output_edges[k]->pack_pattern_indices == nullptr) {
						pb_graph_node->input_pins[i][j].output_edges[k]->pack_pattern_indices =
                            (int*) vtr::malloc(pb_graph_node->input_pins[i][j].output_edges[k]->num_pack_patterns
                                                    * sizeof(int));
=======
                    // insert the found pattern name to the hash table. If this pattern is inserted
                    // for the first time, then its index is the current size of the hash table
                    // otherwise the insert function will return an iterator of the previously
                    // inserted element with the index given to that pattern
                    std::string pattern_name(output_edge->pack_pattern_names[m]);
                    int index = (pattern_names.insert({pattern_name, pattern_names.size()}).first)->second;
					if (!output_edge->pack_pattern_indices) {
						output_edge->pack_pattern_indices = (int*) vtr::malloc(output_edge->num_pack_patterns * sizeof(int));
>>>>>>> f6d5c7e2
					}
					output_edge->pack_pattern_indices[m] = index;
                    // if this output edges belongs to a pack pattern. Expand forward starting from
                    // all its output pins to check if you need to infer pattern for direct connections
                    for (int ipin = 0; ipin < output_edge->num_output_pins; ipin++) {
                         forward_infer_pattern(output_edge->output_pins[ipin]);
                    }
				}
			}
            // if the output edge to this pin is annotated with a pack pattern
            // trace the inputs to this pin and mark them to infer pattern
            // if they are direct connections (num_input_edges == 1)
			if (hasPattern) {
				backward_infer_pattern(&pb_graph_node->input_pins[i][j]);
			}
		}
	}

	for (int i = 0; i < pb_graph_node->num_output_ports; i++) {
		for (int j = 0; j < pb_graph_node->num_output_pins[i]; j++) {
			bool hasPattern = false;
			for (int k = 0; k < pb_graph_node->output_pins[i][j].num_output_edges; k++) {
                auto output_edge = pb_graph_node->output_pins[i][j].output_edges[k];
				for (int m = 0; m < output_edge->num_pack_patterns; m++) {
					hasPattern = true;
<<<<<<< HEAD
					index = add_pattern_name_to_hash(nhash,
							    pb_graph_node->output_pins[i][j].output_edges[k]->pack_pattern_names[m], ncount);
					if (pb_graph_node->output_pins[i][j].output_edges[k]->pack_pattern_indices == nullptr) {
						pb_graph_node->output_pins[i][j].output_edges[k]->pack_pattern_indices =
                            (int*) vtr::malloc(pb_graph_node->output_pins[i][j].output_edges[k]->num_pack_patterns
												* sizeof(int));
=======
                    // insert the found pattern name to the hash table. If this pattern is inserted
                    // for the first time, then its index is the current size of the hash table
                    // otherwise the insert function will return an iterator of the previously
                    // inserted element with the index given to that pattern
                    std::string pattern_name(output_edge->pack_pattern_names[m]);
                    int index = (pattern_names.insert({pattern_name, pattern_names.size()}).first)->second;
					if (!output_edge->pack_pattern_indices) {
						output_edge->pack_pattern_indices = (int*) vtr::malloc(output_edge->num_pack_patterns * sizeof(int));
>>>>>>> f6d5c7e2
					}
					output_edge->pack_pattern_indices[m] = index;
                    // if this output edges belongs to a pack pattern. Expand forward starting from
                    // all its output pins to check if you need to infer pattern for direct connections
                    for (int ipin = 0; ipin < output_edge->num_output_pins; ipin++) {
                         forward_infer_pattern(output_edge->output_pins[ipin]);
                    }
				}
			}
            // if the output edge to this pin is annotated with a pack pattern
            // trace the inputs to this pin and mark them to infer pattern
            // if they are direct connections (num_input_edges == 1)
			if (hasPattern) {
				backward_infer_pattern(&pb_graph_node->output_pins[i][j]);
			}
		}
	}

	for (int i = 0; i < pb_graph_node->num_clock_ports; i++) {
		for (int j = 0; j < pb_graph_node->num_clock_pins[i]; j++) {
			bool hasPattern = false;
			for (int k = 0; k < pb_graph_node->clock_pins[i][j].num_output_edges; k++) {
                auto& output_edge = pb_graph_node->clock_pins[i][j].output_edges[k];
				for (int m = 0; m < output_edge->num_pack_patterns; m++) {
					hasPattern = true;
<<<<<<< HEAD
					index = add_pattern_name_to_hash(nhash,
					            pb_graph_node->clock_pins[i][j].output_edges[k]->pack_pattern_names[m], ncount);
					if (pb_graph_node->clock_pins[i][j].output_edges[k]->pack_pattern_indices == nullptr) {
						pb_graph_node->clock_pins[i][j].output_edges[k]->pack_pattern_indices =
                            (int*) vtr::malloc(pb_graph_node->clock_pins[i][j].output_edges[k]->num_pack_patterns
												* sizeof(int));
=======
                    // insert the found pattern name to the hash table. If this pattern is inserted
                    // for the first time, then its index is the current size of the hash table
                    // otherwise the insert function will return an iterator of the previously
                    // inserted element with the index given to that pattern
                    std::string pattern_name(output_edge->pack_pattern_names[m]);
                    int index = (pattern_names.insert({pattern_name, pattern_names.size()}).first)->second;
					if (output_edge->pack_pattern_indices == nullptr) {
						output_edge->pack_pattern_indices = (int*) vtr::malloc(output_edge->num_pack_patterns * sizeof(int));
>>>>>>> f6d5c7e2
					}
					output_edge->pack_pattern_indices[m] = index;
                    // if this output edges belongs to a pack pattern. Expand forward starting from
                    // all its output pins to check if you need to infer pattern for direct connections
                    for (int ipin = 0; ipin < output_edge->num_output_pins; ipin++) {
                         forward_infer_pattern(output_edge->output_pins[ipin]);
                    }
				}
			}
            // if the output edge to this pin is annotated with a pack pattern
            // trace the inputs to this pin and mark them to infer pattern
            // if they are direct connections (num_input_edges == 1)
			if (hasPattern) {
				backward_infer_pattern(&pb_graph_node->clock_pins[i][j]);
			}
		}
	}

	for (int i = 0; i < pb_graph_node->pb_type->num_modes; i++) {
		for (int j = 0; j < pb_graph_node->pb_type->modes[i].num_pb_type_children; j++) {
			for (int k = 0; k < pb_graph_node->pb_type->modes[i].pb_type_children[j].num_pb; k++) {
				discover_pattern_names_in_pb_graph_node(
				    &pb_graph_node->child_pb_graph_nodes[i][j][k], pattern_names);
			}
		}
	}
}

/**
 * In obvious cases where a pattern edge has only one path to go, set that path to be inferred
 */
static void forward_infer_pattern(t_pb_graph_pin *pb_graph_pin) {
	if (pb_graph_pin->num_output_edges == 1 && pb_graph_pin->output_edges[0]->num_pack_patterns == 0 && pb_graph_pin->output_edges[0]->infer_pattern == false) {
		pb_graph_pin->output_edges[0]->infer_pattern = true;
		if (pb_graph_pin->output_edges[0]->num_output_pins == 1) {
			forward_infer_pattern(pb_graph_pin->output_edges[0]->output_pins[0]);
		}
	}
}
static void backward_infer_pattern(t_pb_graph_pin *pb_graph_pin) {
	if (pb_graph_pin->num_input_edges == 1 && pb_graph_pin->input_edges[0]->num_pack_patterns == 0 && pb_graph_pin->input_edges[0]->infer_pattern == false) {
		pb_graph_pin->input_edges[0]->infer_pattern = true;
		if (pb_graph_pin->input_edges[0]->num_input_pins == 1) {
			backward_infer_pattern(pb_graph_pin->input_edges[0]->input_pins[0]);
		}
	}
}

/**
 * Allocates memory for models and loads the name of the packing pattern
 * so that it can be identified and loaded with more complete information later
 */
static t_pack_patterns *alloc_and_init_pattern_list_from_hash(std::unordered_map<std::string, int> pattern_names) {

    t_pack_patterns* nlist = new t_pack_patterns[pattern_names.size()];

	for (const auto& curr_pattern : pattern_names) {
		VTR_ASSERT(nlist[curr_pattern.second].name == nullptr);
		nlist[curr_pattern.second].name = vtr::strdup(curr_pattern.first.c_str());
		nlist[curr_pattern.second].root_block = nullptr;
		nlist[curr_pattern.second].is_chain = false;
		nlist[curr_pattern.second].index = curr_pattern.second;
	}

	return nlist;
}

void free_list_of_pack_patterns(t_pack_patterns *list_of_pack_patterns, const int num_packing_patterns) {
	int i, j, num_pack_pattern_blocks;
	t_pack_pattern_block **pattern_block_list;
	if (list_of_pack_patterns != nullptr) {
		for (i = 0; i < num_packing_patterns; i++) {
			num_pack_pattern_blocks = list_of_pack_patterns[i].num_blocks;
			pattern_block_list = (t_pack_pattern_block **)vtr::calloc(num_pack_pattern_blocks, sizeof(t_pack_pattern_block *));
			free(list_of_pack_patterns[i].name);
			free(list_of_pack_patterns[i].is_block_optional);
			free_pack_pattern(list_of_pack_patterns[i].root_block, pattern_block_list);
			for (j = 0; j < num_pack_pattern_blocks; j++) {
				free(pattern_block_list[j]);
			}
			free(pattern_block_list);
		}
        delete [] list_of_pack_patterns;
	}
}

/**
 * Locate first edge that belongs to pattern index
 */
static t_pb_graph_edge * find_expansion_edge_of_pattern(const int pattern_index,
		const t_pb_graph_node *pb_graph_node) {
	int i, j, k, m;
	t_pb_graph_edge * edge;
	/* Iterate over all edges to discover if an edge in current physical block belongs to a pattern
	 If edge does, then return that edge
	 */

	if (pb_graph_node == nullptr) {
		return nullptr;
	}

	for (i = 0; i < pb_graph_node->num_input_ports; i++) {
		for (j = 0; j < pb_graph_node->num_input_pins[i]; j++) {
            auto& input_pin = pb_graph_node->input_pins[i][j];
			for (k = 0; k < input_pin.num_output_edges; k++) {
				for (m = 0; m < input_pin.output_edges[k]->num_pack_patterns; m++) {
					if (input_pin.output_edges[k]->pack_pattern_indices[m] == pattern_index) {
						return input_pin.output_edges[k];
					}
				}
			}
		}
	}

	for (i = 0; i < pb_graph_node->num_output_ports; i++) {
		for (j = 0; j < pb_graph_node->num_output_pins[i]; j++) {
            auto& output_pin = pb_graph_node->output_pins[i][j];
			for (k = 0; k < output_pin.num_output_edges; k++) {
				for (m = 0; m < output_pin.output_edges[k]->num_pack_patterns; m++) {
					if (output_pin.output_edges[k]->pack_pattern_indices[m] == pattern_index) {
						return output_pin.output_edges[k];
					}
				}
			}
		}
	}

	for (i = 0; i < pb_graph_node->num_clock_ports; i++) {
		for (j = 0; j < pb_graph_node->num_clock_pins[i]; j++) {
            auto& clock_pin = pb_graph_node->clock_pins[i][j];
			for (k = 0; k < clock_pin.num_output_edges; k++) {
				for (m = 0; m < clock_pin.output_edges[k]->num_pack_patterns; m++) {
					if (clock_pin.output_edges[k]->pack_pattern_indices[m] == pattern_index) {
						return clock_pin.output_edges[k];
					}
				}
			}
		}
	}

	for (i = 0; i < pb_graph_node->pb_type->num_modes; i++) {
        auto& pb_mode = pb_graph_node->pb_type->modes[i];
		for (j = 0; j < pb_mode.num_pb_type_children; j++) {
			for (k = 0; k < pb_mode.pb_type_children[j].num_pb; k++) {
				edge = find_expansion_edge_of_pattern(
                       pattern_index, &pb_graph_node->child_pb_graph_nodes[i][j][k]);
				if (edge != nullptr) {
					return edge;
				}
			}
		}
	}
	return nullptr;
}

/**
 *  This function expands forward from the given expansion_edge. If a primitive is found that
 *  belongs to the pack pattern we are searching for, create a pack pattern block of using
 *  this primitive to be added later to the pack pattern when creating the pack pattern
 *  connections in the backward_expand_pack_pattern_from_edge function.
 *
 *  expansion_edge: starting edge to expand forward from
 *  list_of_packing_patterns: list of packing patterns in the architecture
 *  curr_pattern_index: current packing pattern that we are building
 *  L_num_blocks: number of primitives found to belong to this pattern so far
 *  make_root_of_chain: flag indicating that the given expansion_edge is connected
 *                      to a primitive that is the root of this packing pattern
 *
 *  Convention: Pack pattern block connections are made on backward expansion only (to make
 *              future multi-fanout support easier) so this function will not update connections
 */
static void forward_expand_pack_pattern_from_edge(
		const t_pb_graph_edge* expansion_edge,
		t_pack_patterns *list_of_packing_patterns,
		const int curr_pattern_index, int *L_num_blocks, bool make_root_of_chain) {
	int i, j, k;
	int iport, ipin, iedge;
	bool found; /* Error checking, ensure only one fan-out for each pattern net */
	t_pack_pattern_block *destination_block = nullptr;
	t_pb_graph_node *destination_pb_graph_node = nullptr;

	found = expansion_edge->infer_pattern;
    // if the pack pattern shouldn't be inferred check if the expansion
    // edge is annotated with the current pack pattern we are expanding
	for (i = 0;	!found && i < expansion_edge->num_pack_patterns; i++) {
		if (expansion_edge->pack_pattern_indices[i] == curr_pattern_index) {
			found = true;
		}
	}
    // if this edge isn't annotated with the current pack pattern
    // no need to explore it
	if (!found) {
		return;
	}

	found = false;
    // iterate over the expansion edge output pins
	for (i = 0; i < expansion_edge->num_output_pins; i++) {
        // check if expansion_edge parent node is a primitive (i.e num_nodes = 0)
		if (expansion_edge->output_pins[i]->is_primitive_pin()) {
			destination_pb_graph_node = expansion_edge->output_pins[i]->parent_node;
			VTR_ASSERT(found == false);
			/* Check assumption that each forced net has only one fan-out */
			/* This is the destination node */
			found = true;

            // the temp_scratch_pad points to the last primitive from this pb_graph_node that was added to a packing pattern.
            const auto& destination_pb_temp = (t_pack_pattern_block*) destination_pb_graph_node->temp_scratch_pad;
            // if this pb_graph_node (primitive) is not added to the packing pattern already, add it and expand all its edges
			if (destination_pb_temp == nullptr || destination_pb_temp->pattern_index != curr_pattern_index) {
                // a primitive that belongs to this pack pattern is found: 1) create a new pattern block,
                // 2) assign an id to this pattern block, 3) increment the number of found blocks belonging to this
                // pattern and 4) expand all its edges to find the other primitives that belong to this pattern
				destination_block = (t_pack_pattern_block*)vtr::calloc(1, sizeof(t_pack_pattern_block));
				list_of_packing_patterns[curr_pattern_index].base_cost += compute_primitive_base_cost(destination_pb_graph_node);
				destination_block->block_id = *L_num_blocks;
				(*L_num_blocks)++;
				destination_pb_graph_node->temp_scratch_pad = (void *) destination_block;
				destination_block->pattern_index = curr_pattern_index;
				destination_block->pb_type = destination_pb_graph_node->pb_type;

                // explore the inputs to this primitive
				for (iport = 0; iport < destination_pb_graph_node->num_input_ports; iport++) {
					for (ipin = 0; ipin < destination_pb_graph_node->num_input_pins[iport]; ipin++) {
						for (iedge = 0; iedge < destination_pb_graph_node->input_pins[iport][ipin].num_input_edges; iedge++) {
							backward_expand_pack_pattern_from_edge(
									destination_pb_graph_node->input_pins[iport][ipin].input_edges[iedge],
									list_of_packing_patterns,
									curr_pattern_index,
									&destination_pb_graph_node->input_pins[iport][ipin],
									destination_block, L_num_blocks);
						}
					}
				}

                // explore the outputs of this primitive
				for (iport = 0; iport < destination_pb_graph_node->num_output_ports; iport++) {
					for (ipin = 0; ipin < destination_pb_graph_node->num_output_pins[iport]; ipin++) {
						for (iedge = 0; iedge < destination_pb_graph_node->output_pins[iport][ipin].num_output_edges; iedge++) {
							forward_expand_pack_pattern_from_edge(
									destination_pb_graph_node->output_pins[iport][ipin].output_edges[iedge],
									list_of_packing_patterns,
									curr_pattern_index, L_num_blocks, false);
						}
					}
				}

                // explore the clock pins of this primitive
				for (iport = 0; iport < destination_pb_graph_node->num_clock_ports; iport++) {
					for (ipin = 0; ipin < destination_pb_graph_node->num_clock_pins[iport]; ipin++) {
						for (iedge = 0; iedge < destination_pb_graph_node->clock_pins[iport][ipin].num_input_edges; iedge++) {
							backward_expand_pack_pattern_from_edge(
									destination_pb_graph_node->clock_pins[iport][ipin].input_edges[iedge],
									list_of_packing_patterns,
									curr_pattern_index,
									&destination_pb_graph_node->clock_pins[iport][ipin],
									destination_block, L_num_blocks);
						}
					}
				}
			}

            // if this pb_graph_node (primitive) should be added to the pack pattern blocks
			if (((t_pack_pattern_block*) destination_pb_graph_node->temp_scratch_pad)->pattern_index == curr_pattern_index) {
                // if this pb_graph_node is known to be the root of the chain, update the root block and root pin
				if(make_root_of_chain == true) {
					list_of_packing_patterns[curr_pattern_index].chain_root_pins.push_back(expansion_edge->output_pins[i]);
					list_of_packing_patterns[curr_pattern_index].root_block = destination_block;
				}
			}

        // the expansion_edge parent node is not a primitive
		} else {
            // continue expanding forward
			for (j = 0; j < expansion_edge->output_pins[i]->num_output_edges; j++) {
				if (expansion_edge->output_pins[i]->output_edges[j]->infer_pattern == true) {
					forward_expand_pack_pattern_from_edge(
							expansion_edge->output_pins[i]->output_edges[j],
							list_of_packing_patterns, curr_pattern_index,
							L_num_blocks, make_root_of_chain);
				} else {
					for (k = 0; k < expansion_edge->output_pins[i]->output_edges[j]->num_pack_patterns; k++) {
						if (expansion_edge->output_pins[i]->output_edges[j]->pack_pattern_indices[k] == curr_pattern_index) {
							if (found == true) {
								/* Check assumption that each forced net has only one fan-out */
								vpr_throw(VPR_ERROR_PACK, __FILE__, __LINE__,
										"Invalid packing pattern defined.  Multi-fanout nets not supported when specifying pack patterns.\n"
										"Problem on %s[%d].%s[%d] for pattern %s\n",
										expansion_edge->output_pins[i]->parent_node->pb_type->name,
										expansion_edge->output_pins[i]->parent_node->placement_index,
										expansion_edge->output_pins[i]->port->name,
										expansion_edge->output_pins[i]->pin_number,
                                        list_of_packing_patterns[curr_pattern_index].name);
							}
							found = true;
							forward_expand_pack_pattern_from_edge(
									expansion_edge->output_pins[i]->output_edges[j],
									list_of_packing_patterns,
									curr_pattern_index, L_num_blocks, make_root_of_chain);
						}
<<<<<<< HEAD
					}  // End for pack paterns of output edge 
					}
=======
					}  // End for pack patterns of output edge
				}
>>>>>>> f6d5c7e2
			} // End for number of output edges
				}
	} // End for output pins of expansion edge

}

/**
 * Find if driver of edge is in the same pattern, if yes, add to pattern
 *  Convention: Connections are made on backward expansion only (to make future multi-
 *               fanout support easier) so this function must update both source and
 *               destination blocks
 */
static void backward_expand_pack_pattern_from_edge(
		const t_pb_graph_edge* expansion_edge,
		t_pack_patterns *list_of_packing_patterns,
		const int curr_pattern_index, t_pb_graph_pin *destination_pin,
		t_pack_pattern_block *destination_block, int *L_num_blocks) {
	int i, j, k;
	int iport, ipin, iedge;
	bool found; /* Error checking, ensure only one fan-out for each pattern net */
	t_pack_pattern_block *source_block = nullptr;
	t_pb_graph_node *source_pb_graph_node = nullptr;
	t_pack_pattern_connections *pack_pattern_connection = nullptr;

	found = expansion_edge->infer_pattern;
    // if the pack pattern shouldn't be inferred check if the expansion
    // edge is annotated with the current pack pattern we are expanding
	for (i = 0;	!found && i < expansion_edge->num_pack_patterns; i++) {
		if (expansion_edge->pack_pattern_indices[i] == curr_pattern_index) {
			found = true;
		}
	}

    // if this edge isn't annotated with the current pack pattern
    // no need to explore it
	if (!found) {
		return;
	}

	found = false;
    // iterate over all the drivers of this edge
	for (i = 0; i < expansion_edge->num_input_pins; i++) {
        // check if the expansion_edge parent node is a primitive
		if (expansion_edge->input_pins[i]->is_primitive_pin()) {
			source_pb_graph_node = expansion_edge->input_pins[i]->parent_node;
			VTR_ASSERT(found == false);
			/* Check assumption that each forced net has only one fan-out */
			/* This is the source node for destination */
			found = true;

			/* If this pb_graph_node is part not of the current pattern index, put it in and expand all its edges */
			source_block = (t_pack_pattern_block*) source_pb_graph_node->temp_scratch_pad;
			if (source_block == nullptr || source_block->pattern_index != curr_pattern_index) {
				source_block = (t_pack_pattern_block *)vtr::calloc(1, sizeof(t_pack_pattern_block));
				source_block->block_id = *L_num_blocks;
				(*L_num_blocks)++;
				list_of_packing_patterns[curr_pattern_index].base_cost += compute_primitive_base_cost(source_pb_graph_node);
				source_pb_graph_node->temp_scratch_pad = (void *) source_block;
				source_block->pattern_index = curr_pattern_index;
				source_block->pb_type = source_pb_graph_node->pb_type;

				if (list_of_packing_patterns[curr_pattern_index].root_block == nullptr) {
					list_of_packing_patterns[curr_pattern_index].root_block = source_block;
				}

                // explore the inputs of this primitive
				for (iport = 0; iport < source_pb_graph_node->num_input_ports; iport++) {
					for (ipin = 0; ipin < source_pb_graph_node->num_input_pins[iport]; ipin++) {
						for (iedge = 0; iedge < source_pb_graph_node->input_pins[iport][ipin].num_input_edges; iedge++) {
							backward_expand_pack_pattern_from_edge(
									source_pb_graph_node->input_pins[iport][ipin].input_edges[iedge],
									list_of_packing_patterns,
									curr_pattern_index,
									&source_pb_graph_node->input_pins[iport][ipin],
									source_block, L_num_blocks);
						}
					}
				}

                // explore the outputs of this primitive
				for (iport = 0; iport < source_pb_graph_node->num_output_ports; iport++) {
					for (ipin = 0; ipin < source_pb_graph_node->num_output_pins[iport]; ipin++) {
						for (iedge = 0; iedge < source_pb_graph_node->output_pins[iport][ipin].num_output_edges; iedge++) {
							forward_expand_pack_pattern_from_edge(
									source_pb_graph_node->output_pins[iport][ipin].output_edges[iedge],
									list_of_packing_patterns,
									curr_pattern_index, L_num_blocks, false);
						}
					}
				}

                // explore the clock pins of this primitive
				for (iport = 0; iport < source_pb_graph_node->num_clock_ports; iport++) {
					for (ipin = 0; ipin < source_pb_graph_node->num_clock_pins[iport]; ipin++) {
						for (iedge = 0; iedge < source_pb_graph_node->clock_pins[iport][ipin].num_input_edges; iedge++) {
							backward_expand_pack_pattern_from_edge(
									source_pb_graph_node->clock_pins[iport][ipin].input_edges[iedge],
									list_of_packing_patterns,
									curr_pattern_index,
									&source_pb_graph_node->clock_pins[iport][ipin],
									source_block, L_num_blocks);
						}
					}
				}
			}

			if (destination_pin != nullptr) {
				VTR_ASSERT(((t_pack_pattern_block*)source_pb_graph_node->temp_scratch_pad)->pattern_index == curr_pattern_index);
				source_block = (t_pack_pattern_block*) source_pb_graph_node->temp_scratch_pad;
				pack_pattern_connection = (t_pack_pattern_connections *) vtr::calloc(1, sizeof(t_pack_pattern_connections));
				pack_pattern_connection->from_block = source_block;
				pack_pattern_connection->from_pin = expansion_edge->input_pins[i];
				pack_pattern_connection->to_block = destination_block;
				pack_pattern_connection->to_pin = destination_pin;
				pack_pattern_connection->next = source_block->connections;
				source_block->connections = pack_pattern_connection;

				pack_pattern_connection = (t_pack_pattern_connections *)vtr::calloc(1, sizeof(t_pack_pattern_connections));
				pack_pattern_connection->from_block = source_block;
				pack_pattern_connection->from_pin = expansion_edge->input_pins[i];
				pack_pattern_connection->to_block = destination_block;
				pack_pattern_connection->to_pin = destination_pin;
				pack_pattern_connection->next = destination_block->connections;
				destination_block->connections = pack_pattern_connection;

				if (source_block == destination_block) {
					vpr_throw(VPR_ERROR_PACK, __FILE__, __LINE__,
							"Invalid packing pattern defined. Source and destination block are the same (%s).\n",
							source_block->pb_type->name);
				}
			}

        // expansion edge parent is not a primitive
		} else {
            // check if this input pin of the expansion edge has no driving pin
			if(expansion_edge->input_pins[i]->num_input_edges == 0) {
                // check if this input pin of the expansion edge belongs to a root block (i.e doesn't have a parent block)
				if(expansion_edge->input_pins[i]->parent_node->pb_type->parent_mode == nullptr) {
					// This pack pattern extends to CLB (root pb block) input pin,
                    // thus it extends across multiple logic blocks, treat as a chain
					list_of_packing_patterns[curr_pattern_index].is_chain = true;
                    // since this input pin has not driving nets, expand in the forward direction instead
					forward_expand_pack_pattern_from_edge(
									expansion_edge,
									list_of_packing_patterns,
									curr_pattern_index, L_num_blocks, true);
				}
            // this input pin of the expansion edge has a driving pin
			} else {
                // iterate over all the driving edges of this input pin
				for (j = 0; j < expansion_edge->input_pins[i]->num_input_edges; j++) {
                    // if pattern should be inferred for this edge continue the expansion backwards
					if (expansion_edge->input_pins[i]->input_edges[j]->infer_pattern == true) {
						backward_expand_pack_pattern_from_edge(
								expansion_edge->input_pins[i]->input_edges[j],
								list_of_packing_patterns, curr_pattern_index,
								destination_pin, destination_block, L_num_blocks);
                    // if pattern shouldn't be inferred
					} else {
                        // check if this input pin edge is annotated with the current pattern
						for (k = 0; k < expansion_edge->input_pins[i]->input_edges[j]->num_pack_patterns; k++) {
							if (expansion_edge->input_pins[i]->input_edges[j]->pack_pattern_indices[k] == curr_pattern_index) {
								VTR_ASSERT(found == false);
								/* Check assumption that each forced net has only one fan-out */
								found = true;
								backward_expand_pack_pattern_from_edge(
										expansion_edge->input_pins[i]->input_edges[j],
										list_of_packing_patterns,
										curr_pattern_index, destination_pin,
										destination_block, L_num_blocks);
							}
						}
					}
				}
			}
		}
	}
}

/* Checks if the atom pointed by blk_id can be packed into molecule using pack_pattern */
static bool check_atom_feasible_for_pattern(const AtomBlockId blk_id, t_pack_patterns *pattern) {

	t_pack_pattern_block *curr_block;
	/* check all the pattern blocks if they fits the atom */
	curr_block = pattern->root_block;
	for(int block = 0; block < pattern->num_blocks; block++){
		if(curr_block == nullptr) break;
		if(primitive_type_feasible(blk_id, curr_block->pb_type)) {
			return true;
		}
		if(curr_block->connections != nullptr) {
			curr_block = curr_block->connections->to_block;
		}
	}
	return false;
}

/* Searches for a best pack pattern to create molecule from atom pointed by blk_id
 * Returns found pattern index, or -1 if no pattern is found */

static int find_best_pattern(AtomBlockId blk_id, t_pack_patterns *list_of_pack_patterns, const std::vector<bool>& feasible_patterns,
		int num_packing_patterns, const std::multimap<AtomBlockId,t_pack_molecule*>& atom_molecules) {

	int best_pattern = -1;
	int best_usage = std::numeric_limits<int>::max(); //Start with the highest possible usage
	AtomBlockId root_id;
	for(int pattern = 0; pattern < num_packing_patterns; pattern++) {
		if(!feasible_patterns[pattern]) continue;
		/* check if the pattern match any chain in the pack pattern */
		if(list_of_pack_patterns[pattern].is_chain) {
			root_id = find_new_root_atom_for_chain(blk_id, &list_of_pack_patterns[pattern], atom_molecules);
			/* yes, it does. We have to pack this atom into the pack pattern */
			if(blk_id != root_id) {
				best_pattern = pattern;
				break;
			}
		}
		if(list_of_pack_patterns[pattern].usage < best_usage) {
			best_usage = list_of_pack_patterns[pattern].usage;
			best_pattern = pattern;
		}
	}
	return best_pattern;
}

/* Checks if two blocks are neighbours in a chain.*/
static bool check_blocks_in_chain(AtomBlockId cur_blk_id, AtomBlockId next_blk_id, t_pack_patterns *pattern) {
	auto& atom_ctx = g_vpr_ctx.atom();

	/* check if next atom is feasible for pack_pattern.
	 * If it is not, it cannot be chained with cur_blk_id */
	if(!check_atom_feasible_for_pattern(next_blk_id, pattern)) {
		return false;
	}

	auto out_pins = atom_ctx.nlist.block_output_pins(cur_blk_id);
	auto in_pins = atom_ctx.nlist.block_input_pins(next_blk_id);

	/* Iterate over every output pin of cur_blk */
	for(auto out_pins_iter = out_pins.begin(); out_pins_iter != out_pins.end();
			out_pins_iter++) {
		/* Iterate over every input pin of next_blk */
		for(auto in_pins_iter = in_pins.begin(); in_pins_iter != in_pins.end();
				in_pins_iter++) {
			/* check if the pins are connected */
			if(atom_ctx.nlist.pin_net(*out_pins_iter) == atom_ctx.nlist.pin_net(*in_pins_iter)) {
				/* blocks are connected, so blocks are chained */
				return true;
			}
		}
	}

	/* blocks are not connected */
	return false;
}

/**
 * Pre-pack atoms in netlist to molecules
 * 1.  Single atoms are by definition a molecule.
 * 2.  Forced pack molecules are groupings of atoms that matches a t_pack_pattern definition.
 * 3.  Chained molecules are molecules that follow a carry-chain style pattern,
 *     ie. a single linear chain that can be split across multiple complex blocks
 */
t_pack_molecule *alloc_and_load_pack_molecules(
		t_pack_patterns *list_of_pack_patterns,
        std::multimap<AtomBlockId,t_pack_molecule*>& atom_molecules,
        std::unordered_map<AtomBlockId,t_pb_graph_node*>& expected_lowest_cost_pb_gnode,
		const int num_packing_patterns,
		bool enable_round_robin_prepacking) {
	t_pack_molecule *list_of_molecules_head;
	t_pack_molecule *cur_molecule;
    auto& atom_ctx = g_vpr_ctx.atom();
	int best_pattern;

	bool *is_used;
	is_used = (bool*)vtr::calloc(num_packing_patterns, sizeof(bool));


	cur_molecule = list_of_molecules_head = nullptr;
	std::vector<bool> feasible_patterns(num_packing_patterns);

	auto blocks = atom_ctx.nlist.blocks();

	/* Packing CHAIN molecules only */
	if (enable_round_robin_prepacking) {
		for(auto blk_iter = blocks.begin(); blk_iter != blocks.end(); ++blk_iter) {
			auto blk_id = *blk_iter;

	/* Find forced pack patterns
			 * Simplifying assumptions: Each atom can map to at most one molecule
     */
			for (int pattern = 0; pattern < num_packing_patterns; pattern++) {
				feasible_patterns[pattern] = check_atom_feasible_for_pattern(blk_id, &list_of_pack_patterns[pattern]);
			}

			// Checking if the pattern is relative to a chain. If yes than use it, otherwise use the best_pattern previously found
			best_pattern = find_best_pattern(blk_id, list_of_pack_patterns, feasible_patterns, num_packing_patterns, atom_molecules);

			if (list_of_pack_patterns[best_pattern].is_chain == false)
				continue;

			if (best_pattern >= 0) {
				bool cur_was_last_inserted = true;
				int num_packed_atoms = 0;
				do {
					cur_molecule = try_create_molecule(list_of_pack_patterns, atom_molecules, best_pattern, blk_id, &num_packed_atoms);
					if(cur_molecule != nullptr) {
						list_of_pack_patterns[best_pattern].usage++;
						cur_molecule->next = list_of_molecules_head;
						/* In the event of multiple molecules with the same atom block pattern,
						 * bias to use the molecule with less costly physical resources first */
						/* TODO: Need to normalize magical number 100 */
						cur_molecule->base_gain = cur_molecule->num_blocks - (cur_molecule->pack_pattern->base_cost / 100);
						list_of_molecules_head = cur_molecule;

						//Note: atom_molecules is an (ordered) multimap so the last molecule
						//      inserted for a given blk_id will be the last valid element
						//      in the equal_range
						auto rng = atom_molecules.equal_range(blk_id); //The range of molecules matching this block
						bool range_empty = (rng.first == rng.second);
						if (!range_empty) {
							auto last_valid_iter = --rng.second; //Iterator to last element (only valid if range is not empty)
							cur_was_last_inserted = (last_valid_iter->second == cur_molecule);
						}
						if (range_empty || !cur_was_last_inserted) {
							/* molecule did not cover current atom (possibly because molecule created is
							 * part of a long chain that extends past multiple logic blocks), try again */
							--blk_iter;
						} else {
							/* try_pack_molecule function can pack more than one atom */
							/* check if we packed last atom of a chain */
							int num_blocks = cur_molecule->num_blocks;

							/* Getting the last valid block of a molecule */
							auto last_block = AtomBlockId::INVALID();
							for (int i = 0; i < num_blocks; i++) {
								auto tmp_last_block = cur_molecule->atom_block_ids[i];
								if (tmp_last_block != AtomBlockId::INVALID())
									last_block = tmp_last_block;
								else
									break;
							}

							/* Getting the next blk_id in the chain. If there is not the chain is completed */
							blk_id = AtomBlockId::INVALID();
							for (auto iter = blk_iter+1; iter != blocks.end(); iter++) {
								if ((check_blocks_in_chain(last_block, *(iter), &list_of_pack_patterns[best_pattern]))) {
									blk_id = *(iter);
								}
							}

							cur_was_last_inserted = blk_id == AtomBlockId::INVALID() ? true : false;
						}
					}
				} while(!cur_was_last_inserted); //continue until we pack the whole chain
			}
		}
	}

	/* Packing NON-CHAIN molecules */
	for (int i = 0; i < num_packing_patterns; i++) {
		best_pattern = 0;
		for(int j = 1; j < num_packing_patterns; j++) {
			if(is_used[best_pattern]) {
				best_pattern = j;
			} else if (is_used[j] == false && compare_pack_pattern(&list_of_pack_patterns[j], &list_of_pack_patterns[best_pattern]) == 1) {
				best_pattern = j;
			}
		}
		VTR_ASSERT(is_used[best_pattern] == false);
		is_used[best_pattern] = true;

		if (list_of_pack_patterns[best_pattern].is_chain == true && enable_round_robin_prepacking)
			continue;

        for(auto blk_iter = blocks.begin(); blk_iter != blocks.end(); ++blk_iter) {
            auto blk_id = *blk_iter;
			int num_packed_atoms;
			cur_molecule = try_create_molecule(list_of_pack_patterns, atom_molecules, best_pattern, blk_id, &num_packed_atoms);
            if (cur_molecule != nullptr) {
                cur_molecule->next = list_of_molecules_head;
                /* In the event of multiple molecules with the same atom block pattern,
                 * bias to use the molecule with less costly physical resources first */
                /* TODO: Need to normalize magical number 100 */
                cur_molecule->base_gain = cur_molecule->num_blocks - (cur_molecule->pack_pattern->base_cost / 100);
                list_of_molecules_head = cur_molecule;

                //Note: atom_molecules is an (ordered) multimap so the last molecule
                //      inserted for a given blk_id will be the last valid element
                //      in the equal_range
                auto rng = atom_molecules.equal_range(blk_id); //The range of molecules matching this block
                bool range_empty = (rng.first == rng.second);
                bool cur_was_last_inserted = false;
                if (!range_empty) {
                    auto last_valid_iter = --rng.second; //Iterator to last element (only valid if range is not empty)
                    cur_was_last_inserted = (last_valid_iter->second == cur_molecule);
                }
                if(range_empty || !cur_was_last_inserted) {
                    /* molecule did not cover current atom (possibly because molecule created is
                     * part of a long chain that extends past multiple logic blocks), try again */
                    --blk_iter;
                }
            }
		}
	}

	free(is_used);

	/* List all atom blocks as a molecule for blocks that do not belong to any molecules.
	 This allows the packer to be consistent as it now packs molecules only instead of atoms and molecules

	 If a block belongs to a molecule, then carrying the single atoms around can make the packing problem
	 more difficult because now it needs to consider splitting molecules.
	 */
    for(auto blk_id : atom_ctx.nlist.blocks()) {

        expected_lowest_cost_pb_gnode[blk_id] = get_expected_lowest_cost_primitive_for_atom_block(blk_id);
		auto rng = atom_molecules.equal_range(blk_id);

        bool rng_empty = (rng.first == rng.second);
		if (rng_empty) {
			cur_molecule = new t_pack_molecule;
			cur_molecule->valid = true;
			cur_molecule->type = MOLECULE_SINGLE_ATOM;
			cur_molecule->num_blocks = 1;
			cur_molecule->root = 0;
			cur_molecule->pack_pattern = nullptr;

            cur_molecule->atom_block_ids = {blk_id};

			cur_molecule->next = list_of_molecules_head;
			cur_molecule->base_gain = 1;
			list_of_molecules_head = cur_molecule;

            atom_molecules.insert({blk_id, cur_molecule});
		}
	}

	if (getEchoEnabled() && isEchoFileEnabled(E_ECHO_PRE_PACKING_MOLECULES_AND_PATTERNS)) {
		print_pack_molecules(getEchoFileName(E_ECHO_PRE_PACKING_MOLECULES_AND_PATTERNS),
				list_of_pack_patterns, num_packing_patterns,
				list_of_molecules_head);
	}

	return list_of_molecules_head;
}


static void free_pack_pattern(t_pack_pattern_block *pattern_block, t_pack_pattern_block **pattern_block_list) {
	t_pack_pattern_connections *connection, *next;
	if (pattern_block == nullptr || pattern_block->block_id == OPEN) {
		/* already traversed, return */
		return;
	}
	pattern_block_list[pattern_block->block_id] = pattern_block;
	pattern_block->block_id = OPEN;
	connection = pattern_block->connections;
	while (connection) {
		free_pack_pattern(connection->from_block, pattern_block_list);
		free_pack_pattern(connection->to_block, pattern_block_list);
		next = connection->next;
		free(connection);
		connection = next;
	}
}

/**
 * Given a pattern and an atom block to serve as the root block, determine if
 * the candidate atom block serving as the root node matches the pattern.
 * If yes, return the molecule with this atom block as the root, if not, return NULL
 *
 * Limitations: Currently assumes that forced pack nets must be single-fanout as
 *              this covers all the reasonable architectures we wanted. More complicated
 *              structures should probably be handled either downstream (general packing)
 *              or upstream (in tech mapping).
 *              If this limitation is too constraining, code is designed so that this limitation can be removed
 *
 * Side Effect: If successful, link atom to molecule
 */
static t_pack_molecule *try_create_molecule(
		t_pack_patterns *list_of_pack_patterns,
        std::multimap<AtomBlockId,t_pack_molecule*>& atom_molecules,
        const int pack_pattern_index,
<<<<<<< HEAD
		AtomBlockId blk_id,
		int *num_packed_atoms) {
	int i;
	*num_packed_atoms = 0;
=======
		AtomBlockId blk_id) {

>>>>>>> f6d5c7e2
	t_pack_molecule *molecule;


    auto pack_pattern = &list_of_pack_patterns[pack_pattern_index];

    // Check pack pattern validity
    if (pack_pattern == nullptr ||
        pack_pattern->num_blocks == 0 ||
        pack_pattern->root_block == nullptr) {
        return nullptr;
    }

    // If a chain pattern extends beyond a single logic block, we must find
    // the furthest blk_id up the chain that is not mapped to a molecule yet.
    if(pack_pattern->is_chain) {
        blk_id = find_new_root_atom_for_chain(blk_id, pack_pattern, atom_molecules);
        if (!blk_id) return nullptr;
    }

    molecule = new t_pack_molecule;
    molecule->valid = true;
    molecule->type = MOLECULE_FORCED_PACK;
    molecule->pack_pattern = pack_pattern;
    molecule->atom_block_ids = std::vector<AtomBlockId>(pack_pattern->num_blocks); //Initializes invalid
    molecule->num_blocks = pack_pattern->num_blocks;
    molecule->root = pack_pattern->root_block->block_id;


	if (try_expand_molecule(molecule, atom_molecules, blk_id)) {
		// Success! commit molecule

        // update chain info for chain molecules
        if (molecule->pack_pattern->is_chain) {
            init_molecule_chain_info(blk_id, molecule, atom_molecules);
        }

        // update the atom_molcules with the atoms that are mapped to this molecule
		for (int i = 0; i < molecule->pack_pattern->num_blocks; i++) {
            auto blk_id2 = molecule->atom_block_ids[i];
			if(!blk_id2) {
				VTR_ASSERT(molecule->pack_pattern->is_block_optional[i]);
				continue;
			}
		(*num_packed_atoms)++;
            atom_molecules.insert({blk_id2, molecule});
		}
	} else {
        // Failed to create molecule
        delete molecule;
        return nullptr;
    }

	return molecule;
}

/**
 * Determine if an atom block can match with the pattern to from a molecule.
 *
 * This function takes a molecule that represents a packing pattern. It also
 * takes a (netlist) atom block represented by blk_id which matches the
 * root primitive of this packing pattern. Using this atom block and the structure
 * of the packing pattern, this function tries to fill all the available positions
 * in the packing pattern. If all the non-optional primitive positions in the
 * pattern are filled return true, return false otherwise.
 *      molecule       : the molecule we are trying to expand
 *      atom_molecules : map of atom block ids that are assigned a molecule and a pointer to this molecule
 *      blk_id         : chosen to be the root of this molecule and the code is expanding from
 */
static bool try_expand_molecule(t_pack_molecule *molecule,
        const std::multimap<AtomBlockId, t_pack_molecule*>& atom_molecules,
        const AtomBlockId blk_id) {

    // root block of the pack pattern, which is the starting point of this pattern
    const auto pattern_root_block = molecule->pack_pattern->root_block;
    // bool array indicating whether a position in a pack pattern is optional or should
    // be filled with an atom for legality
    const auto is_block_optional = molecule->pack_pattern->is_block_optional;

    // create a queue of pattern block and atom block id suggested for this block
    std::queue<std::pair<t_pack_pattern_block*, AtomBlockId>> pattern_block_queue;
    // initialize the queue with the pattern root block and the matching atom block
    pattern_block_queue.push(std::make_pair(pattern_root_block, blk_id));

    // do breadth first search by walking through the pack pattern structure along
    // with the atom netlist structure
    while(!pattern_block_queue.empty()) {

        // get the front pattern block, atom block id pair from the queue
        const auto pattern_block_atom_pair = pattern_block_queue.front();
        const auto pattern_block = pattern_block_atom_pair.first;
        const auto block_id = pattern_block_atom_pair.second;

        // remove the front of the queue
        pattern_block_queue.pop();

        // get the atom block id of the atom occupying this primitive position in this molecule
        auto molecule_atom_block_id = molecule->atom_block_ids[pattern_block->block_id];

        // if this primitive position in this molecule is already visited and
        // matches block in the atom netlist go to the next node in the queue
        if (molecule_atom_block_id && molecule_atom_block_id == block_id) {
            continue;
        }

        if (!block_id ||
            !primitive_type_feasible(block_id, pattern_block->pb_type) ||
            (molecule_atom_block_id && molecule_atom_block_id != block_id) ||
            atom_molecules.find(block_id) != atom_molecules.end()) {
            // Stopping conditions, if:
            // 1) this is an invalid atom block (nothing)
            // 2) this atom block cannot fit in this primitive type
            // 3) this primitive is occupied by another block
            // 4) this atom block is already used by another molecule
            // then if the molecule cannot be formed without placing an atom
            // at that primitive position, then creating this molecule has failed
            // otherwise go to the next atom block and its corresponding pattern block
            if (!is_block_optional[pattern_block->block_id]) {
                return false;
            }
            continue;
        }

        // set this node in the molecule as visited
		molecule->atom_block_ids[pattern_block->block_id] = block_id;

        // starting from the first connections, add all the connections of this block to the queue
        auto block_connection = pattern_block->connections;

        while(block_connection != nullptr) {

            // this block is the driver of this connection
            if (block_connection->from_block == pattern_block) {
                // find the block this connection is driving and add it to the queue
                auto port_model  = block_connection->from_pin->port->model_port;
                auto ipin        = block_connection->from_pin->pin_number;
                auto sink_blk_id = get_sink_block(block_id, port_model, ipin);
                // add this sink block id with its corresponding pattern block to the queue
                pattern_block_queue.push(std::make_pair(block_connection->to_block, sink_blk_id));
            // this block is being driven by this connection
            } else if (block_connection->to_block == pattern_block) {
                // find the block that is driving this connection and it to the queue
                auto port_model    = block_connection->to_pin->port->model_port;
                auto ipin          = block_connection->to_pin->pin_number;
                auto driver_blk_id = get_driving_block(block_id, port_model, ipin);
                // add this driver block id with its corresponding pattern block to the queue
                pattern_block_queue.push(std::make_pair(block_connection->from_block, driver_blk_id));
            }

            // this block should be either driving or driven by the connection
            VTR_ASSERT(block_connection->from_block == pattern_block || block_connection->to_block == pattern_block);
            // go to the next connection of this pattern block
            block_connection = block_connection->next;
        }

    }
    // if all non-optional positions in the pack pattern have atoms
    // mapped to them, then this molecule is valid
    return true;
}

/**
 * Find the atom block in the netlist driven by this pin of the input atom block
 * If doesn't exist return AtomBlockId::INVALID()
 * Limitation: The block should be driving only one sink block
 *      block_id   : id of the atom block that is driving the net connected to the sink block
 *      model_port : the model of the port driving the net
 *      pin_number : the pin_number of the pin driving the net (pin index within the port)
 */
static AtomBlockId get_sink_block(const AtomBlockId block_id, const t_model_ports *model_port, const BitIndex pin_number) {

    auto& atom_ctx = g_vpr_ctx.atom();

    auto port_id = atom_ctx.nlist.find_atom_port(block_id, model_port);

    if(port_id) {
        auto net_id = atom_ctx.nlist.port_net(port_id, pin_number);
        if (net_id && atom_ctx.nlist.net_sinks(net_id).size() == 1) { /* Single fanout assumption */
            auto net_sinks = atom_ctx.nlist.net_sinks(net_id);
            auto sink_pin_id = *(net_sinks.begin());
            return atom_ctx.nlist.pin_block(sink_pin_id);
        }
    }

    return AtomBlockId::INVALID();
 }

/**
 * Find the atom block in the netlist driving this pin of the input atom block
 * If doesn't exist return AtomBlockId::INVALID()
 * Limitation: This driving block should be driving only the input block
 *      block_id   : id of the atom block that is connected to a net driven by the driving block
 *      model_port : the model of the port driven by the net
 *      pin_number : the pin_number of the pin driven by the net (pin index within the port)
 */
static AtomBlockId get_driving_block(const AtomBlockId block_id, const t_model_ports *model_port, const BitIndex pin_number) {

    if (model_port->is_clock) {
        VTR_ASSERT(pin_number == 1); //TODO: support multi-clock primitives
    }

    auto& atom_ctx = g_vpr_ctx.atom();

    auto port_id = atom_ctx.nlist.find_atom_port(block_id, model_port);

    if (port_id) {
        auto net_id = atom_ctx.nlist.port_net(port_id, pin_number);
        if (net_id && atom_ctx.nlist.net_sinks(net_id).size() == 1) { /* Single fanout assumption */
            return atom_ctx.nlist.net_driver_block(net_id);
        }
    }

    return AtomBlockId::INVALID();
}


static void print_pack_molecules(const char *fname,
		const t_pack_patterns *list_of_pack_patterns, const int num_pack_patterns,
		const t_pack_molecule *list_of_molecules) {
	int i;
	FILE *fp;
	const t_pack_molecule *list_of_molecules_current;
    auto& atom_ctx = g_vpr_ctx.atom();

	fp = std::fopen(fname, "w");
	fprintf(fp, "# of pack patterns %d\n", num_pack_patterns);

	for (i = 0; i < num_pack_patterns; i++) {
        VTR_ASSERT(list_of_pack_patterns[i].root_block);
		fprintf(fp, "pack pattern index %d block count %d name %s root %s\n",
				list_of_pack_patterns[i].index,
				list_of_pack_patterns[i].num_blocks,
				list_of_pack_patterns[i].name,
				list_of_pack_patterns[i].root_block->pb_type->name);
	}

	list_of_molecules_current = list_of_molecules;
	while (list_of_molecules_current != nullptr) {
		if (list_of_molecules_current->type == MOLECULE_SINGLE_ATOM) {
			fprintf(fp, "\nmolecule type: atom\n");
			fprintf(fp, "\tpattern index %d: atom block %s\n", i,
					atom_ctx.nlist.block_name(list_of_molecules_current->atom_block_ids[0]).c_str());
		} else if (list_of_molecules_current->type == MOLECULE_FORCED_PACK) {
			fprintf(fp, "\nmolecule type: %s\n",
					list_of_molecules_current->pack_pattern->name);
			for (i = 0; i < list_of_molecules_current->pack_pattern->num_blocks;
					i++) {
				if(!list_of_molecules_current->atom_block_ids[i]) {
					fprintf(fp, "\tpattern index %d: empty \n",	i);
				} else {
					fprintf(fp, "\tpattern index %d: atom block %s",
						i,
						atom_ctx.nlist.block_name(list_of_molecules_current->atom_block_ids[i]).c_str());
					if(list_of_molecules_current->pack_pattern->root_block->block_id == i) {
						fprintf(fp, " root node\n");
					} else {
						fprintf(fp, "\n");
					}
				}
			}
		} else {
			VTR_ASSERT(0);
		}
		list_of_molecules_current = list_of_molecules_current->next;
	}

	fclose(fp);
}

/* Search through all primitives and return the lowest cost primitive that fits this atom block */
static t_pb_graph_node* get_expected_lowest_cost_primitive_for_atom_block(const AtomBlockId blk_id) {
	int i;
	float cost, best_cost;
	t_pb_graph_node *current, *best;
    auto& device_ctx = g_vpr_ctx.device();

	best_cost = UNDEFINED;
	best = nullptr;
	current = nullptr;
	for(i = 0; i < device_ctx.num_block_types; i++) {
		cost = UNDEFINED;
		current = get_expected_lowest_cost_primitive_for_atom_block_in_pb_graph_node(blk_id, device_ctx.block_types[i].pb_graph_head, &cost);
		if(cost != UNDEFINED) {
			if(best_cost == UNDEFINED || best_cost > cost) {
				best_cost = cost;
				best = current;
			}
		}
	}

    if(!best) {
        auto& atom_ctx = g_vpr_ctx.atom();
        VPR_THROW(VPR_ERROR_PACK, "Failed to find any location to pack primitive of type '%s' in architecture",
                  atom_ctx.nlist.block_model(blk_id)->name);
    }

	return best;
}

static t_pb_graph_node *get_expected_lowest_cost_primitive_for_atom_block_in_pb_graph_node(const AtomBlockId blk_id, t_pb_graph_node *curr_pb_graph_node, float *cost) {
	t_pb_graph_node *best, *cur;
	float cur_cost, best_cost;
	int i, j;

	best = nullptr;
	best_cost = UNDEFINED;
	if(curr_pb_graph_node == nullptr) {
		return nullptr;
	}

	if(curr_pb_graph_node->pb_type->blif_model != nullptr) {
		if(primitive_type_feasible(blk_id, curr_pb_graph_node->pb_type)) {
			cur_cost = compute_primitive_base_cost(curr_pb_graph_node);
			if(best_cost == UNDEFINED || best_cost > cur_cost) {
				best_cost = cur_cost;
				best = curr_pb_graph_node;
			}
		}
	} else {
		for(i = 0; i < curr_pb_graph_node->pb_type->num_modes; i++) {
			for(j = 0; j < curr_pb_graph_node->pb_type->modes[i].num_pb_type_children; j++) {
				*cost = UNDEFINED;
				cur = get_expected_lowest_cost_primitive_for_atom_block_in_pb_graph_node(blk_id, &curr_pb_graph_node->child_pb_graph_nodes[i][j][0], cost);
				if(cur != nullptr) {
					if(best == nullptr || best_cost > *cost) {
						best = cur;
						best_cost = *cost;
					}
				}
			}
		}
	}

	*cost = best_cost;
	return best;
}


/* Determine which of two pack pattern should take priority */
static int compare_pack_pattern(const t_pack_patterns *pattern_a, const t_pack_patterns *pattern_b) {
	float base_gain_a, base_gain_b, diff;

	/* Bigger patterns should take higher priority than smaller patterns because they are harder to fit */
	if (pattern_a->num_blocks > pattern_b->num_blocks) {
		return 1;
	} else if (pattern_a->num_blocks < pattern_b->num_blocks) {
		return -1;
	}

	base_gain_a = pattern_a->base_cost;
	base_gain_b = pattern_b->base_cost;
	diff = base_gain_a - base_gain_b;

	/* Less costly patterns should be used before more costly patterns */
	if (diff < 0) {
		return 1;
	}
	if (diff > 0) {
		return -1;
	}
	return 0;
}

/* A chain can extend across multiple atom blocks.  Must segment the chain to fit in an atom
 * block by identifying the actual atom that forms the root of the new chain.
 * Returns AtomBlockId::INVALID() if this block_index doesn't match up with any chain
 *
 * Assumes that the root of a chain is the primitive that starts the chain or is driven from outside the logic block
 * block_index: index of current atom
 * list_of_pack_pattern: ptr to current chain pattern
 */
static AtomBlockId find_new_root_atom_for_chain(const AtomBlockId blk_id, const t_pack_patterns *list_of_pack_pattern,
        const std::multimap<AtomBlockId,t_pack_molecule*>& atom_molecules) {
    AtomBlockId new_root_blk_id;
	t_pb_graph_pin *root_ipin;
	t_pb_graph_node *root_pb_graph_node;
	t_model_ports *model_port;

    auto& atom_ctx = g_vpr_ctx.atom();

	VTR_ASSERT(list_of_pack_pattern->is_chain == true);
    VTR_ASSERT(list_of_pack_pattern->chain_root_pins.size());
	root_ipin = list_of_pack_pattern->chain_root_pins[0];
	root_pb_graph_node = root_ipin->parent_node;

	if(primitive_type_feasible(blk_id, root_pb_graph_node->pb_type) == false) {
		return AtomBlockId::INVALID();
	}

	/* Assign driver furthest up the chain that matches the root node and is unassigned to a molecule as the root */
	model_port = root_ipin->port->model_port;

    // find the block id of the atom block driving the input of this block
	AtomBlockId driver_blk_id = atom_ctx.nlist.find_atom_pin_driver(blk_id, model_port, root_ipin->pin_number);

    // if there is no driver block for this net
    // then it is the furthest up the chain
    if (!driver_blk_id) {
        return blk_id;
    }
    // check if driver atom is already packed
    auto rng = atom_molecules.equal_range(driver_blk_id);
    bool rng_empty = (rng.first == rng.second);
	if(!rng_empty) {
		/* Driver is used/invalid, so current block is the furthest up the chain, return it */
		return blk_id;
	}

    // didn't find furthest atom up the chain, keep searching further up the chain
	new_root_blk_id = find_new_root_atom_for_chain(driver_blk_id, list_of_pack_pattern, atom_molecules);

	if(!new_root_blk_id) {
		return blk_id;
	} else {
		return new_root_blk_id;
	}
}

/**
 * This function takes an input pin to a root (has no parent block) pb_graph_node
 * an returns a vector of all the output pins that are reachable from this input
 * pin and have the same packing pattern
 */

static std::vector<t_pb_graph_pin *> find_end_of_path(t_pb_graph_pin* input_pin, int pattern_index) {

    // Enforce some constraints on the function

    // 1) the start of the path should be at the input of the root block
    VTR_ASSERT(input_pin->is_root_block_pin());

    // 2) this pin is an input pin to the root block
    VTR_ASSERT(input_pin->num_input_edges == 0);

    // create a queue of pin pointers for the breadth first search
    std::queue<t_pb_graph_pin *> pins_queue;

    // add the input pin to the queue
    pins_queue.push(input_pin);

    // found reachable output pins
    std::vector<t_pb_graph_pin *> reachable_pins;

    // do breadth first search till all connected
    // pins are explored
    while(!pins_queue.empty()) {

       // get the first pin in the queue
       auto current_pin = pins_queue.front();

       // remove pin from queue
       pins_queue.pop();

       // expand search from current pin
       expand_search(current_pin, pins_queue, pattern_index);

       // if this is an output pin of a root block
       // add to reachable output pins
       if (current_pin->is_root_block_pin()
           && current_pin->num_output_edges == 0) {
           reachable_pins.push_back(current_pin);
       }
    }

    return reachable_pins;
}



static void expand_search(const t_pb_graph_pin * input_pin, std::queue<t_pb_graph_pin *>& pins_queue, const int pattern_index) {

    // If not a primitive input pin (has output edges)
    // -----------------------------------------------

    // iterate over all output edges at this pin
    for(int iedge = 0; iedge < input_pin->num_output_edges; iedge++) {

        const auto& pin_edge = input_pin->output_edges[iedge];
        // if this edge is not anotated with this pattern and its pattern cannot be inferred, ignore it.
        if (!pin_edge->annotated_with_pattern(pattern_index) && !pin_edge->infer_pattern) {
            continue;
        }

        // this edge either matched the pack pattern or its pack pattern could be inferred
        // iterate over all the pins of that edge and add them to the pins_queue
        for (int ipin = 0; ipin < pin_edge->num_output_pins; ipin++) {
             pins_queue.push(pin_edge->output_pins[ipin]);
        }

    } // End for pin edges


    // If a primitive input pin
    // ------------------------

    // if this is an input pin to a primitive, it won't have
    // output edges so the previous for loop won't be entered
    if (input_pin->is_primitive_pin() && input_pin->num_output_edges == 0) {
        // iterate over the output ports of the primitive
        const auto& pin_pb_graph_node = input_pin->parent_node;
        for (int iport = 0; iport < pin_pb_graph_node->num_output_ports; iport++) {
             // iterate over the pins of each port
             const auto& port_pins = pin_pb_graph_node->num_output_pins[iport];
             for(int ipin = 0; ipin < port_pins; ipin++) {
                 // add primitive output pins to pins_queue to be explored
                 pins_queue.push(&pin_pb_graph_node->output_pins[iport][ipin]);
             }
        }
    }

    // If this is a root block output pin
    // ----------------------------------

    // No expansion will happen in this case
}


/**
 *  This function takes a chain pack pattern and a root pb_block
 *  containing this pattern. Then searches for all the input pins of this
 *  pb_block that are annotated with this pattern. The function then
 *  identifies whether those inputs represent different starting point for
 *  this pattern or are all required for building this pattern.
 *
 *  If this inputs represent different starting point for this pattern, it
 *  means that in this pb_block there exist multiple chains that are exactly
 *  the same. For example an architecture that has two separate adder chains
 *  behaving exactly the same but are totally separate from each other.
 *
 *                        cin[0] cin[1]
 *                       ---|------|---
 *                       | ---    --- |
 *                       | | |    | |<|---- Full Adder
 *                       | ---    --- |
 *   Pb_block ---------> |  |      |<-|---- Second Adder chain
 *                       |  .      .  |
 *                       |  .      .  |
 *                       |  |<-----|--|---- First Adder chain
 *                       | ---    --- |
 *                       | | |    | | |
 *                       | ---    --- |
 *                       ---|------|---
 *                       cout[0] cout[1]
 *
 *  In this case, the chain_root_pin array of the pack pattern is updated
 *  with all the pin that represent a starting point for this pattern.
 */
static void find_all_equivalent_chains(t_pack_patterns* chain_pattern, const t_pb_graph_node* root_block) {

    // this vector will be updated with all root_block input
    // pins that are annotated with this chain pattern
    std::vector<t_pb_graph_pin *> chain_input_pins;

    // iterate over all the input pins of the root_block and populate
    // the chain_input_pins vector
    for (int iports = 0; iports < root_block->num_input_ports; iports++) {
        for (int ipins = 0; ipins < root_block->num_input_pins[iports]; ipins++) {
            auto& input_pin = root_block->input_pins[iports][ipins];
            for (int iedge = 0; iedge < input_pin.num_output_edges; iedge++) {
                 if (input_pin.output_edges[iedge]->belongs_to_pattern(chain_pattern->index)) {
                     chain_input_pins.push_back(&input_pin);
                 }
            }
        }
    }

    // if this chain has only one cluster input, then
    // there is no need to proceed with the search
    if (chain_input_pins.size() == 1) {
        return;
    }

    // find the root block output pins reachable when starting from the chain_input_pins
    // found before following the edges that are annotated with the given pack_pattern
    std::vector<std::vector<t_pb_graph_pin*>> reachable_pins;

    for(const auto& pin_ptr: chain_input_pins) {
        auto reachable_output_pins = find_end_of_path(pin_ptr, chain_pattern->index);
        // sort the reachable output pins to compare them later using set_intersection
        std::sort(reachable_output_pins.begin(), reachable_output_pins.end());
        reachable_pins.push_back(reachable_output_pins);
    }

    // Search for intersections between reachable pins. Intersection
    // between reachable indicates that found chain_input_pins
    // represent a single chain pattern and not multiple similar
    // chain patterns with multiple starting locations.
    std::vector<t_pb_graph_pin*> intersection;
    for (size_t i = 0; i < reachable_pins.size() - 1; i++) {
        for (size_t j = 1; j < reachable_pins.size(); j++) {
             std::set_intersection(reachable_pins[i].begin(), reachable_pins[i].end(),
                                   reachable_pins[j].begin(), reachable_pins[j].end(),
                                   std::back_inserter(intersection));
            if (intersection.size()) break;
        }
        if (intersection.size()) break;
    }

    // if there are no intersections between the reachable pins,
    // this each input pin represents a separate chain of type
    // chain_pattern. Else, they are all representing the same
    // chain.
    if (intersection.empty()) {
        // update the chain_root_pin array of the chain_pattern
        // with all the possible starting points of the chain.
        update_chain_root_pins(chain_pattern, chain_input_pins);
    }

}


/**
 *  This function takes a chain pack pattern and a vector of pin
 *  pointers that represent the root pb block input pins that can connect
 *  a chain to the previous pb block. The function uses the pin pointers
 *  to find the primitive input pin connected to them and updates
 *  the chain_root_pin array with this those pointers
 *  Side Effect: Updates the chain_root_pins array of the input chain_pattern
 */
static void update_chain_root_pins(t_pack_patterns* chain_pattern,
                                   const std::vector<t_pb_graph_pin* >& chain_input_pins) {

     std::vector<t_pb_graph_pin*> primitive_input_pins;

     VTR_LOGV(chain_input_pins.size(), "\nThere are %zu starting point(s) for chain pattern \"%s\":\n",
              chain_input_pins.size(), chain_pattern->name);

     for (const auto& pin_ptr: chain_input_pins) {
         primitive_input_pins.push_back(get_connected_primitive_pin(pin_ptr, chain_pattern->index));
         VTR_LOG("\t%s\n", primitive_input_pins.back()->to_string().c_str());
     }

     VTR_LOGV(chain_input_pins.size(), "\n");

     chain_pattern->chain_root_pins = primitive_input_pins;
}


/**
 *  Find the next primitive input pin connected to the given cluster_input_pin.
 *  Following edges that are annotated with pack_pattern index
 */
static t_pb_graph_pin* get_connected_primitive_pin(const t_pb_graph_pin* cluster_input_pin, const int pack_pattern) {

    for (int iedge = 0; iedge < cluster_input_pin->num_output_edges; iedge++) {
        const auto& output_edge = cluster_input_pin->output_edges[iedge];
        // if edge is annotated with pack pattern or its pack pattern could be inferred
        if (output_edge->annotated_with_pattern(pack_pattern) || output_edge->infer_pattern) {
            for (int ipin = 0; ipin < output_edge->num_output_pins; ipin++) {
                if (output_edge->output_pins[ipin]->is_primitive_pin()) {
                    return output_edge->output_pins[ipin];
                }
                return get_connected_primitive_pin(output_edge->output_pins[ipin], pack_pattern);
            }
        }
    }

    // primitive input pin should always
    // be found when using this function
    VTR_ASSERT(false);
    return nullptr;
}


/**
 * This function initializes the chain info data structure of the molecule.
 * If this is the furthest molecule up the chain, the chain_info data
 * structure is created. Otherwise, the input pack_molecule is set to
 * point to the same chain_info of the molecule feeding it
 *
 * Limitation: This function assumes that the molecules of a chain are
 * created and fed to this function in order. Meaning the first molecule
 * fed to the function should be the furthest molecule up the chain.
 * The second one should should be the molecule directly after that one
 * and so on.
 */
static void init_molecule_chain_info(const AtomBlockId blk_id, t_pack_molecule* molecule,
                                       const std::multimap<AtomBlockId,t_pack_molecule*>& atom_molecules) {
    // the input molecule to this function should have a pack
    // pattern assigned to it and the input block should be valid
    VTR_ASSERT(molecule->pack_pattern && blk_id);

    auto& atom_ctx = g_vpr_ctx.atom();

    auto root_ipin = molecule->pack_pattern->chain_root_pins[0];
    auto model_pin = root_ipin->port->model_port;
    auto pin_bit   = root_ipin->pin_number;

    // find the atom driving the chain input pin of this atom
    auto driver_atom_id = atom_ctx.nlist.find_atom_pin_driver(blk_id, model_pin, pin_bit);

    // find the molecule this driver atom is mapped to
    auto itr = atom_molecules.find(driver_atom_id);

    // if this is the first molecule to be created for this chain
    // initialize the chain info data structure. This is the case
    // if either there is no driver to the block input pin or
    // if the driver is not part of a molecule
    if (!driver_atom_id || itr == atom_molecules.end()) {
        // allocate chain info
        molecule->chain_info = std::make_shared<t_chain_info>();
    // this is not the first molecule to be created for this chain
    } else {
        // molecule driving blk_id
        auto prev_molecule = itr->second;
        // molecule should have chain_info associated with it
        VTR_ASSERT(prev_molecule && prev_molecule->chain_info);
        // this molecule is now known to belong to a long chain
        prev_molecule->chain_info->is_long_chain = true;
        // this new molecule should share the same chain_info
        molecule->chain_info = prev_molecule->chain_info;
    }
}<|MERGE_RESOLUTION|>--- conflicted
+++ resolved
@@ -65,13 +65,9 @@
 		t_pack_patterns *list_of_pack_patterns,
         std::multimap<AtomBlockId,t_pack_molecule*>& atom_molecules,
         const int pack_pattern_index,
-<<<<<<< HEAD
 		AtomBlockId blk_id,
 		int *num_packed_atoms);
-=======
-		AtomBlockId blk_id);
-
->>>>>>> f6d5c7e2
+
 static bool try_expand_molecule(t_pack_molecule *molecule,
         const std::multimap<AtomBlockId,t_pack_molecule*>& atom_molecules,
 		const AtomBlockId blk_id);
@@ -86,12 +82,10 @@
 
 static AtomBlockId find_new_root_atom_for_chain(const AtomBlockId blk_id, const t_pack_patterns *list_of_pack_pattern,
         const std::multimap<AtomBlockId,t_pack_molecule*>& atom_molecules);
-<<<<<<< HEAD
 static bool check_atom_feasible_for_pattern(const AtomBlockId blk_id, t_pack_patterns *pattern);
 static int find_best_pattern(AtomBlockId blk_id, t_pack_patterns *list_of_pack_patterns, const std::vector<bool>& feasible_patterns,
 		int num_packing_patterns, const std::multimap<AtomBlockId,t_pack_molecule*>& atom_molecules);
 static bool check_blocks_in_chain(AtomBlockId cur_blk_id, AtomBlockId next_blk_id, t_pack_patterns *pattern);
-=======
 
 static std::vector<t_pb_graph_pin *> find_end_of_path(t_pb_graph_pin* input_pin, int pattern_index);
 
@@ -112,7 +106,6 @@
 
 static AtomBlockId get_driving_block(const AtomBlockId block_id, const t_model_ports *model_port, const BitIndex pin_number);
 
->>>>>>> f6d5c7e2
 /*****************************************/
 /*Function Definitions					 */
 /*****************************************/
@@ -223,14 +216,6 @@
                 auto output_edge = pb_graph_node->input_pins[i][j].output_edges[k];
 				for (int m = 0; m < output_edge->num_pack_patterns; m++) {
 					hasPattern = true;
-<<<<<<< HEAD
-					index =	add_pattern_name_to_hash(nhash,
-                                pb_graph_node->input_pins[i][j].output_edges[k]->pack_pattern_names[m], ncount);
-					if (pb_graph_node->input_pins[i][j].output_edges[k]->pack_pattern_indices == nullptr) {
-						pb_graph_node->input_pins[i][j].output_edges[k]->pack_pattern_indices =
-                            (int*) vtr::malloc(pb_graph_node->input_pins[i][j].output_edges[k]->num_pack_patterns
-                                                    * sizeof(int));
-=======
                     // insert the found pattern name to the hash table. If this pattern is inserted
                     // for the first time, then its index is the current size of the hash table
                     // otherwise the insert function will return an iterator of the previously
@@ -239,7 +224,6 @@
                     int index = (pattern_names.insert({pattern_name, pattern_names.size()}).first)->second;
 					if (!output_edge->pack_pattern_indices) {
 						output_edge->pack_pattern_indices = (int*) vtr::malloc(output_edge->num_pack_patterns * sizeof(int));
->>>>>>> f6d5c7e2
 					}
 					output_edge->pack_pattern_indices[m] = index;
                     // if this output edges belongs to a pack pattern. Expand forward starting from
@@ -265,14 +249,6 @@
                 auto output_edge = pb_graph_node->output_pins[i][j].output_edges[k];
 				for (int m = 0; m < output_edge->num_pack_patterns; m++) {
 					hasPattern = true;
-<<<<<<< HEAD
-					index = add_pattern_name_to_hash(nhash,
-							    pb_graph_node->output_pins[i][j].output_edges[k]->pack_pattern_names[m], ncount);
-					if (pb_graph_node->output_pins[i][j].output_edges[k]->pack_pattern_indices == nullptr) {
-						pb_graph_node->output_pins[i][j].output_edges[k]->pack_pattern_indices =
-                            (int*) vtr::malloc(pb_graph_node->output_pins[i][j].output_edges[k]->num_pack_patterns
-												* sizeof(int));
-=======
                     // insert the found pattern name to the hash table. If this pattern is inserted
                     // for the first time, then its index is the current size of the hash table
                     // otherwise the insert function will return an iterator of the previously
@@ -281,7 +257,6 @@
                     int index = (pattern_names.insert({pattern_name, pattern_names.size()}).first)->second;
 					if (!output_edge->pack_pattern_indices) {
 						output_edge->pack_pattern_indices = (int*) vtr::malloc(output_edge->num_pack_patterns * sizeof(int));
->>>>>>> f6d5c7e2
 					}
 					output_edge->pack_pattern_indices[m] = index;
                     // if this output edges belongs to a pack pattern. Expand forward starting from
@@ -307,14 +282,6 @@
                 auto& output_edge = pb_graph_node->clock_pins[i][j].output_edges[k];
 				for (int m = 0; m < output_edge->num_pack_patterns; m++) {
 					hasPattern = true;
-<<<<<<< HEAD
-					index = add_pattern_name_to_hash(nhash,
-					            pb_graph_node->clock_pins[i][j].output_edges[k]->pack_pattern_names[m], ncount);
-					if (pb_graph_node->clock_pins[i][j].output_edges[k]->pack_pattern_indices == nullptr) {
-						pb_graph_node->clock_pins[i][j].output_edges[k]->pack_pattern_indices =
-                            (int*) vtr::malloc(pb_graph_node->clock_pins[i][j].output_edges[k]->num_pack_patterns
-												* sizeof(int));
-=======
                     // insert the found pattern name to the hash table. If this pattern is inserted
                     // for the first time, then its index is the current size of the hash table
                     // otherwise the insert function will return an iterator of the previously
@@ -323,7 +290,6 @@
                     int index = (pattern_names.insert({pattern_name, pattern_names.size()}).first)->second;
 					if (output_edge->pack_pattern_indices == nullptr) {
 						output_edge->pack_pattern_indices = (int*) vtr::malloc(output_edge->num_pack_patterns * sizeof(int));
->>>>>>> f6d5c7e2
 					}
 					output_edge->pack_pattern_indices[m] = index;
                     // if this output edges belongs to a pack pattern. Expand forward starting from
@@ -624,13 +590,8 @@
 									list_of_packing_patterns,
 									curr_pattern_index, L_num_blocks, make_root_of_chain);
 						}
-<<<<<<< HEAD
-					}  // End for pack paterns of output edge 
-					}
-=======
 					}  // End for pack patterns of output edge
 				}
->>>>>>> f6d5c7e2
 			} // End for number of output edges
 				}
 	} // End for output pins of expansion edge
@@ -1114,15 +1075,10 @@
 		t_pack_patterns *list_of_pack_patterns,
         std::multimap<AtomBlockId,t_pack_molecule*>& atom_molecules,
         const int pack_pattern_index,
-<<<<<<< HEAD
 		AtomBlockId blk_id,
 		int *num_packed_atoms) {
 	int i;
 	*num_packed_atoms = 0;
-=======
-		AtomBlockId blk_id) {
-
->>>>>>> f6d5c7e2
 	t_pack_molecule *molecule;
 
 
