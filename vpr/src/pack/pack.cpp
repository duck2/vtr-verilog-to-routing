#include <cstdio>
#include <cstring>
#include <unordered_set>
#include <unordered_map>
#include <fstream>
#include <stdlib.h>
using namespace std;

#include "vtr_assert.h"
#include "vtr_log.h"
#include "vtr_math.h"

#include "vpr_error.h"
#include "vpr_types.h"

#include "read_xml_arch_file.h"
#include "globals.h"
#include "atom_netlist.h"
#include "prepack.h"
#include "pack_types.h"
#include "pack.h"
#include "read_blif.h"
#include "cluster.h"
#include "SetupGrid.h"

/* #define DUMP_PB_GRAPH 1 */
/* #define DUMP_BLIF_INPUT 1 */

static std::unordered_set<AtomNetId> alloc_and_load_is_clock(bool global_clocks);
static bool try_size_device_grid(const t_arch& arch, const std::map<t_type_ptr,size_t>& num_type_instances, float target_device_utilization, std::string device_layout_name);
static t_ext_pin_util_targets parse_target_external_pin_util(std::vector<std::string> specs);
static std::string target_external_pin_util_to_string(const t_ext_pin_util_targets& ext_pin_utils);

bool try_pack(t_packer_opts *packer_opts,
        const t_arch * arch,
		const t_model *user_models,
        const t_model *library_models,
        float interc_delay,
        vector<t_lb_type_rr_node> *lb_type_rr_graphs) {
    std::unordered_set<AtomNetId> is_clock;
    std::multimap<AtomBlockId,t_pack_molecule*> atom_molecules; //The molecules associated with each atom block
    std::unordered_map<AtomBlockId,t_pb_graph_node*> expected_lowest_cost_pb_gnode; //The molecules associated with each atom block
	const t_model *cur_model;
	int num_models;
	t_pack_patterns *list_of_packing_patterns;
	int num_packing_patterns;
	t_pack_molecule *list_of_pack_molecules, * cur_pack_molecule;
	VTR_LOG("Begin packing '%s'.\n", packer_opts->blif_file_name.c_str());

	/* determine number of models in the architecture */
	num_models = 0;
	cur_model = user_models;
	while (cur_model) {
		num_models++;
		cur_model = cur_model->next;
	}
	cur_model = library_models;
	while (cur_model) {
		num_models++;
		cur_model = cur_model->next;
	}


	is_clock = alloc_and_load_is_clock(packer_opts->global_clocks);

    auto& atom_ctx = g_vpr_ctx.atom();

    size_t num_p_inputs = 0;
    size_t num_p_outputs = 0;
    for(auto blk_id : atom_ctx.nlist.blocks()) {
        auto type = atom_ctx.nlist.block_type(blk_id);
        if(type == AtomBlockType::INPAD) {
            ++num_p_inputs;
        } else if(type == AtomBlockType::OUTPAD) {
            ++num_p_outputs;
        }
    }

	VTR_LOG("\n");
	VTR_LOG("After removing unused inputs...\n");
	VTR_LOG("\ttotal blocks: %zu, total nets: %zu, total inputs: %zu, total outputs: %zu\n",
		atom_ctx.nlist.blocks().size(), atom_ctx.nlist.nets().size(), num_p_inputs, num_p_outputs);

	VTR_LOG("Begin prepacking.\n");
	list_of_packing_patterns = alloc_and_load_pack_patterns(&num_packing_patterns);
    list_of_pack_molecules = alloc_and_load_pack_molecules(list_of_packing_patterns,
                                atom_molecules,
                                expected_lowest_cost_pb_gnode,
                                num_packing_patterns,
                                packer_opts->enable_round_robin_prepacking);
	VTR_LOG("Finish prepacking.\n");

	if(packer_opts->auto_compute_inter_cluster_net_delay) {
		packer_opts->inter_cluster_net_delay = interc_delay;
		VTR_LOG("Using inter-cluster delay: %g\n", packer_opts->inter_cluster_net_delay);
	}

    t_ext_pin_util_targets target_external_pin_util = parse_target_external_pin_util(packer_opts->target_external_pin_util);

    VTR_LOG("Packing with pin utilization targets: %s\n", target_external_pin_util_to_string(target_external_pin_util).c_str());


    bool allow_unrelated_clustering = false;
    if (packer_opts->allow_unrelated_clustering == e_unrelated_clustering::ON) {
        allow_unrelated_clustering = true;
    } else if (packer_opts->allow_unrelated_clustering == e_unrelated_clustering::OFF) {
        allow_unrelated_clustering = false;
    }

    bool balance_block_type_util = false;
    if (packer_opts->balance_block_type_utilization == e_balance_block_type_util::ON) {
        balance_block_type_util = true;
    } else if (packer_opts->balance_block_type_utilization == e_balance_block_type_util::OFF) {
        balance_block_type_util = false;
    }

    int pack_iteration = 1;

    while (true) {

        //Cluster the netlist
        auto num_type_instances = do_clustering(*packer_opts, arch, list_of_pack_molecules, num_models,
                                    is_clock,
            atom_molecules,
            expected_lowest_cost_pb_gnode,
                                    allow_unrelated_clustering,
<<<<<<< HEAD
            lb_type_rr_graphs,
                                    target_external_pin_util
#ifdef USE_HMETIS
			, partitions
#endif
#ifdef ENABLE_CLASSIC_VPR_STA
            , timing_inf
#endif
            );
=======
                                    balance_block_type_util,
                                    lb_type_rr_graphs,
                                    target_external_pin_util
                                    );
>>>>>>> f6d5c7e2

        //Try to size/find a device
        bool fits_on_device = try_size_device_grid(*arch, num_type_instances, packer_opts->target_device_utilization, packer_opts->device_layout);

        if (fits_on_device) {
            break; //Done
        } else if (pack_iteration == 1) {
            //1st pack attempt was unsucessful (i.e. not dense enough) and we have control of unrelated clustering
            //
            //Turn it on to increase packing density
            if (packer_opts->allow_unrelated_clustering == e_unrelated_clustering::AUTO) {
                VTR_ASSERT(allow_unrelated_clustering == false);
                allow_unrelated_clustering = true;
            }
            if (packer_opts->balance_block_type_utilization == e_balance_block_type_util::AUTO) {
                VTR_ASSERT(balance_block_type_util == false);
                balance_block_type_util = true;
            }
            VTR_LOG("Packing failed to fit on device. Re-packing with: unrelated_logic_clustering=%s balance_block_type_util=%s\n",
                        (allow_unrelated_clustering ? "true" : "false"),
                        (balance_block_type_util ? "true" : "false"));
        } else {
            //Unable to pack densely enough: Give Up


            //No suitable device found
            std::string resource_reqs;
            std::string resource_avail;
            auto& grid = g_vpr_ctx.device().grid;
            for (auto iter = num_type_instances.begin(); iter != num_type_instances.end(); ++iter) {
                if (iter != num_type_instances.begin()) {
                    resource_reqs += ", ";
                    resource_avail += ", ";
                }

                resource_reqs += std::string(iter->first->name) + ": " + std::to_string(iter->second);
                resource_avail += std::string(iter->first->name) + ": " + std::to_string(grid.num_instances(iter->first));
            }

            VPR_THROW(VPR_ERROR_OTHER, "Failed to find device which satisifies resource requirements required: %s (available %s)", resource_reqs.c_str(), resource_avail.c_str());
        }

        //Reset clustering for re-packing
        g_vpr_ctx.mutable_clustering().clb_nlist = ClusteredNetlist();
        for (auto blk : g_vpr_ctx.atom().nlist.blocks()) {
            g_vpr_ctx.mutable_atom().lookup.set_atom_clb(blk, ClusterBlockId::INVALID());
            g_vpr_ctx.mutable_atom().lookup.set_atom_pb(blk, nullptr);
        }
        for (auto net : g_vpr_ctx.atom().nlist.nets()) {
            g_vpr_ctx.mutable_atom().lookup.set_atom_clb_net(net, ClusterNetId::INVALID());
        }

        ++pack_iteration;
    }

	/*free list_of_pack_molecules*/
	free_list_of_pack_patterns(list_of_packing_patterns, num_packing_patterns);

	cur_pack_molecule = list_of_pack_molecules;
	while (cur_pack_molecule != nullptr){
		cur_pack_molecule = list_of_pack_molecules->next;
		delete list_of_pack_molecules;
		list_of_pack_molecules = cur_pack_molecule;
	}

	VTR_LOG("\n");
	VTR_LOG("Netlist conversion complete.\n");
	VTR_LOG("\n");

    return true;
}

float get_arch_switch_info(short switch_index, int switch_fanin, float &Tdel_switch, float &R_switch, float &Cout_switch){
	/* Fetches delay, resistance and output capacitance of the architecture switch at switch_index.
	Returns the total delay through the switch. Used to calculate inter-cluster net delay. */

	/* The intrinsic delay may depend on fanin to the switch. If the delay map of a
	   switch from the architecture file has multiple (#inputs, delay) entries, we
	   interpolate/extrapolate to get the delay at 'switch_fanin'. */
    auto& device_ctx = g_vpr_ctx.device();

    Tdel_switch = device_ctx.arch_switch_inf[switch_index].Tdel(switch_fanin);
	R_switch = device_ctx.arch_switch_inf[switch_index].R;
	Cout_switch = device_ctx.arch_switch_inf[switch_index].Cout;

	/* The delay through a loaded switch is its intrinsic (unloaded)
	delay plus the product of its resistance and output capacitance. */
	return Tdel_switch + R_switch * Cout_switch;
}

std::unordered_set<AtomNetId> alloc_and_load_is_clock(bool global_clocks) {

	/* Looks through all the atom blocks to find and mark all the clocks, by setting
	 * the corresponding entry by adding the clock to is_clock.
     * global_clocks is used
	 * only for an error check.                                                */

	int num_clocks = 0;
    std::unordered_set<AtomNetId> is_clock;

	/* Want to identify all the clock nets.  */
    auto& atom_ctx = g_vpr_ctx.atom();

    for(auto blk_id : atom_ctx.nlist.blocks()) {
        for(auto pin_id : atom_ctx.nlist.block_clock_pins(blk_id)) {
            auto net_id = atom_ctx.nlist.pin_net(pin_id);
            if (!is_clock.count(net_id)) {
                is_clock.insert(net_id);
                num_clocks++;
            }
        }
	}

	/* If we have multiple clocks and we're supposed to declare them global, *
	 * print a warning message, since it looks like this circuit may have    *
	 * locally generated clocks.                                             */

	if (num_clocks > 1 && global_clocks) {
		VTR_LOG_WARN(
				"All %d clocks will be treated as global.\n", num_clocks);
	}

	return (is_clock);
}

static bool try_size_device_grid(const t_arch& arch, const std::map<t_type_ptr,size_t>& num_type_instances, float target_device_utilization, std::string device_layout_name) {
    auto& device_ctx = g_vpr_ctx.mutable_device();

    //Build the device
    auto grid = create_device_grid(device_layout_name, arch.grid_layouts, num_type_instances, target_device_utilization);

    /*
     *Report on the device
     */
    VTR_LOG("FPGA sized to %zu x %zu (%s)\n", grid.width(), grid.height(), grid.name().c_str());

    bool fits_on_device = true;

    float device_utilization = calculate_device_utilization(grid, num_type_instances);
    VTR_LOG("Device Utilization: %.2f (target %.2f)\n", device_utilization, target_device_utilization);
    std::map<t_type_ptr,float> type_util;
    for (int i = 0; i < device_ctx.num_block_types; ++i) {
        auto type = &device_ctx.block_types[i];
        auto itr = num_type_instances.find(type);
        if (itr == num_type_instances.end()) continue;

        float num_instances = itr->second;
        float util = 0.;
        if (num_instances != 0) {
            util = num_instances / device_ctx.grid.num_instances(type);
        }
        type_util[type] = util;

        if (util > 1.) {
            fits_on_device = false;
        }
        VTR_LOG("\tBlock Utilization: %.2f Type: %s\n", util, type->name);
    }
    VTR_LOG("\n");

    return fits_on_device;
}

static t_ext_pin_util_targets parse_target_external_pin_util(std::vector<std::string> specs) {

    t_ext_pin_util_targets targets (1., 1.);

    if (specs.size() == 1 && specs[0] == "auto") {
        //No user-specified pin utilizations, infer them automatically.
        //
        //We set a pin utilization target based on the block type, with
        //the logic block having a lower utilization target and other blocks
        //(e.g. hard blocks) having no limit.

        auto& device_ctx = g_vpr_ctx.device();
        auto& grid = device_ctx.grid;
        t_type_ptr logic_block_type = infer_logic_block_type(grid);

        //Allowing 100% pin utilization of the logic block type can harm
        //routability, since it may allow a few (typically outlier) clusters to
        //use a very large number of pins -- causing routability issues. These
        //clusters can cause failed routings where only a handful of routing
        //resource nodes remain overused (and do not resolve) These can be
        //avoided by putting a (soft) limit on the number of input pins which
        //can be used, effectively clipping off the most egregeous outliers.
        //
        //Experiments show that limiting input utilization produces better quality 
        //than limiting output utilization (limiting input utilization implicitly 
        //also limits output utilization).
        //
        //For relatively high pin utilizations (e.g. > 70%) this has little-to-no
        //impact on the number of clusters required. As a result we set a default 
        //input pin utilization target which is high, but less than 100%.
        if (logic_block_type != nullptr) {
            constexpr float LOGIC_BLOCK_TYPE_AUTO_INPUT_UTIL = 0.8;
            constexpr float LOGIC_BLOCK_TYPE_AUTO_OUTPUT_UTIL = 1.0;

            t_ext_pin_util logic_block_ext_pin_util(LOGIC_BLOCK_TYPE_AUTO_INPUT_UTIL , LOGIC_BLOCK_TYPE_AUTO_OUTPUT_UTIL);

            targets.set_block_pin_util(logic_block_type->name, logic_block_ext_pin_util);
        } else {
            VTR_LOG_WARN("Unable to identify logic block type to apply default pin utilization targets to; this may result in denser packing than desired\n");
        }

    } else {
        //Process user specified overrides

        bool default_set = false;
        std::set<std::string> seen_block_types;

        for (auto spec : specs) {
            t_ext_pin_util target_ext_pin_util(1., 1.);

            auto block_values = vtr::split(spec, ":");
            std::string block_type;
            std::string values;
            if (block_values.size() == 2) {
                block_type = block_values[0];
                values = block_values[1];
            } else if (block_values.size() == 1) {
                values = block_values[0];
            } else {
                std::stringstream msg;
                msg << "In valid block pin utilization specification '" << spec << "' (expected at most one ':' between block name and values";
                VPR_THROW(VPR_ERROR_PACK, msg.str().c_str());
            }

            auto elements = vtr::split(values, ",");
            if (elements.size() == 1) {
                target_ext_pin_util.input_pin_util = vtr::atof(elements[0]);
            } else if (elements.size() == 2) {
                target_ext_pin_util.input_pin_util = vtr::atof(elements[0]);
                target_ext_pin_util.output_pin_util = vtr::atof(elements[1]);
            } else {
                std::stringstream msg;
                msg << "Invalid conversion from '" << spec << "' to external pin util (expected either a single float value, or two float values separted by a comma)";
                VPR_THROW(VPR_ERROR_PACK, msg.str().c_str());
            }

            if (target_ext_pin_util.input_pin_util < 0. || target_ext_pin_util.input_pin_util > 1.) {
                std::stringstream msg;
                msg << "Out of range target input pin utilization '" << target_ext_pin_util.input_pin_util << "' (expected within range [0.0, 1.0])";
                VPR_THROW(VPR_ERROR_PACK, msg.str().c_str());
            }
            if (target_ext_pin_util.output_pin_util < 0. || target_ext_pin_util.output_pin_util > 1.) {
                std::stringstream msg;
                msg << "Out of range target output pin utilization '" << target_ext_pin_util.output_pin_util << "' (expected within range [0.0, 1.0])";
                VPR_THROW(VPR_ERROR_PACK, msg.str().c_str());
            }

            if (block_type.empty()) {
                //Default value
                if (default_set) {
                    std::stringstream msg;
                    msg << "Only one default pin utilization should be specified";
                    VPR_THROW(VPR_ERROR_PACK, msg.str().c_str());
                }
                targets.set_default_pin_util(target_ext_pin_util);
                default_set = true;
            } else {
                if (seen_block_types.count(block_type)) {
                    std::stringstream msg;
                    msg << "Only one pin utilization should be specified for block type '" << block_type << "'";
                    VPR_THROW(VPR_ERROR_PACK, msg.str().c_str());
                }

                targets.set_block_pin_util(block_type, target_ext_pin_util);
                seen_block_types.insert(block_type);
            }
        }
    }

    return targets;
}

static std::string target_external_pin_util_to_string(const t_ext_pin_util_targets& ext_pin_utils) {
    std::stringstream ss;

    auto& device_ctx = g_vpr_ctx.device();

    for (int itype = 0; itype < device_ctx.num_block_types; ++itype) {

        if (is_empty_type(&device_ctx.block_types[itype])) continue;

        auto blk_name = device_ctx.block_types[itype].name;

        ss << blk_name << ":";

        auto pin_util = ext_pin_utils.get_pin_util(blk_name);
        ss << pin_util.input_pin_util << ',' << pin_util.output_pin_util;

        if (itype != device_ctx.num_block_types - 1) {
            ss << " ";
        }
    }

    return ss.str();
}<|MERGE_RESOLUTION|>--- conflicted
+++ resolved
@@ -124,22 +124,10 @@
             atom_molecules,
             expected_lowest_cost_pb_gnode,
                                     allow_unrelated_clustering,
-<<<<<<< HEAD
-            lb_type_rr_graphs,
-                                    target_external_pin_util
-#ifdef USE_HMETIS
-			, partitions
-#endif
-#ifdef ENABLE_CLASSIC_VPR_STA
-            , timing_inf
-#endif
-            );
-=======
                                     balance_block_type_util,
                                     lb_type_rr_graphs,
                                     target_external_pin_util
                                     );
->>>>>>> f6d5c7e2
 
         //Try to size/find a device
         bool fits_on_device = try_size_device_grid(*arch, num_type_instances, packer_opts->target_device_utilization, packer_opts->device_layout);
