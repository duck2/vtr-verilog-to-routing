/*
 * Main clustering algorithm
 * Author(s): Vaughn Betz (first revision - VPack), Alexander Marquardt (second revision - T-VPack), Jason Luu (third revision - AAPack)
 * June 8, 2011
 */

/*
 * The clusterer uses several key data structures:
 *
 *      t_pb_type (and related types):
 *          Represent the architecture as described in the architecture file.
 *
 *      t_pb_graph_node (and related types):
 *          Represents a flattened version of the architecture with t_pb_types
 *          expanded (according to num_pb) into unique t_pb_graph_node instances,
 *          and the routing connectivity converted to a graph of t_pb_graph_pin (nodes)
 *          and t_pb_graph_edge.
 *
 *      t_pb:
 *          Represents a clustered instance of a t_pb_graph_node containing netlist primitives
 *
 *  t_pb_type and t_pb_graph_node (and related types) describe the targetted FPGA architecture, while t_pb represents
 *  the actual clustering of the user netlist.
 *
 *  For example:
 *      Consider an architecture where CLBs contain 4 BLEs, and each BLE is a LUT + FF pair.
 *      We wish to map a netlist of 400 LUTs and 400 FFs.
 *
 *      A BLE corresponds to one t_pb_type (which has num_pb = 4).
 *
 *      Each of the 4 BLE positions corresponds to a t_pb_graph_node (each of which references the BLE t_pb_type).
 *
 *      The output of clustering is 400 t_pb of type BLE which represent the clustered user netlist.
 *      Each of the 400 t_pb will reference one of the 4 BLE-type t_pb_graph_nodes.
 */
#include <cstdio>
#include <cstdlib>
#include <cstring>
#include <ctime>
#include <map>
#include <algorithm>
#include <fstream>
using namespace std;

#include "vtr_assert.h"
#include "vtr_log.h"
#include "vtr_math.h"
#include "vtr_memory.h"

#include "vpr_types.h"
#include "vpr_error.h"

#include "globals.h"
#include "atom_netlist.h"
#include "pack_types.h"
#include "cluster.h"
#include "output_clustering.h"
#include "SetupGrid.h"
#include "read_xml_arch_file.h"
#include "vpr_utils.h"
#include "cluster_placement.h"
#include "echo_files.h"
#include "cluster_router.h"
#include "lb_type_rr_graph.h"

#include "timing_info.h"
#include "PreClusterDelayCalculator.h"
#include "tatum/echo_writer.hpp"
#include "tatum/report/graphviz_dot_writer.hpp"

#define AAPACK_MAX_FEASIBLE_BLOCK_ARRAY_SIZE 30      /* This value is used to determine the max size of the priority queue for candidates that pass the early filter legality test but not the more detailed routing test */
#define AAPACK_MAX_NET_SINKS_IGNORE 64				/* The packer looks at all sinks of a net when deciding what next candidate block to pack, for high-fanout nets, this is too runtime costly for marginal benefit, thus ignore those high fanout nets */
#define AAPACK_MAX_HIGH_FANOUT_EXPLORE 10			/* For high-fanout nets that are ignored, consider a maximum of this many sinks, must be less than AAPACK_MAX_FEASIBLE_BLOCK_ARRAY_SIZE */
#define AAPACK_MAX_TRANSITIVE_FANOUT_EXPLORE 4		/* When investigating transitive fanout connections in packing, this is the highest fanout net that will be explored */
#define AAPACK_MAX_TRANSITIVE_EXPLORE 40			/* When investigating transitive fanout connections in packing, consider a maximum of this many molecules, must be less than AAPACK_MAX_FEASIBLE_BLOCK_ARRAY_SIZE */

//Constant allowing all cluster pins to be used
const t_ext_pin_util FULL_EXTERNAL_PIN_UTIL(1., 1.);

enum e_gain_update {
	GAIN, NO_GAIN
};
enum e_feasibility {
	FEASIBLE, INFEASIBLE
};
enum e_gain_type {
	HILL_CLIMBING, NOT_HILL_CLIMBING
};
enum e_removal_policy {
	REMOVE_CLUSTERED, LEAVE_CLUSTERED
};
/* TODO: REMOVE_CLUSTERED no longer used, remove */
enum e_net_relation_to_clustered_block {
	INPUT, OUTPUT
};

enum e_detailed_routing_stages {
	E_DETAILED_ROUTE_AT_END_ONLY = 0, E_DETAILED_ROUTE_FOR_EACH_ATOM, E_DETAILED_ROUTE_INVALID
};


/* Linked list structure.  Stores one integer (iblk). */
struct t_molecule_link {
	t_pack_molecule *moleculeptr;
	t_molecule_link *next;
};

struct t_molecule_stats {
    int num_blocks = 0;        //Number of blocks across all primitives in molecule

    int num_pins = 0;          //Number of pins across all primitives in molecule
    int num_input_pins = 0;    //Number of input pins across all primitives in molecule
    int num_output_pins = 0;   //Number of output pins across all primitives in molecule

    int num_used_ext_pins = 0;     //Number of *used external* pins across all primitives in molecule
    int num_used_ext_inputs = 0;   //Number of *used external* input pins across all primitives in molecule
    int num_used_ext_outputs = 0;  //Number of *used external* output pins across all primitives in molecule
};

/* Keeps a linked list of the unclustered blocks to speed up looking for *
 * unclustered blocks with a certain number of *external* inputs.        *
 * [0..lut_size].  Unclustered_list_head[i] points to the head of the    *
 * list of blocks with i inputs to be hooked up via external interconnect. */
static t_molecule_link *unclustered_list_head;
int unclustered_list_head_size;
static t_molecule_link *memory_pool; /*Declared here so I can free easily.*/

/* Does the atom block that drives the output of this atom net also appear as a   *
 * receiver (input) pin of the atom net? If so, then by how much?
 *
 * This is used in the gain routines to avoid double counting the connections from   *
 * the current cluster to other blocks (hence yielding better clusterings). *
 * The only time an atom block should connect to the same atom net *
 * twice is when one connection is an output and the other is an input, *
 * so this should take care of all multiple connections.                */
static std::unordered_map<AtomNetId,int> net_output_feeds_driving_block_input;

/*****************************************/
/*local functions*/
/*****************************************/

#if 0
static void check_for_duplicate_inputs ();
#endif

static bool is_atom_blk_in_pb(const AtomBlockId blk_id, const t_pb *pb);

static void add_molecule_to_pb_stats_candidates(t_pack_molecule *molecule,
		map<AtomBlockId, float> &gain, t_pb *pb, int max_queue_size);

static void alloc_and_init_clustering(const t_molecule_stats& max_molecule_stats,
		t_cluster_placement_stats **cluster_placement_stats,
		t_pb_graph_node ***primitives_list, t_pack_molecule *molecules_head,
		int num_molecules);

static void free_pb_stats_recursive(t_pb *pb);

static void try_update_lookahead_pins_used(t_pb *cur_pb);

static void reset_lookahead_pins_used(t_pb *cur_pb);

static void compute_and_mark_lookahead_pins_used(const AtomBlockId blk_id);

static void compute_and_mark_lookahead_pins_used_for_pin(
		const t_pb_graph_pin *pb_graph_pin, const t_pb *primitive_pb, const AtomNetId net_id);

static void commit_lookahead_pins_used(t_pb *cur_pb);

static bool check_lookahead_pins_used(t_pb *cur_pb, t_ext_pin_util max_external_pin_util);

static bool primitive_feasible(const AtomBlockId blk_id, t_pb *cur_pb);

static bool primitive_memory_sibling_feasible(const AtomBlockId blk_id, const t_pb_type *cur_pb_type, const AtomBlockId sibling_memory_blk);

static t_pack_molecule *get_molecule_by_num_ext_inputs(
		const int ext_inps, const enum e_removal_policy remove_flag,
		t_cluster_placement_stats *cluster_placement_stats_ptr);

static t_pack_molecule* get_free_molecule_with_most_ext_inputs_for_cluster(
		t_pb *cur_pb,
		t_cluster_placement_stats *cluster_placement_stats_ptr);

static enum e_block_pack_status try_pack_molecule(
		t_cluster_placement_stats *cluster_placement_stats_ptr,
        const std::multimap<AtomBlockId,t_pack_molecule*>& atom_molecules,
		t_pack_molecule *molecule, t_pb_graph_node **primitives_list,
		t_pb * pb, const int max_models, const int max_cluster_size,
		const ClusterBlockId clb_index, const int detailed_routing_stage, t_lb_router_data *router_data,
        int verbosity,
        bool enable_pin_feasibility_filter,
        t_ext_pin_util max_external_pin_util);

static enum e_block_pack_status try_place_atom_block_rec(
		const t_pb_graph_node *pb_graph_node, const AtomBlockId blk_id,
		t_pb *cb, t_pb **parent, const int max_models,
		const int max_cluster_size, const ClusterBlockId clb_index,
		const t_cluster_placement_stats *cluster_placement_stats_ptr,
		const t_pack_molecule *molecule, t_lb_router_data *router_data,
        int verbosity);

static void revert_place_atom_block(const AtomBlockId blk_id, t_lb_router_data *router_data,
        const std::multimap<AtomBlockId,t_pack_molecule*>& atom_molecules);

static void update_connection_gain_values(const AtomNetId net_id, const AtomBlockId clustered_blk_id,
		t_pb * cur_pb,
		enum e_net_relation_to_clustered_block net_relation_to_clustered_block);

static void update_timing_gain_values(const AtomNetId net_id,
		t_pb* cur_pb,
		enum e_net_relation_to_clustered_block net_relation_to_clustered_block,
        const SetupTimingInfo& timing_info,
        const std::unordered_set<AtomNetId>& is_global);

static void mark_and_update_partial_gain(const AtomNetId inet, enum e_gain_update gain_flag,
		const AtomBlockId clustered_blk_id,
        bool timing_driven,
		bool connection_driven,
		enum e_net_relation_to_clustered_block net_relation_to_clustered_block,
        const SetupTimingInfo& timing_info,
        const std::unordered_set<AtomNetId>& is_global);

static void update_total_gain(float alpha, float beta, bool timing_driven,
		bool connection_driven, t_pb *pb);

static void update_cluster_stats(t_pack_molecule *molecule,
		const ClusterBlockId clb_index,
        const std::unordered_set<AtomNetId>& is_clock,
        const std::unordered_set<AtomNetId>& is_global,
        const bool global_clocks,
		const float alpha, const float beta, const bool timing_driven,
		const bool connection_driven,
        const SetupTimingInfo& timing_info);

static void start_new_cluster(
	t_cluster_placement_stats *cluster_placement_stats,
	t_pb_graph_node **primitives_list,
	const std::multimap<AtomBlockId, t_pack_molecule*>& atom_molecules,
	ClusterBlockId clb_index,
	t_pack_molecule *molecule,
	std::map<t_type_ptr, size_t>& num_used_type_instances,
	const float target_device_utilization,
	const int num_models, const int max_cluster_size,
	const t_arch* arch,
	std::string device_layout_name,
	vector<t_lb_type_rr_node> *lb_type_rr_graphs,
	t_lb_router_data **router_data,
	const int detailed_routing_stage,
	ClusteredNetlist *clb_nlist,
    const std::map<const t_model*,std::vector<t_type_ptr>>& primitive_candidate_block_types,
    int verbosity,
    bool enable_pin_feasibility_filter,
    bool balance_block_type_utilization);

static t_pack_molecule* get_highest_gain_molecule(
		t_pb *cur_pb,
        const std::multimap<AtomBlockId,t_pack_molecule*>& atom_molecules,
		const enum e_gain_type gain_mode,
		t_cluster_placement_stats *cluster_placement_stats_ptr,
		vtr::vector<ClusterBlockId,std::vector<AtomNetId>> &clb_inter_blk_nets,
		const ClusterBlockId cluster_index);

void add_cluster_molecule_candidates_by_connectivity_and_timing(t_pb* cur_pb,
                                                                t_cluster_placement_stats *cluster_placement_stats_ptr,
                                                                const std::multimap<AtomBlockId,t_pack_molecule*> &atom_molecules);

void add_cluster_molecule_candidates_by_highfanout_connectivity(t_pb* cur_pb,
                                                                t_cluster_placement_stats *cluster_placement_stats_ptr,
                                                                const std::multimap<AtomBlockId,t_pack_molecule*> &atom_molecules);

void add_cluster_molecule_candidates_by_transitive_connectivity(t_pb* cur_pb,
                                                                t_cluster_placement_stats *cluster_placement_stats_ptr,
                                                                const std::multimap<AtomBlockId,t_pack_molecule*> &atom_molecules,
                                                                vtr::vector<ClusterBlockId,std::vector<AtomNetId>> &clb_inter_blk_nets,
		const ClusterBlockId cluster_index);

static t_pack_molecule* get_molecule_for_cluster(
		t_pb *cur_pb,
        const std::multimap<AtomBlockId,t_pack_molecule*>& atom_molecules,
		const bool allow_unrelated_clustering,
		int *num_unrelated_clustering_attempts,
		t_cluster_placement_stats *cluster_placement_stats_ptr,
		vtr::vector<ClusterBlockId,std::vector<AtomNetId>> &clb_inter_blk_nets,
		ClusterBlockId cluster_index,
        int verbosity);

static void check_clustering();

static void check_cluster_atom_blocks(t_pb *pb, std::unordered_set<AtomBlockId>& blocks_checked);

static void mark_all_molecules_valid(t_pack_molecule* molecule_head);

static int count_molecules(t_pack_molecule* molecule_head);

static t_molecule_stats calc_molecule_stats(const t_pack_molecule* molecule);

static t_molecule_stats calc_max_molecules_stats(const t_pack_molecule* molecule_head);

static std::vector<AtomBlockId> initialize_seed_atoms(const e_cluster_seed seed_type,
        const std::multimap<AtomBlockId,t_pack_molecule*>& atom_molecules,
        const t_molecule_stats& max_molecule_stats, const vtr::vector<AtomBlockId,float>& atom_criticality);

static t_pack_molecule* get_highest_gain_seed_molecule(int* seedindex, const std::multimap<AtomBlockId,t_pack_molecule*>& atom_molecules, const std::vector<AtomBlockId> seed_atoms);

static float get_molecule_gain(t_pack_molecule *molecule, map<AtomBlockId, float> &blk_gain);
static int compare_molecule_gain(const void *a, const void *b);
int net_sinks_reachable_in_cluster(const t_pb_graph_pin* driver_pb_gpin, const int depth, const AtomNetId net_id);

static void print_seed_gains(const char * fname, const std::vector<AtomBlockId>& seed_atoms, const vtr::vector<AtomBlockId,float>& atom_gain, const vtr::vector<AtomBlockId,float>& atom_criticality);

static void load_transitive_fanout_candidates(ClusterBlockId cluster_index,
                                              const std::multimap<AtomBlockId,t_pack_molecule*>& atom_molecules,
											  t_pb_stats *pb_stats,
											  vtr::vector<ClusterBlockId,std::vector<AtomNetId>> &clb_inter_blk_nets);

static std::map<const t_model*,std::vector<t_type_ptr>> identify_primitive_candidate_block_types();

static void update_molecule_chain_info(t_pack_molecule* chain_molecule, const t_pb_graph_node* root_primitive);

static enum e_block_pack_status check_chain_root_placement_feasibility(
        const t_pb_graph_node* pb_graph_node,
        const t_pack_molecule* molecule, const AtomBlockId blk_id);

static t_pb_graph_pin* get_driver_pb_graph_pin(const t_pb* driver_pb, const AtomPinId driver_pin_id);

/*****************************************/
/*globally accessible function*/
std::map<t_type_ptr,size_t> do_clustering(const t_packer_opts& packer_opts, const t_arch *arch, t_pack_molecule *molecule_head,
		int num_models,
        const std::unordered_set<AtomNetId>& is_clock,
        std::multimap<AtomBlockId,t_pack_molecule*>& atom_molecules,
        const std::unordered_map<AtomBlockId,t_pb_graph_node*>& expected_lowest_cost_pb_gnode,
		bool allow_unrelated_clustering,
        bool balance_block_type_utilization,
		std::vector<t_lb_type_rr_node> *lb_type_rr_graphs,
        const t_ext_pin_util_targets& ext_pin_util_targets
        ) {

	/* Does the actual work of clustering multiple netlist blocks *
	 * into clusters.                                                  */

	/* Algorithm employed
	 1.  Find type that can legally hold block and create cluster with pb info
	 2.  Populate started cluster
	 3.  Repeat 1 until no more blocks need to be clustered

	 */

	/****************************************************************
	* Initialization
	*****************************************************************/
    VTR_ASSERT(packer_opts.packer_algorithm == PACK_GREEDY);

	int i, num_molecules, blocks_since_last_analysis, num_clb,
		num_blocks_hill_added, max_cluster_size, cur_cluster_size,
		max_pb_depth, cur_pb_depth, num_unrelated_clustering_attempts,
		seedindex, savedseedindex /* index of next most timing critical block */,
		detailed_routing_stage, *hill_climbing_inputs_avail;

    const int verbosity = packer_opts.pack_verbosity;

    std::map<t_type_ptr,size_t> num_used_type_instances;

	bool is_cluster_legal;
	enum e_block_pack_status block_pack_status;

	t_cluster_placement_stats *cluster_placement_stats, *cur_cluster_placement_stats_ptr;
	t_pb_graph_node **primitives_list;
	t_lb_router_data *router_data = nullptr;
	t_pack_molecule *istart, *next_molecule, *prev_molecule;

    auto& atom_ctx = g_vpr_ctx.atom();
    auto& device_ctx = g_vpr_ctx.mutable_device();
	auto& cluster_ctx = g_vpr_ctx.mutable_clustering();

	vtr::vector<ClusterBlockId, std::vector<t_intra_lb_net>*> intra_lb_routing;

    std::shared_ptr<PreClusterDelayCalculator> clustering_delay_calc;
    std::shared_ptr<SetupTimingInfo> timing_info;

	num_clb = 0;

	/* TODO: This is memory inefficient, fix if causes problems */
	/* Store stats on nets used by packed block, useful for determining transitively connected blocks
	(eg. [A1, A2, ..]->[B1, B2, ..]->C implies cluster [A1, A2, ...] and C have a weak link) */
	vtr::vector<ClusterBlockId, std::vector<AtomNetId>> clb_inter_blk_nets(atom_ctx.nlist.blocks().size());

	istart = nullptr;

	/* determine bound on cluster size and primitive input size */
	max_cluster_size = 0;
	max_pb_depth = 0;

	seedindex = 0;

    const t_molecule_stats max_molecule_stats = calc_max_molecules_stats(molecule_head);

    mark_all_molecules_valid(molecule_head);

    num_molecules = count_molecules(molecule_head);

	for (i = 0; i < device_ctx.num_block_types; i++) {
		if (device_ctx.EMPTY_TYPE == &device_ctx.block_types[i])
			continue;
		cur_cluster_size = get_max_primitives_in_pb_type(
				device_ctx.block_types[i].pb_type);
		cur_pb_depth = get_max_depth_of_pb_type(device_ctx.block_types[i].pb_type);
		if (cur_cluster_size > max_cluster_size) {
			max_cluster_size = cur_cluster_size;
		}
		if (cur_pb_depth > max_pb_depth) {
			max_pb_depth = cur_pb_depth;
		}
	}

	if (packer_opts.hill_climbing_flag) {
		hill_climbing_inputs_avail = (int *) vtr::calloc(max_cluster_size + 1, sizeof(int));
	} else {
		hill_climbing_inputs_avail = nullptr; /* if used, die hard */
	}

#if 0
	check_for_duplicate_inputs ();
#endif
	alloc_and_init_clustering(max_molecule_stats,
			&cluster_placement_stats, &primitives_list, molecule_head,
			num_molecules);

    auto primitive_candidate_block_types = identify_primitive_candidate_block_types();

	blocks_since_last_analysis = 0;
	num_blocks_hill_added = 0;

	VTR_ASSERT(max_cluster_size < MAX_SHORT);
	/* Limit maximum number of elements for each cluster */


    //Default criticalities set to zero (e.g. if not timing driven)
    vtr::vector<AtomBlockId,float> atom_criticality(atom_ctx.nlist.blocks().size(), 0.);

	if (packer_opts.timing_driven) {

        /*
         * Initialize the timing analyzer
         */
        clustering_delay_calc = std::make_shared<PreClusterDelayCalculator>(atom_ctx.nlist, atom_ctx.lookup, packer_opts.inter_cluster_net_delay, expected_lowest_cost_pb_gnode);
        timing_info = make_setup_timing_info(clustering_delay_calc);

        //Calculate the initial timing
        timing_info->update();

        if(isEchoFileEnabled(E_ECHO_PRE_PACKING_TIMING_GRAPH)) {
            auto& timing_ctx = g_vpr_ctx.timing();
            tatum::write_echo(getEchoFileName(E_ECHO_PRE_PACKING_TIMING_GRAPH),
                              *timing_ctx.graph, *timing_ctx.constraints, *clustering_delay_calc, timing_info->analyzer());
        }

        //Calculate true criticalities of each block
        for(AtomBlockId blk : atom_ctx.nlist.blocks()) {
            for(AtomPinId in_pin : atom_ctx.nlist.block_input_pins(blk)) {
                //Max criticality over incoming nets
                float crit = timing_info->setup_pin_criticality(in_pin);
                atom_criticality[blk] = std::max(atom_criticality[blk], crit);
            }
        }
            }

    auto seed_atoms = initialize_seed_atoms(packer_opts.cluster_seed_type, atom_molecules, max_molecule_stats, atom_criticality);

    istart = get_highest_gain_seed_molecule(&seedindex, atom_molecules, seed_atoms);

	/****************************************************************
	* Clustering
	*****************************************************************/

	while (istart != nullptr) {
		is_cluster_legal = false;
		savedseedindex = seedindex;
		for (detailed_routing_stage = (int)E_DETAILED_ROUTE_AT_END_ONLY; !is_cluster_legal && detailed_routing_stage != (int)E_DETAILED_ROUTE_INVALID; detailed_routing_stage++) {
			ClusterBlockId clb_index(num_clb);

            VTR_LOGV(verbosity > 2, "Complex block %d:\n", num_clb);

			start_new_cluster(cluster_placement_stats, primitives_list,
					atom_molecules, clb_index, istart,
					num_used_type_instances,
					packer_opts.target_device_utilization,
					num_models, max_cluster_size,
					arch, packer_opts.device_layout,
					lb_type_rr_graphs, &router_data,
					detailed_routing_stage, &cluster_ctx.clb_nlist,
                    primitive_candidate_block_types,
                    packer_opts.pack_verbosity,
<<<<<<< HEAD
                    packer_opts.enable_pin_feasibility_filter);

            if (packer_opts.pack_verbosity > 1 && packer_opts.pack_verbosity < 3) {
                VTR_LOG("Complex block %d: %s, type: %s ",
					num_clb, cluster_ctx.clb_nlist.block_name(clb_index).c_str(), cluster_ctx.clb_nlist.block_type(clb_index)->name);
                VTR_LOGV(packer_opts.pack_verbosity > 1, "."); //Progress dot for seed-block
            }
=======
                    packer_opts.enable_pin_feasibility_filter,
                    balance_block_type_utilization);

            VTR_LOGV(verbosity == 2,
                     "Complex block %d: '%s' (%s) ", num_clb,
                     cluster_ctx.clb_nlist.block_name(clb_index).c_str(),
                     cluster_ctx.clb_nlist.block_type(clb_index)->name);
            VTR_LOGV(verbosity == 2, "."); //Progress dot for seed-block
>>>>>>> f6d5c7e2
			fflush(stdout);

            t_ext_pin_util target_ext_pin_util = ext_pin_util_targets.get_pin_util(cluster_ctx.clb_nlist.block_type(clb_index)->name);
			update_cluster_stats(istart, clb_index,
                    is_clock, //Set of clock nets
                    is_clock, //Set of global nets (currently all clocks)
                    packer_opts.global_clocks,
                    packer_opts.alpha, packer_opts.beta,
                    packer_opts.timing_driven, packer_opts.connection_driven,
                    *timing_info);
			num_clb++;

			if (packer_opts.timing_driven) {
				blocks_since_last_analysis++;
				/*it doesn't make sense to do a timing analysis here since there*
				 *is only one atom block clustered it would not change anything      */
			}
			cur_cluster_placement_stats_ptr = &cluster_placement_stats[cluster_ctx.clb_nlist.block_type(clb_index)->index];
			num_unrelated_clustering_attempts = 0;
			next_molecule = get_molecule_for_cluster(
					cluster_ctx.clb_nlist.block_pb(clb_index),
                    atom_molecules,
                    allow_unrelated_clustering,
					&num_unrelated_clustering_attempts,
					cur_cluster_placement_stats_ptr,
					clb_inter_blk_nets,
					clb_index, packer_opts.pack_verbosity);
			prev_molecule = istart;
			while (next_molecule != nullptr && prev_molecule != next_molecule) {
				block_pack_status = try_pack_molecule(
						cur_cluster_placement_stats_ptr,
                        atom_molecules,
                        next_molecule,
						primitives_list, cluster_ctx.clb_nlist.block_pb(clb_index), num_models,
						max_cluster_size, clb_index, detailed_routing_stage, router_data,
                        packer_opts.pack_verbosity,
                        packer_opts.enable_pin_feasibility_filter,
                        target_ext_pin_util);
				prev_molecule = next_molecule;

                auto blk_id = next_molecule->atom_block_ids[next_molecule->root];
                VTR_ASSERT(blk_id);

                std::string blk_name = atom_ctx.nlist.block_name(blk_id);
                const t_model* blk_model = atom_ctx.nlist.block_model(blk_id);

				if (block_pack_status != BLK_PASSED) {
                    if (verbosity > 2) {
                        if (block_pack_status == BLK_FAILED_ROUTE) {
                            VTR_LOG("\tNO_ROUTE: '%s' (%s)", blk_name.c_str(), blk_model->name);
                            VTR_LOGV(next_molecule->pack_pattern, " molecule %s molecule_size %zu",
                                     next_molecule->pack_pattern->name, next_molecule->atom_block_ids.size());
                            VTR_LOG("\n");
                            fflush(stdout);
                        } else {
                            VTR_LOG("\tFAILED_FEASIBILITY_CHECK: '%s' (%s)", blk_name.c_str(), blk_model->name, block_pack_status);
                            VTR_LOGV(next_molecule->pack_pattern, " molecule %s molecule_size %zu",
                                     next_molecule->pack_pattern->name, next_molecule->atom_block_ids.size());
                            VTR_LOG("\n");
                            fflush(stdout);
                        }
                    }

					next_molecule = get_molecule_for_cluster(
							cluster_ctx.clb_nlist.block_pb(clb_index),
                            atom_molecules,
                            allow_unrelated_clustering,
							&num_unrelated_clustering_attempts,
							cur_cluster_placement_stats_ptr,
							clb_inter_blk_nets,
							clb_index, packer_opts.pack_verbosity);
					continue;
				}

                /* Continue packing by filling smallest cluster */
                if (verbosity > 2) {
                    VTR_LOG("\tPASSED: '%s' (%s)", blk_name.c_str(), blk_model->name);
                    VTR_LOGV(next_molecule->pack_pattern, " molecule %s molecule_size %zu",
                             next_molecule->pack_pattern->name, next_molecule->atom_block_ids.size());
                    VTR_LOG("\n");
                }
                VTR_LOGV(verbosity == 2, ".");
                fflush(stdout);

				update_cluster_stats(next_molecule, clb_index,
                        is_clock, //Set of all clocks
                        is_clock, //Set of all global signals (currently clocks)
						packer_opts.global_clocks, packer_opts.alpha, packer_opts.beta, packer_opts.timing_driven,
						packer_opts.connection_driven,
                        *timing_info);
				num_unrelated_clustering_attempts = 0;

				if (packer_opts.timing_driven) {
					blocks_since_last_analysis++; /* historically, timing slacks were recomputed after X number of blocks were packed, but this doesn't significantly alter results so I (jluu) did not port the code */
				}
				next_molecule = get_molecule_for_cluster(
						cluster_ctx.clb_nlist.block_pb(clb_index),
                        atom_molecules,
                        allow_unrelated_clustering,
						&num_unrelated_clustering_attempts,
						cur_cluster_placement_stats_ptr,
						clb_inter_blk_nets,
						clb_index, packer_opts.pack_verbosity);
			}

            VTR_LOGV(verbosity == 2, "\n");

			if (detailed_routing_stage == (int)E_DETAILED_ROUTE_AT_END_ONLY) {
<<<<<<< HEAD
				// FIXME: is_mode_conflict does not affect this stage. It will be needed when trying to route the packed clusters later on.
				bool is_mode_conflict;
				reset_intra_lb_route(router_data);
				is_cluster_legal = try_intra_lb_route(router_data, packer_opts.pack_verbosity, &is_mode_conflict);
				if (is_cluster_legal == true) {
                    VTR_LOGV(packer_opts.pack_verbosity > 2, "\tPassed route at end.\n");
=======
				is_cluster_legal = try_intra_lb_route(router_data, packer_opts.pack_verbosity);
				if (is_cluster_legal) {
                    VTR_LOGV(verbosity > 2, "\tPassed route at end.\n");
>>>>>>> f6d5c7e2
				} else {
					VTR_LOGV(verbosity > 0, "Failed route at end, repack cluster trying detailed routing at each stage.\n");
				}
			} else {
				is_cluster_legal = true;
			}

			if (is_cluster_legal) {
				intra_lb_routing.push_back(router_data->saved_lb_nets);
				VTR_ASSERT((int)intra_lb_routing.size() == num_clb);
				router_data->saved_lb_nets = nullptr;

                //Pick a new seed
                istart = get_highest_gain_seed_molecule(&seedindex, atom_molecules, seed_atoms);

				if (packer_opts.timing_driven) {
					if (num_blocks_hill_added > 0) {
						blocks_since_last_analysis += num_blocks_hill_added;
					}
					}

				/* store info that will be used later in packing from pb_stats and free the rest */
				t_pb_stats *pb_stats = cluster_ctx.clb_nlist.block_pb(clb_index)->pb_stats;
				for(const AtomNetId mnet_id : pb_stats->marked_nets) {
					int external_terminals = atom_ctx.nlist.net_pins(mnet_id).size() - pb_stats->num_pins_of_net_in_pb[mnet_id];
					/* Check if external terminals of net is within the fanout limit and that there exists external terminals */
					if(external_terminals < AAPACK_MAX_TRANSITIVE_FANOUT_EXPLORE && external_terminals > 0) {
						clb_inter_blk_nets[clb_index].push_back(mnet_id);
					}
				}
				free_pb_stats_recursive(cluster_ctx.clb_nlist.block_pb(clb_index));
			} else {
				/* Free up data structures and requeue used molecules */
				num_used_type_instances[cluster_ctx.clb_nlist.block_type(clb_index)]--;
                revalid_molecules(cluster_ctx.clb_nlist.block_pb(clb_index), atom_molecules);
				cluster_ctx.clb_nlist.remove_block(clb_index);
				cluster_ctx.clb_nlist.compress();
				num_clb--;
				seedindex = savedseedindex;
			}
			free_router_data(router_data);
			router_data = nullptr;
		}
	}

	/****************************************************************
	* Free Data Structures
	*****************************************************************/
	VTR_ASSERT(num_clb == (int)cluster_ctx.clb_nlist.blocks().size());
	check_clustering();

	output_clustering(intra_lb_routing, packer_opts.global_clocks, is_clock, arch->architecture_id, packer_opts.output_file.c_str(), false);

	VTR_ASSERT(cluster_ctx.clb_nlist.blocks().size() == intra_lb_routing.size());
	for (auto blk_id : cluster_ctx.clb_nlist.blocks())
		free_intra_lb_nets(intra_lb_routing[blk_id]);

	intra_lb_routing.clear();

	if (packer_opts.hill_climbing_flag)
		free(hill_climbing_inputs_avail);

	free_cluster_placement_stats(cluster_placement_stats);

	for (auto blk_id : cluster_ctx.clb_nlist.blocks())
		cluster_ctx.clb_nlist.remove_block(blk_id);

	cluster_ctx.clb_nlist = ClusteredNetlist();

	free(unclustered_list_head);
	free(memory_pool);

	free (primitives_list);

    return num_used_type_instances;
}

/* Determine if atom block is in pb */
static bool is_atom_blk_in_pb(const AtomBlockId blk_id, const t_pb *pb) {
    auto& atom_ctx = g_vpr_ctx.atom();

	const t_pb* cur_pb = atom_ctx.lookup.atom_pb(blk_id);
	while (cur_pb) {
		if (cur_pb == pb) {
			return true;
		}
		cur_pb = cur_pb->parent_pb;
	}
	return false;
}

/* Add blk to list of feasible blocks sorted according to gain */
static void add_molecule_to_pb_stats_candidates(t_pack_molecule *molecule,
		map<AtomBlockId, float> &gain, t_pb *pb, int max_queue_size) {
	int i, j;

	for (i = 0; i < pb->pb_stats->num_feasible_blocks; i++) {
		if (pb->pb_stats->feasible_blocks[i] == molecule) {
			return; /* already in queue, do nothing */
		}
	}

	if (pb->pb_stats->num_feasible_blocks >= max_queue_size - 1) {
		/* maximum size for array, remove smallest gain element and sort */
		if (get_molecule_gain(molecule, gain) > get_molecule_gain(pb->pb_stats->feasible_blocks[0], gain)) {
			/* single loop insertion sort */
			for (j = 0; j < pb->pb_stats->num_feasible_blocks - 1; j++) {
				if (get_molecule_gain(molecule, gain) <= get_molecule_gain(pb->pb_stats->feasible_blocks[j + 1], gain)) {
					pb->pb_stats->feasible_blocks[j] = molecule;
					break;
				} else {
					pb->pb_stats->feasible_blocks[j] = pb->pb_stats->feasible_blocks[j + 1];
				}
			}
			if (j == pb->pb_stats->num_feasible_blocks - 1) {
				pb->pb_stats->feasible_blocks[j] = molecule;
			}
		}
	} else {
		/* Expand array and single loop insertion sort */
		for (j = pb->pb_stats->num_feasible_blocks - 1; j >= 0; j--) {
			if (get_molecule_gain(pb->pb_stats->feasible_blocks[j], gain) > get_molecule_gain(molecule, gain)) {
				pb->pb_stats->feasible_blocks[j + 1] = pb->pb_stats->feasible_blocks[j];
			} else {
				pb->pb_stats->feasible_blocks[j + 1] = molecule;
				break;
			}
		}
		if (j < 0) {
			pb->pb_stats->feasible_blocks[0] = molecule;
		}
		pb->pb_stats->num_feasible_blocks++;
	}
}

/*****************************************/
static void alloc_and_init_clustering(const t_molecule_stats& max_molecule_stats,
		t_cluster_placement_stats **cluster_placement_stats,
		t_pb_graph_node ***primitives_list, t_pack_molecule *molecules_head,
		int num_molecules) {

	/* Allocates the main data structures used for clustering and properly *
	 * initializes them.                                                   */

	t_molecule_link *next_ptr;
	t_pack_molecule *cur_molecule;
	t_pack_molecule **molecule_array;
	int max_molecule_size;

	/* alloc and load list of molecules to pack */
	unclustered_list_head = (t_molecule_link *) vtr::calloc(
			max_molecule_stats.num_used_ext_inputs + 1, sizeof(t_molecule_link));
	unclustered_list_head_size = max_molecule_stats.num_used_ext_inputs;

	for (int i = 0; i <= max_molecule_stats.num_used_ext_inputs; i++) {
		unclustered_list_head[i].next = nullptr;
	}

	molecule_array = (t_pack_molecule **) vtr::malloc(
			num_molecules * sizeof(t_pack_molecule*));
	cur_molecule = molecules_head;
	for (int i = 0; i < num_molecules; i++) {
		VTR_ASSERT(cur_molecule != nullptr);
		molecule_array[i] = cur_molecule;
		cur_molecule = cur_molecule->next;
	}
	VTR_ASSERT(cur_molecule == nullptr);
	qsort((void*) molecule_array, num_molecules, sizeof(t_pack_molecule*),
			compare_molecule_gain);

	memory_pool = (t_molecule_link *) vtr::malloc(
			num_molecules * sizeof(t_molecule_link));
	next_ptr = memory_pool;

	for (int i = 0; i < num_molecules; i++) {
        //Figure out how many external inputs are used by this molecule
        t_molecule_stats molecule_stats = calc_molecule_stats(molecule_array[i]);
        int ext_inps = molecule_stats.num_used_ext_inputs;

        //Insert the molecule into the unclustered lists by number of external inputs
		next_ptr->moleculeptr = molecule_array[i];
		next_ptr->next = unclustered_list_head[ext_inps].next;
		unclustered_list_head[ext_inps].next = next_ptr;

		next_ptr++;
	}
	free(molecule_array);

	/* load net info */
    auto& atom_ctx = g_vpr_ctx.atom();
    for(AtomNetId net : atom_ctx.nlist.nets()) {
        AtomPinId driver_pin = atom_ctx.nlist.net_driver(net);
        AtomBlockId driver_block = atom_ctx.nlist.pin_block(driver_pin);

        for(AtomPinId sink_pin : atom_ctx.nlist.net_sinks(net)) {
            AtomBlockId sink_block = atom_ctx.nlist.pin_block(sink_pin);

            if(driver_block == sink_block) {
                net_output_feeds_driving_block_input[net]++;
            }

        }
    }

	/* alloc and load cluster placement info */
	*cluster_placement_stats = alloc_and_load_cluster_placement_stats();

	/* alloc array that will store primitives that a molecule gets placed to,
	 primitive_list is referenced by index, for example a atom block in index 2 of a molecule matches to a primitive in index 2 in primitive_list
	 this array must be the size of the biggest molecule
	 */
	max_molecule_size = 1;
	cur_molecule = molecules_head;
	while (cur_molecule != nullptr) {
		if (cur_molecule->num_blocks > max_molecule_size) {
			max_molecule_size = cur_molecule->num_blocks;
		}
		cur_molecule = cur_molecule->next;
	}
	*primitives_list = (t_pb_graph_node **)vtr::calloc(max_molecule_size, sizeof(t_pb_graph_node *));
}

/*****************************************/
static void free_pb_stats_recursive(t_pb *pb) {

	int i, j;
	/* Releases all the memory used by clustering data structures.   */
	if (pb) {
		if (pb->pb_graph_node != nullptr) {
			if (!pb->pb_graph_node->is_primitive()) {
				for (i = 0; i < pb->pb_graph_node->pb_type->modes[pb->mode].num_pb_type_children; i++) {
					for (j = 0; j < pb->pb_graph_node->pb_type->modes[pb->mode].pb_type_children[i].num_pb; j++) {
						if (pb->child_pbs && pb->child_pbs[i]) {
							free_pb_stats_recursive(&pb->child_pbs[i][j]);
						}
					}
				}
			}
		}
		free_pb_stats(pb);
	}
}

static bool primitive_feasible(const AtomBlockId blk_id, t_pb *cur_pb) {
	const t_pb_type *cur_pb_type = cur_pb->pb_graph_node->pb_type;

	VTR_ASSERT(cur_pb_type->num_modes == 0); /* primitive */

    auto& atom_ctx = g_vpr_ctx.atom();
    AtomBlockId cur_pb_blk_id = atom_ctx.lookup.pb_atom(cur_pb);
	if (cur_pb_blk_id && cur_pb_blk_id != blk_id) {

		/* This pb already has a different logical block */
		return false;
	}

	if (cur_pb_type->class_type == MEMORY_CLASS) {
		/* Memory class has additional feasibility requirements:
         *   - all siblings must share all nets, including open nets, with the exception of data nets */

		/* find sibling if one exists */
        AtomBlockId sibling_memory_blk_id = find_memory_sibling(cur_pb);

		if (sibling_memory_blk_id) {
            //There is a sibling, see if the current block is feasible with it
            bool sibling_feasible = primitive_memory_sibling_feasible(blk_id, cur_pb_type, sibling_memory_blk_id);
            if(!sibling_feasible) {
                return false;
            }
		}
	}

    //Generic feasibility check
	return primitive_type_feasible(blk_id, cur_pb_type);
}

static bool primitive_memory_sibling_feasible(const AtomBlockId blk_id, const t_pb_type *cur_pb_type, const AtomBlockId sibling_blk_id) {
    /* Check that the two atom blocks blk_id and sibling_blk_id (which should both be memory slices)
     * are feasible, in the sence that they have precicely the same net connections (with the
     * exception of nets in data port classes).
     *
     * Note that this routine does not check pin feasibility against the cur_pb_type; so
     * primitive_type_feasible() should also be called on blk_id before concluding it is feasible.
     */
    auto& atom_ctx = g_vpr_ctx.atom();
    VTR_ASSERT(cur_pb_type->class_type == MEMORY_CLASS);

    //First, identify the 'data' ports by looking at the cur_pb_type
    std::unordered_set<t_model_ports*> data_ports;
    for (int iport = 0; iport < cur_pb_type->num_ports; ++iport) {
        const char* port_class = cur_pb_type->ports[iport].port_class;
        if(port_class && strstr(port_class, "data") == port_class) {
            //The port_class starts with "data", so it is a data port

            //Record the port
            data_ports.insert(cur_pb_type->ports[iport].model_port);
        }
    }

    //Now verify that all nets (except those connected to data ports) are equivalent
    //between blk_id and sibling_blk_id

    //Since the atom netlist stores only in-use ports, we iterate over the model to ensure
    //all ports are compared
    const t_model* model = cur_pb_type->model;
    for(t_model_ports* port : {model->inputs, model->outputs}) {
        for(; port; port = port->next) {
            if(data_ports.count(port)) {
                //Don't check data ports
                continue;
            }

            //Note: VPR doesn't support multi-driven nets, so all outputs
            //should be data ports, otherwise the siblings will both be
            //driving the output net

            //Get the ports from each primitive
            auto blk_port_id = atom_ctx.nlist.find_atom_port(blk_id, port);
            auto sib_port_id = atom_ctx.nlist.find_atom_port(sibling_blk_id, port);

            //Check that all nets (including unconnected nets) match
            for(int ipin = 0; ipin < port->size; ++ipin) {
                //The nets are initialized as invalid (i.e. disconnected)
                AtomNetId blk_net_id;
                AtomNetId sib_net_id;

                //We can get the actual net provided the port exists
                //
                //Note that if the port did not exist, the net is left
                //as invalid/disconneced
                if(blk_port_id) {
                    blk_net_id = atom_ctx.nlist.port_net(blk_port_id, ipin);
                }
                if(sib_port_id) {
                    sib_net_id = atom_ctx.nlist.port_net(sib_port_id, ipin);
                }

                //The sibling and block must have the same (possibly disconnected)
                //net on this pin
                if(blk_net_id != sib_net_id) {
                    //Nets do not match, not feasible
                    return false;
                }
            }
        }
    }

	return true;
}

/*****************************************/
static t_pack_molecule *get_molecule_by_num_ext_inputs(
		const int ext_inps, const enum e_removal_policy remove_flag,
		t_cluster_placement_stats *cluster_placement_stats_ptr) {

	/* This routine returns an atom block which has not been clustered, has  *
	 * no connection to the current cluster, satisfies the cluster     *
	 * clock constraints, is a valid subblock inside the cluster, does not exceed the cluster subblock units available,
	 and has ext_inps external inputs.  If        *
	 * there is no such atom block it returns ClusterBlockId::INVALID().  Remove_flag      *
	 * controls whether or not blocks that have already been clustered *
	 * are removed from the unclustered_list data structures.  NB:     *
	 * to get a atom block regardless of clock constraints just set clocks_ *
	 * avail > 0.                                                      */

	t_molecule_link *ptr, *prev_ptr;
	int i;
	bool success;

	prev_ptr = &unclustered_list_head[ext_inps];
	ptr = unclustered_list_head[ext_inps].next;
	while (ptr != nullptr) {
		/* TODO: Get better candidate atom block in future, eg. return most timing critical or some other smarter metric */
		if (ptr->moleculeptr->valid) {
			success = true;
			for (i = 0; i < get_array_size_of_molecule(ptr->moleculeptr); i++) {
				if (ptr->moleculeptr->atom_block_ids[i]) {
					auto blk_id = ptr->moleculeptr->atom_block_ids[i];
					if (!exists_free_primitive_for_atom_block(cluster_placement_stats_ptr, blk_id)) {
                        /* TODO: I should be using a better filtering check especially when I'm
                         * dealing with multiple clock/multiple global reset signals where the clock/reset
                         * packed in matters, need to do later when I have the circuits to check my work */
						success = false;
						break;
					}
				}
			}
			if (success == true) {
				return ptr->moleculeptr;
			}
			prev_ptr = ptr;
		}

		else if (remove_flag == REMOVE_CLUSTERED) {
			VTR_ASSERT(0); /* this doesn't work right now with 2 the pass packing for each complex block */
			prev_ptr->next = ptr->next;
		}

		ptr = ptr->next;
	}

	return nullptr;
}

/*****************************************/
static t_pack_molecule *get_free_molecule_with_most_ext_inputs_for_cluster(
		t_pb *cur_pb,
		t_cluster_placement_stats *cluster_placement_stats_ptr) {

	/* This routine is used to find new blocks for clustering when there are no feasible       *
	 * blocks with any attraction to the current cluster (i.e. it finds       *
	 * blocks which are unconnected from the current cluster).  It returns    *
	 * the atom block with the largest number of used inputs that satisfies the    *
	 * clocking and number of inputs constraints.  If no suitable atom block is    *
	 * found, the routine returns ClusterBlockId::INVALID().
	 * TODO: Analyze if this function is useful in more detail, also, should probably not include clock in input count
	 */

	int inputs_avail = 0;

	for (int i = 0; i < cur_pb->pb_graph_node->num_input_pin_class; i++) {
        inputs_avail += cur_pb->pb_stats->input_pins_used[i].size();
	}

	t_pack_molecule* molecule = nullptr;

	if (inputs_avail >= unclustered_list_head_size) {
		inputs_avail = unclustered_list_head_size - 1;
	}

	for (int ext_inps = inputs_avail; ext_inps >= 0; ext_inps--) {
		molecule = get_molecule_by_num_ext_inputs(
				ext_inps, LEAVE_CLUSTERED, cluster_placement_stats_ptr);
		if (molecule != nullptr) {
			break;
		}
	}
	return molecule;
}

/*****************************************/
static void alloc_and_load_pb_stats(t_pb *pb) {

	/* Call this routine when starting to fill up a new cluster.  It resets *
	 * the gain vector, etc.                                                */

	pb->pb_stats = new t_pb_stats;

	/* If statement below is for speed.  If nets are reasonably low-fanout,  *
	 * only a relatively small number of blocks will be marked, and updating *
	 * only those atom block structures will be fastest.  If almost all blocks    *
	 * have been touched it should be faster to just run through them all    *
	 * in order (less addressing and better cache locality).                 */
	pb->pb_stats->input_pins_used = std::vector<std::unordered_map<size_t, AtomNetId>>(pb->pb_graph_node->num_input_pin_class);
	pb->pb_stats->output_pins_used = std::vector<std::unordered_map<size_t, AtomNetId>>(pb->pb_graph_node->num_output_pin_class);
	pb->pb_stats->lookahead_input_pins_used = std::vector<std::vector<AtomNetId>>(pb->pb_graph_node->num_input_pin_class);
	pb->pb_stats->lookahead_output_pins_used = std::vector<std::vector<AtomNetId>>(pb->pb_graph_node->num_output_pin_class);
	pb->pb_stats->num_feasible_blocks = NOT_VALID;
	pb->pb_stats->feasible_blocks = (t_pack_molecule**) vtr::calloc(AAPACK_MAX_FEASIBLE_BLOCK_ARRAY_SIZE, sizeof(t_pack_molecule *));

	pb->pb_stats->tie_break_high_fanout_net = AtomNetId::INVALID();

	pb->pb_stats->gain.clear();
	pb->pb_stats->timinggain.clear();
	pb->pb_stats->connectiongain.clear();
	pb->pb_stats->sharinggain.clear();
	pb->pb_stats->hillgain.clear();
    pb->pb_stats->transitive_fanout_candidates.clear();

	pb->pb_stats->num_pins_of_net_in_pb.clear();

	pb->pb_stats->num_child_blocks_in_pb = 0;

	pb->pb_stats->explore_transitive_fanout = true;
}
/*****************************************/

/**
 * Try pack molecule into current cluster
 */
static enum e_block_pack_status try_pack_molecule(
		t_cluster_placement_stats *cluster_placement_stats_ptr,
        const std::multimap<AtomBlockId,t_pack_molecule*>& atom_molecules,
		t_pack_molecule *molecule, t_pb_graph_node **primitives_list,
		t_pb * pb, const int max_models, const int max_cluster_size,
		const ClusterBlockId clb_index, const int detailed_routing_stage, t_lb_router_data *router_data,
        int verbosity,
        bool enable_pin_feasibility_filter,
        t_ext_pin_util max_external_pin_util) {

	int molecule_size, failed_location;
	int i;
	enum e_block_pack_status block_pack_status;
	t_pb *parent;
	t_pb *cur_pb;

    auto& atom_ctx = g_vpr_ctx.atom();

	parent = nullptr;

	block_pack_status = BLK_STATUS_UNDEFINED;

	molecule_size = get_array_size_of_molecule(molecule);
	failed_location = 0;

    if (verbosity > 3) {
        AtomBlockId root_atom = molecule->atom_block_ids[molecule->root];
        VTR_LOG("\t\tTry pack molecule: '%s' (%s)",
                atom_ctx.nlist.block_name(root_atom).c_str(),
                atom_ctx.nlist.block_model(root_atom)->name);
        VTR_LOGV(molecule->pack_pattern,
                 " molecule_type %s molecule_size %zu",
                 molecule->pack_pattern->name,
                 molecule->atom_block_ids.size());
        VTR_LOG("\n");
    }

    // if this cluster has a molecule placed in it that is part of a long chain
    // (a chain that consists of more than one molecule), don't allow more long chain
    // molecules to be placed in this cluster. To avoid possibly creating cluster level
    // blocks that have incompatible placement constraints or form very long placement
    // macros that limit placement flexibility.
    if (cluster_placement_stats_ptr->has_long_chain &&
        molecule->type == MOLECULE_FORCED_PACK &&
        molecule->pack_pattern->is_chain &&
        molecule->chain_info->is_long_chain) {
        VTR_LOGV(verbosity > 4, "\t\t\tFAILED Placement Feasibility Filter: Only one long chain per cluster is allowed\n");
        return BLK_FAILED_FEASIBLE;
    }

	while (block_pack_status != BLK_PASSED) {
		if (get_next_primitive_list(cluster_placement_stats_ptr, molecule,
				primitives_list)) {
			block_pack_status = BLK_PASSED;

			for (i = 0; i < molecule_size && block_pack_status == BLK_PASSED; i++) {
				VTR_ASSERT((primitives_list[i] == nullptr) == (!molecule->atom_block_ids[i]));
				failed_location = i + 1;
                // try place atom block if it exists
				if (molecule->atom_block_ids[i]) {
					block_pack_status = try_place_atom_block_rec(
							primitives_list[i],
							molecule->atom_block_ids[i], pb, &parent,
							max_models, max_cluster_size, clb_index,
							cluster_placement_stats_ptr, molecule, router_data, verbosity);
				}
			}
			if (enable_pin_feasibility_filter && block_pack_status == BLK_PASSED) {
				/* Check if pin usage is feasible for the current packing assignment */
				reset_lookahead_pins_used(pb);
				try_update_lookahead_pins_used(pb);
				if (!check_lookahead_pins_used(pb, max_external_pin_util)) {
                    VTR_LOGV(verbosity > 4, "\t\t\tFAILED Pin Feasibility Filter\n");
                    block_pack_status = BLK_FAILED_FEASIBLE;
				}
			}
			if (block_pack_status == BLK_PASSED) {
				/* Try to route if heuristic is to route for every atom
					Skip routing if heuristic is to route at the end of packing complex block
				*/
<<<<<<< HEAD
				bool is_mode_conflict = true;
				bool is_routed = false;
				bool do_detailed_routing_stage = detailed_routing_stage == (int)E_DETAILED_ROUTE_FOR_EACH_ATOM;
				reset_intra_lb_route(router_data);
				while (do_detailed_routing_stage && is_mode_conflict) {
					is_routed = try_intra_lb_route(router_data, verbosity, &is_mode_conflict);
				}

				if (do_detailed_routing_stage && is_routed == false) {
=======
				if (detailed_routing_stage == (int)E_DETAILED_ROUTE_FOR_EACH_ATOM && !try_intra_lb_route(router_data, verbosity)) {
>>>>>>> f6d5c7e2
					/* Cannot pack */
                    VTR_LOGV(verbosity > 4, "\t\t\tFAILED Detailed Routing Legality\n");
					block_pack_status = BLK_FAILED_ROUTE;
				} else {
					/* Pack successful, commit
					 TODO: SW Engineering note - may want to update cluster stats here too instead of doing it outside
					 */
					VTR_ASSERT(block_pack_status == BLK_PASSED);
					if(molecule->type == MOLECULE_FORCED_PACK && molecule->pack_pattern->is_chain) {
						/* Chained molecules often take up lots of area and are important,
                         * if a chain is packed in, want to rename logic block to match chain name */
                        AtomBlockId chain_root_blk_id = molecule->atom_block_ids[molecule->pack_pattern->root_block->block_id];
						cur_pb = atom_ctx.lookup.atom_pb(chain_root_blk_id)->parent_pb;
						while(cur_pb != nullptr) {
						    free(cur_pb->name);
						    cur_pb->name = vtr::strdup(atom_ctx.nlist.block_name(chain_root_blk_id).c_str());
						    cur_pb = cur_pb->parent_pb;
                        }
                        // if this molecule is part of a chain, mark the cluster as having a long chain
                        // molecule. Also check if it's the first molecule in the chain to be packed.
                        // If so, update the chain id for this chain of molecules to make sure all
                        // molecules will be packed to the same chain id and can reach each other using
                        // the chain direct links between clusters
                        if (molecule->chain_info->is_long_chain) {
                            cluster_placement_stats_ptr->has_long_chain = true;
                            if (molecule->chain_info->chain_id == -1) {
                                update_molecule_chain_info(molecule, primitives_list[molecule->root]);
                            }
                        }
					}

					for (i = 0; i < molecule_size; i++) {
                        if (molecule->atom_block_ids[i]) {
							/* invalidate all molecules that share atom block with current molecule */

                            auto rng = atom_molecules.equal_range(molecule->atom_block_ids[i]);
                            for(const auto& kv : vtr::make_range(rng.first, rng.second)) {
                                t_pack_molecule* cur_molecule = kv.second;
                                cur_molecule->valid = false;
                            }

							commit_primitive(cluster_placement_stats_ptr, primitives_list[i]);
						}
					}
				}
			}

			if (block_pack_status != BLK_PASSED) {
				for (i = 0; i < failed_location; i++) {
					if (molecule->atom_block_ids[i]) {
						remove_atom_from_target(router_data, molecule->atom_block_ids[i]);
					}
				}
				for (i = 0; i < failed_location; i++) {
					if (molecule->atom_block_ids[i]) {
						revert_place_atom_block(molecule->atom_block_ids[i], router_data, atom_molecules);
					}
				}
			} else {
<<<<<<< HEAD
                if (verbosity > 3) {
                    VTR_LOG("\t\tPASSED pack molecule\n");
                }
			}
=======
                VTR_LOGV(verbosity > 3, "\t\tPASSED pack molecule\n");
            }
>>>>>>> f6d5c7e2
		} else {
            VTR_LOGV(verbosity > 3, "\t\tFAILED No candidate primitives available\n");
			block_pack_status = BLK_FAILED_FEASIBLE;
			break; /* no more candidate primitives available, this molecule will not pack, return fail */
		}
	}
	return block_pack_status;
}

/**
 * Try place atom block into current primitive location
 */

static enum e_block_pack_status try_place_atom_block_rec(
		const t_pb_graph_node *pb_graph_node, const AtomBlockId blk_id,
		t_pb *cb, t_pb **parent, const int max_models,
		const int max_cluster_size, const ClusterBlockId clb_index,
		const t_cluster_placement_stats *cluster_placement_stats_ptr,
		const t_pack_molecule *molecule, t_lb_router_data *router_data,
        int verbosity) {
	int i, j;
	bool is_primitive;
	enum e_block_pack_status block_pack_status;

	t_pb *my_parent;
	t_pb *pb, *parent_pb;
	const t_pb_type *pb_type;

    auto& atom_ctx = g_vpr_ctx.mutable_atom();

	my_parent = nullptr;

	block_pack_status = BLK_PASSED;

	/* Discover parent */
	if (pb_graph_node->parent_pb_graph_node != cb->pb_graph_node) {
		block_pack_status = try_place_atom_block_rec(
				pb_graph_node->parent_pb_graph_node, blk_id, cb,
				&my_parent, max_models, max_cluster_size, clb_index,
				cluster_placement_stats_ptr, molecule, router_data, verbosity);
		parent_pb = my_parent;
	} else {
		parent_pb = cb;
	}

	/* Create siblings if siblings are not allocated */
	if (parent_pb->child_pbs == nullptr) {
        atom_ctx.lookup.set_atom_pb(AtomBlockId::INVALID(), parent_pb);

		VTR_ASSERT(parent_pb->name == nullptr);
		parent_pb->name = vtr::strdup(atom_ctx.nlist.block_name(blk_id).c_str());
		parent_pb->mode = pb_graph_node->pb_type->parent_mode->index;
		set_reset_pb_modes(router_data, parent_pb, true);
        const t_mode* mode = &parent_pb->pb_graph_node->pb_type->modes[parent_pb->mode];
        parent_pb->child_pbs = new t_pb*[mode->num_pb_type_children];

		for (i = 0; i < mode->num_pb_type_children; i++) {
            parent_pb->child_pbs[i] = new t_pb[mode->pb_type_children[i].num_pb];

			for (j = 0; j < mode->pb_type_children[i].num_pb; j++) {
				parent_pb->child_pbs[i][j].parent_pb = parent_pb;

                atom_ctx.lookup.set_atom_pb(AtomBlockId::INVALID(), &parent_pb->child_pbs[i][j]);

				parent_pb->child_pbs[i][j].pb_graph_node =
						&(parent_pb->pb_graph_node->child_pb_graph_nodes[parent_pb->mode][i][j]);
			}
		}
	} else {
		VTR_ASSERT(parent_pb->mode == pb_graph_node->pb_type->parent_mode->index);
	}

    const t_mode* mode = &parent_pb->pb_graph_node->pb_type->modes[parent_pb->mode];
	for (i = 0; i < mode->num_pb_type_children; i++) {
		if (pb_graph_node->pb_type == &mode->pb_type_children[i]) {
			break;
		}
	}
	VTR_ASSERT(i < mode->num_pb_type_children);
	pb = &parent_pb->child_pbs[i][pb_graph_node->placement_index];
	*parent = pb; /* this pb is parent of it's child that called this function */
	VTR_ASSERT(pb->pb_graph_node == pb_graph_node);
	if (pb->pb_stats == nullptr) {
		alloc_and_load_pb_stats(pb);
	}
	pb_type = pb_graph_node->pb_type;

	is_primitive = (pb_type->num_modes == 0);

	if (is_primitive) {
		VTR_ASSERT(!atom_ctx.lookup.pb_atom(pb)
                    && atom_ctx.lookup.atom_pb(blk_id) == nullptr
                    && atom_ctx.lookup.atom_clb(blk_id) == ClusterBlockId::INVALID());
		/* try pack to location */
        VTR_ASSERT(pb->name == nullptr);
		pb->name = vtr::strdup(atom_ctx.nlist.block_name(blk_id).c_str());

        //Update the atom netlist mappings
        atom_ctx.lookup.set_atom_clb(blk_id, clb_index);
        atom_ctx.lookup.set_atom_pb(blk_id, pb);

		add_atom_as_target(router_data, blk_id);
		if (!primitive_feasible(blk_id, pb)) {
			/* failed location feasibility check, revert pack */
			block_pack_status = BLK_FAILED_FEASIBLE;
		}

        // if this block passed and is part of a chained molecule
        if (block_pack_status == BLK_PASSED &&
            molecule->type == MOLECULE_FORCED_PACK &&
            molecule->pack_pattern->is_chain) {

            auto molecule_root_block = molecule->atom_block_ids[molecule->root];
            // if this is the root block of the chain molecule check its placmeent feasibility
            if (blk_id == molecule_root_block) {
                block_pack_status = check_chain_root_placement_feasibility(pb_graph_node, molecule, blk_id);
            }
        }

        VTR_LOGV(verbosity > 4 && block_pack_status == BLK_PASSED,
                 "\t\t\tPlaced atom '%s' (%s) at %s\n",
                 atom_ctx.nlist.block_name(blk_id).c_str(),
                 atom_ctx.nlist.block_model(blk_id)->name,
                 pb->hierarchical_type_name().c_str());
	}

    if (block_pack_status != BLK_PASSED) {
        free(pb->name);
        pb->name = nullptr;
    }

	return block_pack_status;
}

/* Revert trial atom block iblock and free up memory space accordingly
 */
static void revert_place_atom_block(const AtomBlockId blk_id, t_lb_router_data *router_data,
    const std::multimap<AtomBlockId,t_pack_molecule*>& atom_molecules) {

    auto& atom_ctx = g_vpr_ctx.mutable_atom();

    //We cast away const here since we may free the pb, and it is
    //being removed from the active mapping.
    //
    //In general most code works fine accessing cosnt t_pb*,
    //which is why we store them as such in atom_ctx.lookup
    t_pb* pb = const_cast<t_pb*>(atom_ctx.lookup.atom_pb(blk_id));

    //Update the atom netlist mapping
    atom_ctx.lookup.set_atom_clb(blk_id, ClusterBlockId::INVALID());
    atom_ctx.lookup.set_atom_pb(blk_id, nullptr);

	if (pb != nullptr) {
		/* When freeing molecules, the current block might already have been freed by a prior revert
		 When this happens, no need to do anything beyond basic book keeping at the atom block
		 */

		t_pb* next = pb->parent_pb;
        revalid_molecules(pb, atom_molecules);
		free_pb(pb);
		pb = next;

		while (pb != nullptr) {
			/* If this is pb is created only for the purposes of holding new molecule, remove it
			 Must check if cluster is already freed (which can be the case)
			 */
			next = pb->parent_pb;

			if (pb->child_pbs != nullptr && pb->pb_stats != nullptr
					&& pb->pb_stats->num_child_blocks_in_pb == 0) {
				set_reset_pb_modes(router_data, pb, false);
				if (next != nullptr) {
					/* If the code gets here, then that means that placing the initial seed molecule
                     * failed, don't free the actual complex block itself as the seed needs to find
                     * another placement */
                    revalid_molecules(pb, atom_molecules);
					free_pb(pb);
				}
			}
			pb = next;
		}
	}
}

static void update_connection_gain_values(const AtomNetId net_id, const AtomBlockId clustered_blk_id,
		t_pb *cur_pb,
		enum e_net_relation_to_clustered_block net_relation_to_clustered_block) {
	/*This function is called when the connectiongain values on the net net_id*
	 *require updating.   */

	int num_internal_connections, num_open_connections, num_stuck_connections;

	num_internal_connections = num_open_connections = num_stuck_connections = 0;

    auto& atom_ctx = g_vpr_ctx.atom();
	ClusterBlockId clb_index = atom_ctx.lookup.atom_clb(clustered_blk_id);

	/* may wish to speed things up by ignoring clock nets since they are high fanout */

    for(auto pin_id : atom_ctx.nlist.net_pins(net_id)) {
        auto blk_id = atom_ctx.nlist.pin_block(pin_id);
		if (atom_ctx.lookup.atom_clb(blk_id) == clb_index
				&& is_atom_blk_in_pb(blk_id, atom_ctx.lookup.atom_pb(clustered_blk_id))) {
			num_internal_connections++;
		} else if (atom_ctx.lookup.atom_clb(blk_id) == ClusterBlockId::INVALID()) {
			num_open_connections++;
		} else {
			num_stuck_connections++;
		}
	}

	if (net_relation_to_clustered_block == OUTPUT) {
        for(auto pin_id : atom_ctx.nlist.net_sinks(net_id)) {
            auto blk_id = atom_ctx.nlist.pin_block(pin_id);
            VTR_ASSERT(blk_id);

			if (atom_ctx.lookup.atom_clb(blk_id) == ClusterBlockId::INVALID()) {
				/* TODO: Gain function accurate only if net has one connection to block,
                 * TODO: Should we handle case where net has multi-connection to block?
                 *       Gain computation is only off by a bit in this case */
				if(cur_pb->pb_stats->connectiongain.count(blk_id) == 0) {
					cur_pb->pb_stats->connectiongain[blk_id] = 0;
				}

				if (num_internal_connections > 1) {
					cur_pb->pb_stats->connectiongain[blk_id] -= 1 / (float) (num_open_connections + 1.5 * num_stuck_connections + 1 + 0.1);
				}
				cur_pb->pb_stats->connectiongain[blk_id] += 1 / (float) (num_open_connections + 1.5 * num_stuck_connections + 0.1);
			}
		}
	}

	if (net_relation_to_clustered_block == INPUT) {
		/*Calculate the connectiongain for the atom block which is driving *
		 *the atom net that is an input to an atom block in the cluster */

        auto driver_pin_id = atom_ctx.nlist.net_driver(net_id);
        auto blk_id = atom_ctx.nlist.pin_block(driver_pin_id);

		if (atom_ctx.lookup.atom_clb(blk_id) == ClusterBlockId::INVALID()) {
			if(cur_pb->pb_stats->connectiongain.count(blk_id) == 0) {
				cur_pb->pb_stats->connectiongain[blk_id] = 0;
			}
			if (num_internal_connections > 1) {
				cur_pb->pb_stats->connectiongain[blk_id] -= 1 / (float) (num_open_connections + 1.5 * num_stuck_connections + 0.1 + 1);
			}
			cur_pb->pb_stats->connectiongain[blk_id] += 1 / (float) (num_open_connections + 1.5 * num_stuck_connections + 0.1);
		}
	}
}
/*****************************************/
static void update_timing_gain_values(const AtomNetId net_id,
		t_pb *cur_pb,
		enum e_net_relation_to_clustered_block net_relation_to_clustered_block,
        const SetupTimingInfo& timing_info,
        const std::unordered_set<AtomNetId>& is_global) {

	/*This function is called when the timing_gain values on the atom net*
	 *net_id requires updating.   */
	float timinggain;

    auto& atom_ctx = g_vpr_ctx.atom();

	/* Check if this atom net lists its driving atom block twice.  If so, avoid  *
	 * double counting this atom block by skipping the first (driving) pin. */
    auto pins = atom_ctx.nlist.net_pins(net_id);
	if (net_output_feeds_driving_block_input[net_id] != 0)
        pins = atom_ctx.nlist.net_sinks(net_id);

	if (net_relation_to_clustered_block == OUTPUT
			&& !is_global.count(net_id)) {
        for(auto pin_id : pins) {
            auto blk_id = atom_ctx.nlist.pin_block(pin_id);
			if (atom_ctx.lookup.atom_clb(blk_id) == ClusterBlockId::INVALID()) {

                timinggain = timing_info.setup_pin_criticality(pin_id);

				if(cur_pb->pb_stats->timinggain.count(blk_id) == 0) {
					cur_pb->pb_stats->timinggain[blk_id] = 0;
				}
				if (timinggain > cur_pb->pb_stats->timinggain[blk_id])
					cur_pb->pb_stats->timinggain[blk_id] = timinggain;
			}
		}
	}

	if (net_relation_to_clustered_block == INPUT
			&& !is_global.count(net_id)) {
		/*Calculate the timing gain for the atom block which is driving *
		 *the atom net that is an input to a atom block in the cluster */
        auto driver_pin = atom_ctx.nlist.net_driver(net_id);
        auto new_blk_id = atom_ctx.nlist.pin_block(driver_pin);

		if (atom_ctx.lookup.atom_clb(new_blk_id) == ClusterBlockId::INVALID()) {
			for (auto pin_id : atom_ctx.nlist.net_sinks(net_id)) {

                timinggain = timing_info.setup_pin_criticality(pin_id);

				if(cur_pb->pb_stats->timinggain.count(new_blk_id) == 0) {
					cur_pb->pb_stats->timinggain[new_blk_id] = 0;
				}
				if (timinggain > cur_pb->pb_stats->timinggain[new_blk_id])
					cur_pb->pb_stats->timinggain[new_blk_id] = timinggain;

			}
		}
	}
}

/*****************************************/
static void mark_and_update_partial_gain(const AtomNetId net_id, enum e_gain_update gain_flag,
		const AtomBlockId clustered_blk_id,
		bool timing_driven,
		bool connection_driven,
		enum e_net_relation_to_clustered_block net_relation_to_clustered_block,
        const SetupTimingInfo& timing_info,
        const std::unordered_set<AtomNetId>& is_global) {

	/* Updates the marked data structures, and if gain_flag is GAIN,  *
	 * the gain when an atom block is added to a cluster.  The        *
	 * sharinggain is the number of inputs that a atom block shares with   *
	 * blocks that are already in the cluster. Hillgain is the        *
	 * reduction in number of pins-required by adding a atom block to the  *
	 * cluster. The timinggain is the criticality of the most critical*
	 * atom net between this atom block and an atom block in the cluster.             */

    auto& atom_ctx = g_vpr_ctx.atom();
	t_pb* cur_pb = atom_ctx.lookup.atom_pb(clustered_blk_id)->parent_pb;

	if (atom_ctx.nlist.net_sinks(net_id).size() > AAPACK_MAX_NET_SINKS_IGNORE) {
		/* Optimization: It can be too runtime costly for marking all sinks for
         * a high fanout-net that probably has no hope of ever getting packed,
         * thus ignore those high fanout nets */
		if(!is_global.count(net_id)) {
			/* If no low/medium fanout nets, we may need to consider
             * high fan-out nets for packing, so select one and store it */
			while(cur_pb->parent_pb != nullptr) {
				cur_pb = cur_pb->parent_pb;
			}
			AtomNetId stored_net = cur_pb->pb_stats->tie_break_high_fanout_net;
			if(!stored_net || atom_ctx.nlist.net_sinks(net_id).size() < atom_ctx.nlist.net_sinks(stored_net).size()) {
				cur_pb->pb_stats->tie_break_high_fanout_net = net_id;
			}
		}
		return;
	}

	while (cur_pb) {
		/* Mark atom net as being visited, if necessary. */

		if (cur_pb->pb_stats->num_pins_of_net_in_pb.count(net_id) == 0) {
			cur_pb->pb_stats->marked_nets.push_back(net_id);
		}

		/* Update gains of affected blocks. */

		if (gain_flag == GAIN) {

			/* Check if this net is connected to it's driver block multiple times (i.e. as both an output and input)
             * If so, avoid double counting by skipping the first (driving) pin. */

            auto pins = atom_ctx.nlist.net_pins(net_id);
			if (net_output_feeds_driving_block_input[net_id] != 0)
                //We implicitly assume here that net_output_feeds_driver_block_input[net_id] is 2
                //(i.e. the net loops back to the block only once)
			    pins = atom_ctx.nlist.net_sinks(net_id);

			if (cur_pb->pb_stats->num_pins_of_net_in_pb.count(net_id) == 0) {
                for(auto pin_id : pins) {
                    auto blk_id = atom_ctx.nlist.pin_block(pin_id);
					if (atom_ctx.lookup.atom_clb(blk_id) == ClusterBlockId::INVALID()) {

						if (cur_pb->pb_stats->sharinggain.count(blk_id) == 0) {
							cur_pb->pb_stats->marked_blocks.push_back(blk_id);
							cur_pb->pb_stats->sharinggain[blk_id] = 1;
							cur_pb->pb_stats->hillgain[blk_id] = 1 - num_ext_inputs_atom_block(blk_id);
						} else {
							cur_pb->pb_stats->sharinggain[blk_id]++;
							cur_pb->pb_stats->hillgain[blk_id]++;
						}
					}
				}
			}

			if (connection_driven) {
				update_connection_gain_values(net_id, clustered_blk_id, cur_pb,
						net_relation_to_clustered_block);
			}

			if (timing_driven) {
				update_timing_gain_values(net_id, cur_pb,
						net_relation_to_clustered_block,
                        timing_info,
                        is_global);
			}
		}
		if(cur_pb->pb_stats->num_pins_of_net_in_pb.count(net_id) == 0) {
			cur_pb->pb_stats->num_pins_of_net_in_pb[net_id] = 0;
		}
		cur_pb->pb_stats->num_pins_of_net_in_pb[net_id]++;
		cur_pb = cur_pb->parent_pb;
	}
}

/*****************************************/
static void update_total_gain(float alpha, float beta, bool timing_driven,
		bool connection_driven, t_pb *pb) {

	/*Updates the total  gain array to reflect the desired tradeoff between*
	 *input sharing (sharinggain) and path_length minimization (timinggain)*/
    auto& atom_ctx = g_vpr_ctx.atom();
	t_pb * cur_pb = pb;
	while (cur_pb) {

		for (AtomBlockId blk_id : cur_pb->pb_stats->marked_blocks) {

			if(cur_pb->pb_stats->connectiongain.count(blk_id) == 0) {
				cur_pb->pb_stats->connectiongain[blk_id] = 0;
			}
			if(cur_pb->pb_stats->sharinggain.count(blk_id) == 0) {
				cur_pb->pb_stats->sharinggain[blk_id] = 0;
			}

			/* Todo: This was used to explore different normalization options, can
             * be made more efficient once we decide on which one to use*/
			int num_used_input_pins = atom_ctx.nlist.block_input_pins(blk_id).size();
			int num_used_output_pins = atom_ctx.nlist.block_output_pins(blk_id).size();
			/* end todo */

			/* Calculate area-only cost function */
            int num_used_pins = num_used_input_pins + num_used_output_pins;
            VTR_ASSERT(num_used_pins > 0);
			if (connection_driven) {
				/*try to absorb as many connections as possible*/
				cur_pb->pb_stats->gain[blk_id] = ((1 - beta)
						* (float) cur_pb->pb_stats->sharinggain[blk_id]
						+ beta * (float) cur_pb->pb_stats->connectiongain[blk_id])
						/ (num_used_pins);
			} else {
				cur_pb->pb_stats->gain[blk_id] =
						((float) cur_pb->pb_stats->sharinggain[blk_id])
								/ (num_used_pins);

			}

			/* Add in timing driven cost into cost function */
			if (timing_driven) {
				cur_pb->pb_stats->gain[blk_id] = alpha
						* cur_pb->pb_stats->timinggain[blk_id]
						+ (1.0 - alpha) * (float) cur_pb->pb_stats->gain[blk_id];
			}
		}
		cur_pb = cur_pb->parent_pb;
	}
}

/*****************************************/
static void update_cluster_stats(t_pack_molecule *molecule,
		const ClusterBlockId clb_index,
        const std::unordered_set<AtomNetId>& is_clock,
        const std::unordered_set<AtomNetId>& is_global,
        const bool global_clocks,
		const float alpha, const float beta, const bool timing_driven,
		const bool connection_driven,
        const SetupTimingInfo& timing_info) {

	/* Updates cluster stats such as gain, used pins, and clock structures.  */

	int molecule_size;
	int iblock;
	t_pb *cur_pb, *cb;

	/* TODO: what a scary comment from Vaughn, we'll have to watch out for this causing problems */

	/* Output can be open so the check is necessary.  I don't change    *
	 * the gain for clock outputs when clocks are globally distributed  *
	 * because I assume there is no real need to pack similarly clocked *
	 * FFs together then.  Note that by updating the gain when the      *
	 * clock driver is placed in a cluster implies that the output of   *
	 * LUTs can be connected to clock inputs internally.  Probably not  *
	 * true, but it doesn't make much difference, since it will still   *
	 * make local routing of this clock very short, and none of my      *
	 * benchmarks actually generate local clocks (all come from pads).  */

    auto& atom_ctx = g_vpr_ctx.mutable_atom();
	molecule_size = get_array_size_of_molecule(molecule);
	cb = nullptr;

	for (iblock = 0; iblock < molecule_size; iblock++) {
        auto blk_id = molecule->atom_block_ids[iblock];
		if (!blk_id) {
			continue;
		}

        //Update atom netlist mapping
        atom_ctx.lookup.set_atom_clb(blk_id, clb_index);

		cur_pb = atom_ctx.lookup.atom_pb(blk_id)->parent_pb;
		while (cur_pb) {
			/* reset list of feasible blocks */
			if (cur_pb->is_root()) {
				cb = cur_pb;
			}
			cur_pb->pb_stats->num_feasible_blocks = NOT_VALID;
			cur_pb->pb_stats->num_child_blocks_in_pb++;
			cur_pb = cur_pb->parent_pb;
		}

        /* Outputs first */
        for(auto pin_id : atom_ctx.nlist.block_output_pins(blk_id)) {
            auto net_id = atom_ctx.nlist.pin_net(pin_id);
            if (!is_clock.count(net_id) || !global_clocks) {
                mark_and_update_partial_gain(net_id, GAIN, blk_id,
                        timing_driven,
                        connection_driven, OUTPUT,
                        timing_info,
                        is_global);
            } else {
                mark_and_update_partial_gain(net_id, NO_GAIN, blk_id,
                        timing_driven,
                        connection_driven, OUTPUT,
                        timing_info,
                        is_global);
            }
        }

        /* Next Inputs */
        for(auto pin_id : atom_ctx.nlist.block_input_pins(blk_id)) {
            auto net_id = atom_ctx.nlist.pin_net(pin_id);
            mark_and_update_partial_gain(net_id, GAIN, blk_id,
                    timing_driven, connection_driven,
                    INPUT,
                    timing_info,
                    is_global);
        }

        /* Finally Clocks */
        for(auto pin_id : atom_ctx.nlist.block_clock_pins(blk_id)) {
            auto net_id = atom_ctx.nlist.pin_net(pin_id);
            if (global_clocks) {
                mark_and_update_partial_gain(net_id, NO_GAIN, blk_id,
                        timing_driven, connection_driven, INPUT,
                        timing_info,
                        is_global);
            } else {
                mark_and_update_partial_gain(net_id, GAIN, blk_id,
                        timing_driven, connection_driven, INPUT,
                        timing_info,
                        is_global);
            }
        }

		update_total_gain(alpha, beta, timing_driven, connection_driven,
				atom_ctx.lookup.atom_pb(blk_id)->parent_pb);

		commit_lookahead_pins_used(cb);
	}

    // if this molecule came from the transitive fanout candidates remove it
    cb->pb_stats->transitive_fanout_candidates.erase(molecule);
    cb->pb_stats->explore_transitive_fanout = true;
}

static void start_new_cluster(
		t_cluster_placement_stats *cluster_placement_stats,
		t_pb_graph_node **primitives_list,
        const std::multimap<AtomBlockId,t_pack_molecule*>& atom_molecules,
        ClusterBlockId clb_index,
		t_pack_molecule *molecule,
		std::map<t_type_ptr, size_t>& num_used_type_instances,
        const float target_device_utilization,
		const int num_models, const int max_cluster_size,
		const t_arch* arch,
		std::string device_layout_name,
		vector<t_lb_type_rr_node> *lb_type_rr_graphs,
		t_lb_router_data **router_data,
		const int detailed_routing_stage,
		ClusteredNetlist *clb_nlist,
        const std::map<const t_model*,std::vector<t_type_ptr>>& primitive_candidate_block_types,
        int verbosity,
        bool enable_pin_feasibility_filter,
        bool balance_block_type_utilization) {
	/* Given a starting seed block, start_new_cluster determines the next cluster type to use
	 It expands the FPGA if it cannot find a legal cluster for the atom block
	 */

    auto& atom_ctx = g_vpr_ctx.atom();
    auto& device_ctx = g_vpr_ctx.mutable_device();

	/* Allocate a dummy initial cluster and load a atom block as a seed and check if it is legal */
    AtomBlockId root_atom = molecule->atom_block_ids[molecule->root];
	const std::string& root_atom_name = atom_ctx.nlist.block_name(root_atom);
	const t_model* root_model = atom_ctx.nlist.block_model(root_atom);

    auto itr = primitive_candidate_block_types.find(root_model);
    VTR_ASSERT(itr != primitive_candidate_block_types.end());
    std::vector<t_type_ptr> candidate_types = itr->second;

    if (balance_block_type_utilization) {
        //We sort the candidate types in ascending order by their current utilization.
        //This means that the packer will prefer to use types with lower utilization.
        //This is a naive approach to try balancing utilization when multiple types can
        //support the same primitive(s).
        std::sort(candidate_types.begin(), candidate_types.end(),
            [&](t_type_ptr lhs, t_type_ptr rhs) {
                float lhs_util = float(num_used_type_instances[lhs]) / device_ctx.grid.num_instances(lhs);
                float rhs_util = float(num_used_type_instances[rhs]) / device_ctx.grid.num_instances(rhs);

                //Lower util first
                return lhs_util < rhs_util;
            }
        );
    }


    if (verbosity > 2) {
        VTR_LOG("\tSeed: '%s' (%s)", root_atom_name.c_str(), root_model->name);
        VTR_LOGV(molecule->pack_pattern, " molecule_type %s molecule_size %zu",
                 molecule->pack_pattern->name, molecule->atom_block_ids.size());
        VTR_LOG("\n");
    }

    //Try packing into each candidate type
	bool success = false;
    for (size_t i = 0; i < candidate_types.size(); i++) {
        auto type = candidate_types[i];

        t_pb* pb = new t_pb;
        pb->pb_graph_node = type->pb_graph_head;
        alloc_and_load_pb_stats(pb);
        pb->parent_pb = nullptr;

        *router_data = alloc_and_load_router_data(&lb_type_rr_graphs[type->index], type);

        //Try packing into each mode
        e_block_pack_status pack_result = BLK_STATUS_UNDEFINED;
        for (int j = 0; j < type->pb_graph_head->pb_type->num_modes && !success; j++) {
            pb->mode = j;

            reset_cluster_placement_stats(&cluster_placement_stats[type->index]);
            set_mode_cluster_placement_stats(pb->pb_graph_node, j);

            //Note that since we are starting a new cluster, we use FULL_EXTERNAL_PIN_UTIL,
            //which allows all cluster pins to be used. This ensures that if we have a large
            //molecule which would otherwise exceed the external pin utilization targets it
            //can use the full set of cluster pins when selected as the seed block -- ensuring
            //it is still implementable.
            pack_result = try_pack_molecule(&cluster_placement_stats[type->index],
                                            atom_molecules,
                                            molecule, primitives_list, pb,
                                            num_models, max_cluster_size, clb_index,
                                            detailed_routing_stage, *router_data,
                                            verbosity,
                                            enable_pin_feasibility_filter,
                                            FULL_EXTERNAL_PIN_UTIL);

            success = (pack_result == BLK_PASSED);
        }

        if (success) {
            VTR_LOGV(verbosity > 2, "\tPASSED_SEED: Block Type %s\n", type->name);
            //Once clustering succeeds, add it to the clb netlist
            if (pb->name != nullptr) {
                free(pb->name);
            }
            pb->name = vtr::strdup(root_atom_name.c_str());
            clb_index = clb_nlist->create_block(root_atom_name.c_str(), pb, type);
            break;
        } else {
            VTR_LOGV(verbosity > 2, "\tFAILED_SEED: Block Type %s\n", type->name);
            //Free failed clustering and try again
            free_router_data(*router_data);
            free_pb(pb);
            delete pb;
            *router_data = nullptr;
        }
    }

    if (!success) {
        //Explored all candidates
        if (molecule->type == MOLECULE_FORCED_PACK) {
            vpr_throw(VPR_ERROR_PACK, __FILE__, __LINE__,
                    "Can not find any logic block that can implement molecule.\n"
                    "\tPattern %s %s\n",
                    molecule->pack_pattern->name,
                    root_atom_name.c_str());
        } else {
            vpr_throw(VPR_ERROR_PACK, __FILE__, __LINE__,
                    "Can not find any logic block that can implement molecule.\n"
                    "\tAtom %s (%s)\n",
                    root_atom_name.c_str(), root_model->name);
        }
    }

    VTR_ASSERT(success);

	//Successfully create cluster
	num_used_type_instances[clb_nlist->block_type(clb_index)]++;

	/* Expand FPGA size if needed */
	if (num_used_type_instances[clb_nlist->block_type(clb_index)] > device_ctx.grid.num_instances(clb_nlist->block_type(clb_index))) {
		device_ctx.grid = create_device_grid(device_layout_name, arch->grid_layouts, num_used_type_instances, target_device_utilization);
		VTR_LOGV(verbosity > 0, "Not enough resources expand FPGA size to (%d x %d)\n",
			     device_ctx.grid.width(), device_ctx.grid.height());
	}
}

/*
Get candidate molecule to pack into currently open cluster
Molecule selection priority:
	1. Find unpacked molecule based on criticality and strong connectedness (connected by low fanout nets) with current cluster
	2. Find unpacked molecule based on transitive connections (eg. 2 hops away) with current cluster
	3. Find unpacked molecule based on weak connectedness (connected by high fanout nets) with current cluster
*/
static t_pack_molecule *get_highest_gain_molecule(
		t_pb *cur_pb,
        const std::multimap<AtomBlockId,t_pack_molecule*> &atom_molecules,
		const enum e_gain_type gain_mode,
		t_cluster_placement_stats *cluster_placement_stats_ptr,
		vtr::vector<ClusterBlockId,std::vector<AtomNetId>> &clb_inter_blk_nets,
		const ClusterBlockId cluster_index) {

	/* This routine populates a list of feasible blocks outside the cluster then returns the best one for the list    *
	 * not currently in a cluster and satisfies the feasibility     *
	 * function passed in as is_feasible.  If there are no feasible *
	 * blocks it returns ClusterBlockId::INVALID().                                */

	if (gain_mode == HILL_CLIMBING) {
		vpr_throw(VPR_ERROR_PACK, __FILE__, __LINE__,
				"Hill climbing not supported yet, error out.\n");
	}

	// 1. Find unpacked molecule based on criticality and strong connectedness (connected by low fanout nets) with current cluster
	if (cur_pb->pb_stats->num_feasible_blocks == NOT_VALID) {
        add_cluster_molecule_candidates_by_connectivity_and_timing(cur_pb, cluster_placement_stats_ptr, atom_molecules);
    }

	// 2. Find unpacked molecule based on transitive connections (eg. 2 hops away) with current cluster
	if(cur_pb->pb_stats->num_feasible_blocks == 0 && cur_pb->pb_stats->explore_transitive_fanout) {
        add_cluster_molecule_candidates_by_transitive_connectivity(cur_pb, cluster_placement_stats_ptr, atom_molecules, clb_inter_blk_nets, cluster_index);
	}

	// 3. Find unpacked molecule based on weak connectedness (connected by high fanout nets) with current cluster
	if(cur_pb->pb_stats->num_feasible_blocks == 0 && cur_pb->pb_stats->tie_break_high_fanout_net) {
        add_cluster_molecule_candidates_by_highfanout_connectivity(cur_pb, cluster_placement_stats_ptr, atom_molecules);
	}

	/* Grab highest gain molecule */
	t_pack_molecule* molecule = nullptr;
	for (int j = 0; j < cur_pb->pb_stats->num_feasible_blocks; j++) {
        cur_pb->pb_stats->num_feasible_blocks--;
        int index = cur_pb->pb_stats->num_feasible_blocks;
        molecule = cur_pb->pb_stats->feasible_blocks[index];
        VTR_ASSERT(molecule->valid == true);
        return molecule;
	}

	return molecule;
}

void add_cluster_molecule_candidates_by_connectivity_and_timing(t_pb* cur_pb,
                                                                t_cluster_placement_stats *cluster_placement_stats_ptr,
                                                                const std::multimap<AtomBlockId,t_pack_molecule*> &atom_molecules) {

	VTR_ASSERT(cur_pb->pb_stats->num_feasible_blocks == NOT_VALID);

		cur_pb->pb_stats->num_feasible_blocks = 0;
		cur_pb->pb_stats->explore_transitive_fanout = true; /* If no legal molecules found, enable exploration of molecules two hops away */

    auto& atom_ctx = g_vpr_ctx.atom();

		for (AtomBlockId blk_id : cur_pb->pb_stats->marked_blocks) {
			if (atom_ctx.lookup.atom_clb(blk_id) == ClusterBlockId::INVALID()) {

                auto rng = atom_molecules.equal_range(blk_id);
                for(const auto& kv : vtr::make_range(rng.first, rng.second)) {
                t_pack_molecule* molecule = kv.second;
					if (molecule->valid) {
                    bool success = true;
                    for (int j = 0; j < get_array_size_of_molecule(molecule); j++) {
							if (molecule->atom_block_ids[j]) {
								VTR_ASSERT(atom_ctx.lookup.atom_clb(molecule->atom_block_ids[j]) == ClusterBlockId::INVALID());
								auto blk_id2 = molecule->atom_block_ids[j];
								if (!exists_free_primitive_for_atom_block(cluster_placement_stats_ptr, blk_id2)) {
                                    /* TODO: debating whether to check if placement exists for molecule
                                     * (more robust) or individual atom blocks (faster) */
									success = false;
									break;
								}
							}
						}
						if (success) {
							add_molecule_to_pb_stats_candidates(molecule,
									cur_pb->pb_stats->gain, cur_pb, AAPACK_MAX_FEASIBLE_BLOCK_ARRAY_SIZE);
						}
                    }
                }
			}
		}
	}

void add_cluster_molecule_candidates_by_highfanout_connectivity(t_pb* cur_pb,
                                                                t_cluster_placement_stats *cluster_placement_stats_ptr,
                                                                const std::multimap<AtomBlockId,t_pack_molecule*> &atom_molecules) {
		/* Because the packer ignores high fanout nets when marking what blocks
         * to consider, use one of the ignored high fanout net to fill up lightly
         * related blocks */
		reset_tried_but_unused_cluster_placements(cluster_placement_stats_ptr);

		AtomNetId net_id = cur_pb->pb_stats->tie_break_high_fanout_net;

    auto& atom_ctx = g_vpr_ctx.atom();

    int count = 0;
        for(auto pin_id : atom_ctx.nlist.net_pins(net_id)) {
            if(count >= AAPACK_MAX_HIGH_FANOUT_EXPLORE) {
                break;
            }

            AtomBlockId blk_id = atom_ctx.nlist.pin_block(pin_id);

			if (atom_ctx.lookup.atom_clb(blk_id) == ClusterBlockId::INVALID()) {

                auto rng = atom_molecules.equal_range(blk_id);
                for(const auto& kv : vtr::make_range(rng.first, rng.second)) {
                t_pack_molecule* molecule = kv.second;
					if (molecule->valid) {
                    bool success = true;
                    for (int j = 0; j < get_array_size_of_molecule(molecule); j++) {
							if (molecule->atom_block_ids[j]) {
								VTR_ASSERT(atom_ctx.lookup.atom_clb(molecule->atom_block_ids[j]) == ClusterBlockId::INVALID());
								auto blk_id2 = molecule->atom_block_ids[j];
								if (!exists_free_primitive_for_atom_block(cluster_placement_stats_ptr, blk_id2)) {
                                    /* TODO: debating whether to check if placement exists for molecule (more
                                     * robust) or individual atom blocks (faster) */
									success = false;
									break;
								}
							}
						}
						if (success) {
							add_molecule_to_pb_stats_candidates(molecule,
									cur_pb->pb_stats->gain, cur_pb, min(AAPACK_MAX_FEASIBLE_BLOCK_ARRAY_SIZE, AAPACK_MAX_HIGH_FANOUT_EXPLORE));
							count++;
						}
					}
                }
			}
		}
		cur_pb->pb_stats->tie_break_high_fanout_net = AtomNetId::INVALID(); /* Mark off that this high fanout net has been considered */

	}

void add_cluster_molecule_candidates_by_transitive_connectivity(t_pb* cur_pb,
                                                                t_cluster_placement_stats *cluster_placement_stats_ptr,
                                                                const std::multimap<AtomBlockId,t_pack_molecule*> &atom_molecules,
                                                                vtr::vector<ClusterBlockId,std::vector<AtomNetId>> &clb_inter_blk_nets,
                                                                const ClusterBlockId cluster_index) {


    //TODO: For now, only done by fan-out; should also consider fan-in

    auto& atom_ctx = g_vpr_ctx.atom();

<<<<<<< HEAD
		if(cur_pb->pb_stats->transitive_fanout_candidates == nullptr) {
			/* First time finding transitive fanout candidates therefore alloc and load them */
			cur_pb->pb_stats->transitive_fanout_candidates = new vector<t_pack_molecule *>;
			load_transitive_fanout_candidates(cluster_index,
                                              atom_molecules,
											  cur_pb->pb_stats,
											  clb_inter_blk_nets);

			/* Only consider candidates that pass a very simple legality check */
			for(int i = 0; i < (int) cur_pb->pb_stats->transitive_fanout_candidates->size(); i++) {
            t_pack_molecule* molecule = (*cur_pb->pb_stats->transitive_fanout_candidates)[i];
				if (molecule->valid) {
                bool success = true;
                for (int j = 0; j < get_array_size_of_molecule(molecule); j++) {
						if (molecule->atom_block_ids[j]) {
							VTR_ASSERT(atom_ctx.lookup.atom_clb(molecule->atom_block_ids[j]) == ClusterBlockId::INVALID());
							auto blk_id = molecule->atom_block_ids[j];
							if (!exists_free_primitive_for_atom_block(cluster_placement_stats_ptr, blk_id)) {
                                /* TODO: debating whether to check if placement exists for molecule (more
                                 * robust) or individual atom blocks (faster) */
								success = false;
								break;
							}
						}
					}
					if (success) {
						add_molecule_to_pb_stats_candidates(molecule,
								cur_pb->pb_stats->gain, cur_pb, min(AAPACK_MAX_FEASIBLE_BLOCK_ARRAY_SIZE,AAPACK_MAX_TRANSITIVE_EXPLORE));
					}
				}
			}
		} else {
			/* Clean up, no more candidates in transitive fanout to consider */
			delete cur_pb->pb_stats->transitive_fanout_candidates;
			cur_pb->pb_stats->transitive_fanout_candidates = nullptr;
			cur_pb->pb_stats->explore_transitive_fanout = false;
		}
	}
=======
    cur_pb->pb_stats->explore_transitive_fanout = false;

    /* First time finding transitive fanout candidates therefore alloc and load them */
    load_transitive_fanout_candidates(cluster_index,
                                      atom_molecules,
                                      cur_pb->pb_stats,
                                      clb_inter_blk_nets);
    /* Only consider candidates that pass a very simple legality check */
    for(const auto& transitive_candidate : cur_pb->pb_stats->transitive_fanout_candidates) {
        t_pack_molecule* molecule = transitive_candidate;
        if (molecule->valid) {
            bool success = true;
            for (int j = 0; j < get_array_size_of_molecule(molecule); j++) {
                if (molecule->atom_block_ids[j]) {
                    VTR_ASSERT(atom_ctx.lookup.atom_clb(molecule->atom_block_ids[j]) == ClusterBlockId::INVALID());
                    auto blk_id = molecule->atom_block_ids[j];
                    if (!exists_free_primitive_for_atom_block(cluster_placement_stats_ptr, blk_id)) {
                        /* TODO: debating whether to check if placement exists for molecule (more
                         * robust) or individual atom blocks (faster) */
                        success = false;
                        break;
                    }
                }
            }
            if (success) {
                add_molecule_to_pb_stats_candidates(molecule,
                        cur_pb->pb_stats->gain, cur_pb, min(AAPACK_MAX_FEASIBLE_BLOCK_ARRAY_SIZE, AAPACK_MAX_TRANSITIVE_EXPLORE));
            }
        }
    }
}
>>>>>>> f6d5c7e2

/*****************************************/
static t_pack_molecule *get_molecule_for_cluster(
		t_pb *cur_pb,
        const std::multimap<AtomBlockId,t_pack_molecule*>& atom_molecules,
		const bool allow_unrelated_clustering,
		int *num_unrelated_clustering_attempts,
		t_cluster_placement_stats *cluster_placement_stats_ptr,
		vtr::vector<ClusterBlockId,std::vector<AtomNetId>> &clb_inter_blk_nets,
		ClusterBlockId cluster_index,
        int verbosity) {

	/* Finds the block with the greatest gain that satisfies the
	 * input, clock and capacity constraints of a cluster that are
	 * passed in.  If no suitable block is found it returns ClusterBlockId::INVALID().
	 */

    VTR_ASSERT(cur_pb->is_root());

	/* If cannot pack into primitive, try packing into cluster */

	auto best_molecule = get_highest_gain_molecule(cur_pb, atom_molecules,
			NOT_HILL_CLIMBING, cluster_placement_stats_ptr, clb_inter_blk_nets, cluster_index);

	/* If no blocks have any gain to the current cluster, the code above      *
	 * will not find anything.  However, another atom block with no inputs in *
	 * common with the cluster may still be inserted into the cluster.        */

	if (allow_unrelated_clustering) {
		if (best_molecule == nullptr) {
			if (*num_unrelated_clustering_attempts == 0) {
				best_molecule = get_free_molecule_with_most_ext_inputs_for_cluster(
								cur_pb,
								cluster_placement_stats_ptr);
				(*num_unrelated_clustering_attempts)++;
<<<<<<< HEAD
            if (best_molecule != nullptr) {
                if (verbosity > 2) {
                    VTR_LOG("\tFound unrelated molecule to cluster\n");
			}
            }
=======
                VTR_LOGV(best_molecule && verbosity > 2, "\tFound unrelated molecule to cluster\n");
>>>>>>> f6d5c7e2
			}
		} else {
			*num_unrelated_clustering_attempts = 0;
		}
	} else {
<<<<<<< HEAD
		if (best_molecule == nullptr) {
            if (verbosity > 2) {
                VTR_LOG("\tNo related molecule found and unrelated clustering disabled\n");
	}
        }
=======
        VTR_LOGV(!best_molecule && verbosity > 2, "\tNo related molecule found and unrelated clustering disabled\n");
>>>>>>> f6d5c7e2
    }

	return best_molecule;
}


/* TODO: Add more error checking! */
static void check_clustering() {
    std::unordered_set<AtomBlockId> atoms_checked;
    auto& atom_ctx = g_vpr_ctx.atom();
	auto& cluster_ctx = g_vpr_ctx.clustering();

    if(cluster_ctx.clb_nlist.blocks().size() == 0) {
        VTR_LOG_WARN( "Packing produced no clustered blocks");
    }

	/*
	 * Check that each atom block connects to one physical primitive and that the primitive links up to the parent clb
	 */
    for(auto blk_id : atom_ctx.nlist.blocks()) {
        //Each atom should be part of a pb
        const t_pb* atom_pb = atom_ctx.lookup.atom_pb(blk_id);
        if(!atom_pb) {
			vpr_throw(VPR_ERROR_PACK, __FILE__, __LINE__,
					"Atom block %s is not mapped to a pb\n",
					atom_ctx.nlist.block_name(blk_id).c_str());
        }

        //Check the reverse mapping is consistent
		if (atom_ctx.lookup.pb_atom(atom_pb) != blk_id) {
			vpr_throw(VPR_ERROR_PACK, __FILE__, __LINE__,
					"pb %s does not contain atom block %s but atom block %s maps to pb.\n",
                    atom_pb->name,
					atom_ctx.nlist.block_name(blk_id).c_str(),
                    atom_ctx.nlist.block_name(blk_id).c_str());
		}

		VTR_ASSERT(atom_ctx.nlist.block_name(blk_id) == atom_pb->name);

        const t_pb* cur_pb = atom_pb;
		while (cur_pb->parent_pb) {
			cur_pb = cur_pb->parent_pb;
			VTR_ASSERT(cur_pb->name);
		}

		ClusterBlockId clb_index = atom_ctx.lookup.atom_clb(blk_id);
        if(clb_index == ClusterBlockId::INVALID()) {
			vpr_throw(VPR_ERROR_PACK, __FILE__, __LINE__,
					"Atom %s is not mapped to a CLB\n",
					atom_ctx.nlist.block_name(blk_id).c_str());
        }

		if (cur_pb != cluster_ctx.clb_nlist.block_pb(clb_index)) {
			vpr_throw(VPR_ERROR_PACK, __FILE__, __LINE__,
					"CLB %s does not match CLB contained by pb %s.\n",
					cur_pb->name, atom_pb->name);
		}
	}

	/* Check that I do not have spurious links in children pbs */
	for (auto blk_id : cluster_ctx.clb_nlist.blocks()) {
		check_cluster_atom_blocks(cluster_ctx.clb_nlist.block_pb(blk_id), atoms_checked);
	}

	for (auto blk_id : atom_ctx.nlist.blocks()) {
		if (!atoms_checked.count(blk_id)) {
			vpr_throw(VPR_ERROR_PACK, __FILE__, __LINE__,
					"Atom block %s not found in any cluster.\n",
					atom_ctx.nlist.block_name(blk_id).c_str());
		}
	}
}

/* TODO: May want to check that all atom blocks are actually reached */
static void check_cluster_atom_blocks(t_pb *pb, std::unordered_set<AtomBlockId>& blocks_checked) {
	int i, j;
	const t_pb_type *pb_type;
	bool has_child = false;
    auto& atom_ctx = g_vpr_ctx.atom();

	pb_type = pb->pb_graph_node->pb_type;
	if (pb_type->num_modes == 0) {
		/* primitive */
        auto blk_id = atom_ctx.lookup.pb_atom(pb);
		if (blk_id) {
			if (blocks_checked.count(blk_id)) {
				vpr_throw(VPR_ERROR_PACK, __FILE__, __LINE__,
						"pb %s contains atom block %s but atom block is already contained in another pb.\n",
						pb->name, atom_ctx.nlist.block_name(blk_id).c_str());
			}
			blocks_checked.insert(blk_id);
			if (pb != atom_ctx.lookup.atom_pb(blk_id)) {
				vpr_throw(VPR_ERROR_PACK, __FILE__, __LINE__,
						"pb %s contains atom block %s but atom block does not link to pb.\n",
						pb->name, atom_ctx.nlist.block_name(blk_id).c_str());
			}
		}
	} else {
		/* this is a container pb, all container pbs must contain children */
		for (i = 0; i < pb_type->modes[pb->mode].num_pb_type_children; i++) {
			for (j = 0; j < pb_type->modes[pb->mode].pb_type_children[i].num_pb; j++) {
				if (pb->child_pbs[i] != nullptr) {
					if (pb->child_pbs[i][j].name != nullptr) {
						has_child = true;
						check_cluster_atom_blocks(&pb->child_pbs[i][j], blocks_checked);
					}
				}
			}
		}
		VTR_ASSERT(has_child);
	}
}

static void mark_all_molecules_valid(t_pack_molecule* molecule_head) {
	for (auto cur_molecule = molecule_head; cur_molecule != nullptr; cur_molecule = cur_molecule->next) {
		cur_molecule->valid = true;
    }
}

static int count_molecules(t_pack_molecule* molecule_head) {
    int num_molecules = 0;
	for (auto cur_molecule = molecule_head; cur_molecule != nullptr; cur_molecule = cur_molecule->next) {
        ++num_molecules;
    }
    return num_molecules;
}

//Calculates molecule statistics for a single molecule
static t_molecule_stats calc_molecule_stats(const t_pack_molecule* molecule) {
    t_molecule_stats molecule_stats;

    auto& atom_ctx = g_vpr_ctx.atom();

    //Calculate the number of available pins on primitives within the molecule
    for (auto blk : molecule->atom_block_ids) {
        if (!blk) continue;

        ++molecule_stats.num_blocks; //Record number of valid blocks in molecule

        
        const t_model* model = atom_ctx.nlist.block_model(blk);

        for (const t_model_ports* input_port = model->inputs; input_port != nullptr; input_port = input_port->next) {
            molecule_stats.num_input_pins += input_port->size;
        }

        for (const t_model_ports* output_port = model->outputs; output_port != nullptr; output_port = output_port->next) {
            molecule_stats.num_output_pins += output_port->size;
        }
    }
    molecule_stats.num_pins = molecule_stats.num_input_pins + molecule_stats.num_output_pins;

    //Calculate the number of externally used pins
    std::set<AtomBlockId> molecule_atoms(molecule->atom_block_ids.begin(), molecule->atom_block_ids.end());
    for (auto blk : molecule->atom_block_ids) {
        if (!blk) continue;
        
        for (auto pin : atom_ctx.nlist.block_pins(blk)) {
            
            auto net = atom_ctx.nlist.pin_net(pin);

            auto pin_type = atom_ctx.nlist.pin_type(pin);
            if (pin_type == PinType::SINK) {
                auto driver_blk = atom_ctx.nlist.net_driver_block(net);

                if (molecule_atoms.count(driver_blk)) {
                    //Pin driven by a block within the molecule
                    //Does not count as an external connection
                } else {
                    //Pin driven by a block outside the molecule
                    ++molecule_stats.num_used_ext_inputs;
                }

            } else {
                VTR_ASSERT(pin_type == PinType::DRIVER);

                bool net_leaves_molecule = false;
                for (auto sink_pin : atom_ctx.nlist.net_sinks(net)) {
                    auto sink_blk = atom_ctx.nlist.pin_block(sink_pin);

                    if (!molecule_atoms.count(sink_blk)) {
                        //There is at least one sink outside of the current molecule
                        net_leaves_molecule = true;
                        break;
                    }
                }

                //We assume that any fanout occurs outside of the molecule, hence we only
                //count one used output (even if there are multiple sinks outside the molecule)
                if (net_leaves_molecule) {
                    ++molecule_stats.num_used_ext_outputs;
                }
            }
        }
    }
    molecule_stats.num_used_ext_pins = molecule_stats.num_used_ext_inputs + molecule_stats.num_used_ext_outputs;

    return molecule_stats;
}

//Calculates maximum molecule statistics accross all molecules in linked list
static t_molecule_stats calc_max_molecules_stats(const t_pack_molecule* molecule_head) {
    t_molecule_stats max_molecules_stats;

	for (auto cur_molecule = molecule_head; cur_molecule != nullptr; cur_molecule = cur_molecule->next) {

        //Calculate per-molecule statistics
        t_molecule_stats cur_molecule_stats = calc_molecule_stats(cur_molecule);

        //Record the maximums (member-wise) over all molecules
        max_molecules_stats.num_blocks = std::max(max_molecules_stats.num_blocks, cur_molecule_stats.num_blocks);

        max_molecules_stats.num_pins = std::max(max_molecules_stats.num_pins, cur_molecule_stats.num_pins);
        max_molecules_stats.num_input_pins = std::max(max_molecules_stats.num_input_pins, cur_molecule_stats.num_input_pins);
        max_molecules_stats.num_output_pins = std::max(max_molecules_stats.num_output_pins, cur_molecule_stats.num_output_pins);

        max_molecules_stats.num_used_ext_pins = std::max(max_molecules_stats.num_used_ext_pins, cur_molecule_stats.num_used_ext_pins);
        max_molecules_stats.num_used_ext_inputs = std::max(max_molecules_stats.num_used_ext_inputs, cur_molecule_stats.num_used_ext_inputs);
        max_molecules_stats.num_used_ext_outputs = std::max(max_molecules_stats.num_used_ext_outputs, cur_molecule_stats.num_used_ext_outputs);
	}

    return max_molecules_stats;
}

static std::vector<AtomBlockId> initialize_seed_atoms(const e_cluster_seed seed_type,
        const std::multimap<AtomBlockId,t_pack_molecule*>& atom_molecules,
        const t_molecule_stats& max_molecule_stats, const vtr::vector<AtomBlockId,float>& atom_criticality) {
    std::vector<AtomBlockId> seed_atoms;

    //Put all atoms in seed list
    auto& atom_ctx = g_vpr_ctx.atom();
    for (auto blk : atom_ctx.nlist.blocks()) {
        seed_atoms.emplace_back(blk);
    }

    //Initially all gains are zero
    vtr::vector<AtomBlockId,float> atom_gains(atom_ctx.nlist.blocks().size(), 0.);

    if (seed_type == e_cluster_seed::TIMING) {
        VTR_ASSERT(atom_gains.size() == atom_criticality.size());

        //By criticality
        atom_gains = atom_criticality;

    } else if (seed_type == e_cluster_seed::MAX_INPUTS) {

        //By number of used molecule input pins 
        for (auto blk : atom_ctx.nlist.blocks()) {

            int max_molecule_inputs = 0;
            auto molecule_rng = atom_molecules.equal_range(blk);
            for(const auto& kv : vtr::make_range(molecule_rng.first, molecule_rng.second)) {

				const t_pack_molecule* blk_mol = kv.second;

                const t_molecule_stats molecule_stats = calc_molecule_stats(blk_mol);

                //Keep the max over all molecules associated with the atom
				max_molecule_inputs = std::max(max_molecule_inputs, molecule_stats.num_used_ext_inputs);
            }

            atom_gains[blk] = max_molecule_inputs;
        }

    } else if (seed_type == e_cluster_seed::BLEND) {

        //By blended gain (criticality and inputs used)
        for(auto blk : atom_ctx.nlist.blocks()) {
			/* Score seed gain of each block as a weighted sum of timing criticality,
             * number of tightly coupled blocks connected to it, and number of external inputs */
			float seed_blend_fac = 0.5;
			float max_blend_gain = 0;

            auto molecule_rng = atom_molecules.equal_range(blk);
            for(const auto& kv : vtr::make_range(molecule_rng.first, molecule_rng.second)) {
				const t_pack_molecule* blk_mol = kv.second;

                const t_molecule_stats molecule_stats = calc_molecule_stats(blk_mol);

                VTR_ASSERT(max_molecule_stats.num_used_ext_inputs > 0);

				float blend_gain = (seed_blend_fac * atom_criticality[blk]
                              + (1-seed_blend_fac) * (molecule_stats.num_used_ext_inputs / max_molecule_stats.num_used_ext_inputs));
                blend_gain *= (1 + 0.2 * (molecule_stats.num_blocks - 1));

                //Keep the max over all molecules associated with the atom
                max_blend_gain = std::max(max_blend_gain, blend_gain);
            }
            atom_gains[blk] = max_blend_gain;
		}

    } else if (seed_type == e_cluster_seed::MAX_PINS || seed_type == e_cluster_seed::MAX_INPUT_PINS) {
        //By pins per molecule (i.e. available pins on primitives, not pins in use)

        for (auto blk : atom_ctx.nlist.blocks()) {

            int max_molecule_pins = 0;
            auto molecule_rng = atom_molecules.equal_range(blk);
            for(const auto& kv : vtr::make_range(molecule_rng.first, molecule_rng.second)) {
				const t_pack_molecule* mol = kv.second;

                const t_molecule_stats molecule_stats = calc_molecule_stats(mol);

                //Keep the max over all molecules associated with the atom
                int molecule_pins = 0;
                if (seed_type == e_cluster_seed::MAX_PINS) {
                    //All pins
                    molecule_pins = molecule_stats.num_pins;
                } else {
                    VTR_ASSERT(seed_type == e_cluster_seed::MAX_INPUT_PINS);
                    //Input pins only 
                    molecule_pins = molecule_stats.num_input_pins;
                }

                //Keep the max over all molecules associated with the atom
                max_molecule_pins = std::max(max_molecule_pins, molecule_pins);
            }
            atom_gains[blk] = max_molecule_pins;
        }

    } else if (seed_type == e_cluster_seed::BLEND2) {
        for (auto blk : atom_ctx.nlist.blocks()) {

            float max_gain = 0;
            auto molecule_rng = atom_molecules.equal_range(blk);
            for(const auto& kv : vtr::make_range(molecule_rng.first, molecule_rng.second)) {
				const t_pack_molecule* mol = kv.second;

                const t_molecule_stats molecule_stats = calc_molecule_stats(mol);

                float pin_ratio = vtr::safe_ratio(molecule_stats.num_pins, max_molecule_stats.num_pins);
                float input_pin_ratio = vtr::safe_ratio(molecule_stats.num_input_pins, max_molecule_stats.num_input_pins);
                float output_pin_ratio = vtr::safe_ratio(molecule_stats.num_output_pins, max_molecule_stats.num_output_pins);
                float used_ext_pin_ratio = vtr::safe_ratio(molecule_stats.num_used_ext_pins, max_molecule_stats.num_used_ext_pins);
                float used_ext_input_pin_ratio = vtr::safe_ratio(molecule_stats.num_used_ext_inputs, max_molecule_stats.num_used_ext_inputs);
                float used_ext_output_pin_ratio = vtr::safe_ratio(molecule_stats.num_used_ext_outputs, max_molecule_stats.num_used_ext_outputs);
                float num_blocks_ratio = vtr::safe_ratio(molecule_stats.num_blocks, max_molecule_stats.num_blocks);
                float criticality = atom_criticality[blk];

                constexpr float PIN_WEIGHT              = 0.;
                constexpr float INPUT_PIN_WEIGHT        = 0.5;
                constexpr float OUTPUT_PIN_WEIGHT       = 0.;
                constexpr float USED_PIN_WEIGHT         = 0.;
                constexpr float USED_INPUT_PIN_WEIGHT   = 0.2;
                constexpr float USED_OUTPUT_PIN_WEIGHT  = 0.;
                constexpr float BLOCKS_WEIGHT           = 0.2;
                constexpr float CRITICALITY_WEIGHT      = 0.1;

                float gain =   PIN_WEIGHT * pin_ratio
                             + INPUT_PIN_WEIGHT * input_pin_ratio
                             + OUTPUT_PIN_WEIGHT * output_pin_ratio

                             + USED_PIN_WEIGHT * used_ext_pin_ratio
                             + USED_INPUT_PIN_WEIGHT * used_ext_input_pin_ratio
                             + USED_OUTPUT_PIN_WEIGHT * used_ext_output_pin_ratio

                             + BLOCKS_WEIGHT * num_blocks_ratio
                             + CRITICALITY_WEIGHT * criticality;

                max_gain = std::max(max_gain, gain);
            }

            atom_gains[blk] = max_gain;
        }

		} else {
        VPR_THROW(VPR_ERROR_PACK, "Unrecognized cluster seed type");
    }

    //Sort seeds in descending order of gain (i.e. highest gain first)
    auto by_descending_gain = [&](const AtomBlockId lhs, const AtomBlockId rhs) {
        return atom_gains[lhs] > atom_gains[rhs];
    };
    std::sort(seed_atoms.begin(), seed_atoms.end(), by_descending_gain);

    if (getEchoEnabled() && isEchoFileEnabled(E_ECHO_CLUSTERING_BLOCK_CRITICALITIES)) {
        print_seed_gains(getEchoFileName(E_ECHO_CLUSTERING_BLOCK_CRITICALITIES), seed_atoms, atom_gains, atom_criticality);
    }

    return seed_atoms;
		}

static t_pack_molecule* get_highest_gain_seed_molecule(int* seedindex, const std::multimap<AtomBlockId,t_pack_molecule*>& atom_molecules, const std::vector<AtomBlockId> seed_atoms) {
    auto& atom_ctx = g_vpr_ctx.atom();

	while (*seedindex < static_cast<int>(seed_atoms.size())) {

        AtomBlockId blk_id = seed_atoms[(*seedindex)++];

		if (atom_ctx.lookup.atom_clb(blk_id) == ClusterBlockId::INVALID()) {

            t_pack_molecule* best = nullptr;

            auto rng = atom_molecules.equal_range(blk_id);
            for(const auto& kv : vtr::make_range(rng.first, rng.second)) {
                t_pack_molecule* molecule = kv.second;
				if (molecule->valid) {
					if (best == nullptr || (best->base_gain) < (molecule->base_gain)) {
						best = molecule;
					}
				}

            }
			VTR_ASSERT(best != nullptr);
			return best;
		}
	}

	/*if it makes it to here , there are no more blocks available*/
	return nullptr;
}

/* get gain of packing molecule into current cluster
     gain is equal to:
        total_block_gain
        + molecule_base_gain*some_factor
        - introduced_input_nets_of_unrelated_blocks_pulled_in_by_molecule*some_other_factor
 */
static float get_molecule_gain(t_pack_molecule *molecule, map<AtomBlockId, float> &blk_gain) {
	float gain;
	int i;
	int num_introduced_inputs_of_indirectly_related_block;
    auto& atom_ctx = g_vpr_ctx.atom();

	gain = 0;
	num_introduced_inputs_of_indirectly_related_block = 0;
	for (i = 0; i < get_array_size_of_molecule(molecule); i++) {
        auto blk_id = molecule->atom_block_ids[i];
		if (blk_id) {
			if(blk_gain.count(blk_id) > 0) {
				gain += blk_gain[blk_id];
			} else {
				/* This block has no connection with current cluster, penalize molecule for having this block
				 */
                for(auto pin_id : atom_ctx.nlist.block_input_pins(blk_id)) {
                    auto net_id = atom_ctx.nlist.pin_net(pin_id);
                    VTR_ASSERT(net_id);

                    auto driver_pin_id = atom_ctx.nlist.net_driver(net_id);
                    VTR_ASSERT(driver_pin_id);

                    auto driver_blk_id = atom_ctx.nlist.pin_block(driver_pin_id);

                    num_introduced_inputs_of_indirectly_related_block++;
                    for (int iblk = 0; iblk < get_array_size_of_molecule(molecule); iblk++) {
                        if (molecule->atom_block_ids[iblk] && driver_blk_id == molecule->atom_block_ids[iblk]) {
                            //valid block which is driver (and hence not an input)
                            num_introduced_inputs_of_indirectly_related_block--;
                            break;
                        }
                    }
                }
			}
		}
	}

	gain += molecule->base_gain * 0.0001; /* Use base gain as tie breaker TODO: need to sweep this value and perhaps normalize */
	gain -= num_introduced_inputs_of_indirectly_related_block * (0.001);

	return gain;
}

static int compare_molecule_gain(const void *a, const void *b) {
	float base_gain_a, base_gain_b, diff;
	const t_pack_molecule *molecule_a, *molecule_b;
	molecule_a = (*(const t_pack_molecule * const *) a);
	molecule_b = (*(const t_pack_molecule * const *) b);

	base_gain_a = molecule_a->base_gain;
	base_gain_b = molecule_b->base_gain;
	diff = base_gain_a - base_gain_b;
	if (diff > 0) {
		return 1;
	}
	if (diff < 0) {
		return -1;
	}
	return 0;
}

/* Determine if speculatively packed cur_pb is pin feasible
 * Runtime is actually not that bad for this.  It's worst case O(k^2) where k is the
 * number of pb_graph pins.  Can use hash tables or make incremental if becomes an issue.
 */
static void try_update_lookahead_pins_used(t_pb *cur_pb) {
	int i, j;
	const t_pb_type *pb_type = cur_pb->pb_graph_node->pb_type;

    // run recursively till a leaf (primitive) pb block is reached
	if (pb_type->num_modes > 0 && cur_pb->name != nullptr) {
		if (cur_pb->child_pbs != nullptr) {
			for (i = 0; i < pb_type->modes[cur_pb->mode].num_pb_type_children; i++) {
				if (cur_pb->child_pbs[i] != nullptr) {
					for (j = 0; j < pb_type->modes[cur_pb->mode].pb_type_children[i].num_pb; j++) {
						try_update_lookahead_pins_used(&cur_pb->child_pbs[i][j]);
					}
				}
			}
		}
	} else {
        // find if this child (primitive) pb block has an atom mapped to it,
        // if yes compute and mark lookahead pins used for that pb block
        auto& atom_ctx = g_vpr_ctx.atom();
        AtomBlockId blk_id = atom_ctx.lookup.pb_atom(cur_pb);
		if (pb_type->blif_model != nullptr && blk_id) {
			compute_and_mark_lookahead_pins_used(blk_id);
		}
	}
}

/* Resets nets used at different pin classes for determining pin feasibility */
static void reset_lookahead_pins_used(t_pb *cur_pb) {
	int i, j;
	const t_pb_type *pb_type = cur_pb->pb_graph_node->pb_type;
	if (cur_pb->pb_stats == nullptr) {
		return; /* No pins used, no need to continue */
	}

	if (pb_type->num_modes > 0 && cur_pb->name != nullptr) {
		for (i = 0; i < cur_pb->pb_graph_node->num_input_pin_class; i++) {
			cur_pb->pb_stats->lookahead_input_pins_used[i].clear();
		}

		for (i = 0; i < cur_pb->pb_graph_node->num_output_pin_class; i++) {
			cur_pb->pb_stats->lookahead_output_pins_used[i].clear();
		}

		if (cur_pb->child_pbs != nullptr) {
			for (i = 0; i < pb_type->modes[cur_pb->mode].num_pb_type_children; i++) {
				if (cur_pb->child_pbs[i] != nullptr) {
					for (j = 0; j < pb_type->modes[cur_pb->mode].pb_type_children[i].num_pb; j++) {
						reset_lookahead_pins_used(&cur_pb->child_pbs[i][j]);
					}
				}
			}
		}
	}
}

/* Determine if pins of speculatively packed pb are legal */
static void compute_and_mark_lookahead_pins_used(const AtomBlockId blk_id) {
    auto& atom_ctx = g_vpr_ctx.atom();

	const t_pb* cur_pb = atom_ctx.lookup.atom_pb(blk_id);
    VTR_ASSERT(cur_pb != nullptr);

	/* Walk through inputs, outputs, and clocks marking pins off of the same class */
    for(auto pin_id : atom_ctx.nlist.block_pins(blk_id)) {
        auto net_id = atom_ctx.nlist.pin_net(pin_id);

        const t_pb_graph_pin* pb_graph_pin = find_pb_graph_pin(atom_ctx.nlist, atom_ctx.lookup, pin_id);
        compute_and_mark_lookahead_pins_used_for_pin(pb_graph_pin, cur_pb, net_id);
    }
}

/**
 * Given a pin and its assigned net, mark all pin classes that are affected.
 * Check if connecting this pin to it's driver pin or to all sink pins will
 * require leaving a pb_block starting from the parent pb_block of the
 * primitive till the root block (depth = 0). If leaving a pb_block is
 * required add this net to the pin class (to increment the number of used
 * pins from this class) that should be used to leave the pb_block.
 */
static void compute_and_mark_lookahead_pins_used_for_pin(const t_pb_graph_pin *pb_graph_pin, const t_pb *primitive_pb, const AtomNetId net_id) {

    auto& atom_ctx = g_vpr_ctx.atom();

    // starting from the parent pb of the input primitive go up in the hierarchy till the root block
	for (auto cur_pb = primitive_pb->parent_pb; cur_pb; cur_pb = cur_pb->parent_pb) {
        const auto depth = cur_pb->pb_graph_node->pb_type->depth;
        const auto pin_class = pb_graph_pin->parent_pin_class[depth];
        VTR_ASSERT(pin_class != OPEN);

        const auto driver_blk_id = atom_ctx.nlist.net_driver_block(net_id);

        // if this primitive pin is an input pin
        if (pb_graph_pin->port->type == IN_PORT) {
            /* find location of net driver if exist in clb, NULL otherwise */
            // find the driver of the input net connected to the pin being studied
            const auto driver_pin_id = atom_ctx.nlist.net_driver(net_id);
            // find the id of the atom occupying the input primitive_pb
            const auto prim_blk_id = atom_ctx.lookup.pb_atom(primitive_pb);
            // find the pb block occupied by the driving atom
            const auto driver_pb = atom_ctx.lookup.atom_pb(driver_blk_id);
            // pb_graph_pin driving net_id in the driver pb block
            t_pb_graph_pin* output_pb_graph_pin = nullptr;
            // if the driver block is in the same clb as the input primitive block
            if (atom_ctx.lookup.atom_clb(driver_blk_id) == atom_ctx.lookup.atom_clb(prim_blk_id)) {
                // get pb_graph_pin driving the given net
                output_pb_graph_pin = get_driver_pb_graph_pin(driver_pb, driver_pin_id);
            }

            bool is_reachable = false;

            // if the driver pin is within the cluster
            if (output_pb_graph_pin) {
                // find if the driver pin can reach the input pin of the primitive or not
                const t_pb* check_pb = driver_pb;
                while (check_pb && check_pb != cur_pb) {
                       check_pb = check_pb->parent_pb;
                }
                if (check_pb) {
                    for (int i = 0; i < output_pb_graph_pin->num_connectable_primitive_input_pins[depth]; i++) {
                         if (pb_graph_pin == output_pb_graph_pin->list_of_connectable_input_pin_ptrs[depth][i]) {
                             is_reachable = true;
                             break;
                         }
                    }
                }
            }

            // Must use an input pin to connect the driver to the input pin of the given primitive, either the
            // driver atom is not contained in the cluster or is contained but cannot reach the primitive pin
            if (!is_reachable) {
                // add net to lookahead_input_pins_used if not already added
                auto it = std::find(cur_pb->pb_stats->lookahead_input_pins_used[pin_class].begin(),
                                    cur_pb->pb_stats->lookahead_input_pins_used[pin_class].end(), net_id);
                if (it == cur_pb->pb_stats->lookahead_input_pins_used[pin_class].end()) {
                    cur_pb->pb_stats->lookahead_input_pins_used[pin_class].push_back(net_id);
                }
            }
        } else {
            VTR_ASSERT(pb_graph_pin->port->type == OUT_PORT);
            /*
             * Determine if this net (which is driven from within this cluster) leaves this cluster
             * (and hence uses an output pin).
             */

            bool net_exits_cluster = true;
            int num_net_sinks = static_cast<int>(atom_ctx.nlist.net_sinks(net_id).size());

            if (pb_graph_pin->num_connectable_primitive_input_pins[depth] >= num_net_sinks) {
                //It is possible the net is completely absorbed in the cluster,
                //since this pin could (potentially) drive all the net's sinks

                /* Important: This runtime penalty looks a lot scarier than it really is.
                 * For high fan-out nets, I at most look at the number of pins within the
                 * cluster which limits runtime.
                 *
                 * DO NOT REMOVE THIS INITIAL FILTER WITHOUT CAREFUL ANALYSIS ON RUNTIME!!!
                 *
                 * Key Observation:
                 * For LUT-based designs it is impossible for the average fanout to exceed
                 * the number of LUT inputs so it's usually around 4-5 (pigeon-hole argument,
                 * if the average fanout is greater than the number of LUT inputs, where do
                 * the extra connections go?  Therefore, average fanout must be capped to a
                 * small constant where the constant is equal to the number of LUT inputs).
                 * The real danger to runtime is when the number of sinks of a net gets doubled
                 */

                //Check if all the net sinks are, in fact, inside this cluster
                bool all_sinks_in_cur_cluster = true;
                ClusterBlockId driver_clb = atom_ctx.lookup.atom_clb(driver_blk_id);
                for(auto pin_id : atom_ctx.nlist.net_sinks(net_id)) {
                    auto sink_blk_id = atom_ctx.nlist.pin_block(pin_id);
                    if (atom_ctx.lookup.atom_clb(sink_blk_id) != driver_clb) {
                        all_sinks_in_cur_cluster = false;
                        break;
                    }
                }

                if (all_sinks_in_cur_cluster) {
                    //All the sinks are part of this cluster, so the net may be fully absorbed.
                    //
                    //Verify this, by counting the number of net sinks reachable from the driver pin.
                    //If the count equals the number of net sinks then the net is fully absorbed and
                    //the net does not exit the cluster
                    /* TODO: I should cache the absorbed outputs, once net is absorbed,
                     *       net is forever absorbed, no point in rechecking every time */
                    if (net_sinks_reachable_in_cluster(pb_graph_pin, depth, net_id)) {
                        //All the sinks are reachable inside the cluster
                        net_exits_cluster = false;
                    }
                }
            }

            if (net_exits_cluster) {
                /* This output must exit this cluster */
                cur_pb->pb_stats->lookahead_output_pins_used[pin_class].push_back(net_id);
            }
        }
	}
}

int net_sinks_reachable_in_cluster(const t_pb_graph_pin* driver_pb_gpin, const int depth, const AtomNetId net_id) {
    size_t num_reachable_sinks = 0;
    auto& atom_ctx = g_vpr_ctx.atom();

    //Record the sink pb graph pins we are looking for
    std::unordered_set<const t_pb_graph_pin*> sink_pb_gpins;
    for(const AtomPinId pin_id : atom_ctx.nlist.net_sinks(net_id)) {
        const t_pb_graph_pin* sink_pb_gpin = find_pb_graph_pin(atom_ctx.nlist, atom_ctx.lookup, pin_id);
        VTR_ASSERT(sink_pb_gpin);

        sink_pb_gpins.insert(sink_pb_gpin);
    }

    //Count how many sink pins are reachable
    for(int i_prim_pin = 0; i_prim_pin < driver_pb_gpin->num_connectable_primitive_input_pins[depth]; ++i_prim_pin) {
        const t_pb_graph_pin* reachable_pb_gpin = driver_pb_gpin->list_of_connectable_input_pin_ptrs[depth][i_prim_pin];

        if(sink_pb_gpins.count(reachable_pb_gpin)) {
            ++num_reachable_sinks;
            if(num_reachable_sinks == atom_ctx.nlist.net_sinks(net_id).size()) {
                return true;
            }
        }
    }

    return false;
}

/**
 * Returns the pb_graph_pin of the atom pin defined by the driver_pin_id in the driver_pb
 */
static t_pb_graph_pin* get_driver_pb_graph_pin(const t_pb* driver_pb, const AtomPinId driver_pin_id) {

    auto& atom_ctx = g_vpr_ctx.atom();
    const auto driver_pb_type = driver_pb->pb_graph_node->pb_type;
    int output_port = 0;
    // find the port of the pin driving the net as well as the port model
    auto driver_port_id = atom_ctx.nlist.pin_port(driver_pin_id);
    auto driver_model_port = atom_ctx.nlist.port_model(driver_port_id);
    // find the port id of the port containing the driving pin in the driver_pb_type
    for (int i = 0; i < driver_pb_type->num_ports; i++) {
        auto& prim_port = driver_pb_type->ports[i];
        if (prim_port.type == OUT_PORT) {
            if (prim_port.model_port == driver_model_port) {
                // get the output pb_graph_pin driving this input net
                return &(driver_pb->pb_graph_node->output_pins[output_port][atom_ctx.nlist.pin_port_bit(driver_pin_id)]);
            }
            output_port++;
        }
    }
    // the pin should be found
    VTR_ASSERT(false);
    return nullptr;
}

/* Check if the number of available inputs/outputs for a pin class is sufficient for speculatively packed blocks */
static bool check_lookahead_pins_used(t_pb *cur_pb, t_ext_pin_util max_external_pin_util) {

	const t_pb_type *pb_type = cur_pb->pb_graph_node->pb_type;

	if (pb_type->num_modes > 0 && cur_pb->name) {
		for (int i = 0; i < cur_pb->pb_graph_node->num_input_pin_class; i++) {
            size_t class_size = cur_pb->pb_graph_node->input_pin_class_size[i];

            if (cur_pb->is_root()) {
                // Scale the class size by the maximum external pin utilization factor
                // Use ceil to avoid classes of size 1 from being scaled to zero
                class_size = std::ceil(max_external_pin_util.input_pin_util * class_size);
                // if the number of pins already used is larger than class size, then the number of
                // cluster inputs already used should be our constraint. Why is this needed? This is
                // needed since when packing the seed block the maximum external pin utilization is
                // used as 1.0 allowing molecules that are using up to all the cluster inputs to be
                // packed legally. Therefore, if the seed block is already using more inputs than
                // the allowed maximum utilization, this should become the new maximum pin utilization.
                class_size = std::max<size_t>(class_size, cur_pb->pb_stats->input_pins_used[i].size());
            }

			if (cur_pb->pb_stats->lookahead_input_pins_used[i].size() > class_size) {
				return false;
			}
		}

		for (int i = 0; i < cur_pb->pb_graph_node->num_output_pin_class; i++) {
            size_t class_size = cur_pb->pb_graph_node->output_pin_class_size[i];
            if (cur_pb->is_root()) {
                // Scale the class size by the maximum external pin utilization factor
                // Use ceil to avoid classes of size 1 from being scaled to zero
                class_size = std::ceil(max_external_pin_util.output_pin_util * class_size);
                // if the number of pins already used is larger than class size, then the number of
                // cluster outputs already used should be our constraint. Why is this needed? This is
                // needed since when packing the seed block the maximum external pin utilization is
                // used as 1.0 allowing molecules that are using up to all the cluster inputs to be
                // packed legally. Therefore, if the seed block is already using more inputs than
                // the allowed maximum utilization, this should become the new maximum pin utilization.
                class_size = std::max<size_t>(class_size, cur_pb->pb_stats->output_pins_used[i].size());
            }

			if (cur_pb->pb_stats->lookahead_output_pins_used[i].size() > class_size) {
				return false;
			}
		}

		if (cur_pb->child_pbs) {
			for (int i = 0; i < pb_type->modes[cur_pb->mode].num_pb_type_children; i++) {
				if (cur_pb->child_pbs[i]) {
					for (int j = 0; j < pb_type->modes[cur_pb->mode].pb_type_children[i].num_pb; j++) {
						if (!check_lookahead_pins_used(&cur_pb->child_pbs[i][j], max_external_pin_util))
                            return false;
					}
				}
			}
		}
	}

	return true;
}

/* Speculation successful, commit input/output pins used */
static void commit_lookahead_pins_used(t_pb *cur_pb) {

	const t_pb_type *pb_type = cur_pb->pb_graph_node->pb_type;

	if (pb_type->num_modes > 0 && cur_pb->name) {
		for (int i = 0; i < cur_pb->pb_graph_node->num_input_pin_class; i++) {
			VTR_ASSERT(cur_pb->pb_stats->lookahead_input_pins_used[i].size() <= (unsigned int)cur_pb->pb_graph_node->input_pin_class_size[i]);
			for (size_t j = 0; j < cur_pb->pb_stats->lookahead_input_pins_used[i].size(); j++) {
				VTR_ASSERT(cur_pb->pb_stats->lookahead_input_pins_used[i][j]);
				cur_pb->pb_stats->input_pins_used[i].insert({j, cur_pb->pb_stats->lookahead_input_pins_used[i][j]});
			}
		}

		for (int i = 0; i < cur_pb->pb_graph_node->num_output_pin_class; i++) {
			VTR_ASSERT(cur_pb->pb_stats->lookahead_output_pins_used[i].size() <= (unsigned int)cur_pb->pb_graph_node->output_pin_class_size[i]);
			for (size_t j = 0; j < cur_pb->pb_stats->lookahead_output_pins_used[i].size(); j++) {
				VTR_ASSERT(cur_pb->pb_stats->lookahead_output_pins_used[i][j]);
				cur_pb->pb_stats->output_pins_used[i].insert({j, cur_pb->pb_stats->lookahead_output_pins_used[i][j]});
			}
		}

		if (cur_pb->child_pbs) {
			for (int i = 0; i < pb_type->modes[cur_pb->mode].num_pb_type_children; i++) {
				if (cur_pb->child_pbs[i]) {
					for (int j = 0; j < pb_type->modes[cur_pb->mode].pb_type_children[i].num_pb; j++) {
						commit_lookahead_pins_used(&cur_pb->child_pbs[i][j]);
					}
				}
			}
		}
	}
}

/**
 * Score unclustered atoms that are two hops away from current cluster
 * For example, consider a cluster that has a FF feeding an adder in another
 * cluster. Since this FF is feeding an adder that is packed in another cluster
 * this function should find other FFs that are feeding other inputs of this adder
 * since they are two hops away from the FF packed in this cluster
 */
static void load_transitive_fanout_candidates(ClusterBlockId clb_index,
                                              const std::multimap<AtomBlockId,t_pack_molecule*>& atom_molecules,
											  t_pb_stats *pb_stats,
											  vtr::vector<ClusterBlockId,std::vector<AtomNetId>> &clb_inter_blk_nets) {
    auto& atom_ctx = g_vpr_ctx.atom();

    // iterate over all the nets that have pins in this cluster
    for(const auto net_id : pb_stats->marked_nets) {
        // only consider small nets to constrain runtime
		if(atom_ctx.nlist.net_pins(net_id).size() < AAPACK_MAX_TRANSITIVE_FANOUT_EXPLORE + 1) {
            // iterate over all the pins of the net
            for(const auto pin_id : atom_ctx.nlist.net_pins(net_id)) {
                AtomBlockId atom_blk_id = atom_ctx.nlist.pin_block(pin_id);
                // get the transitive cluster
				ClusterBlockId tclb = atom_ctx.lookup.atom_clb(atom_blk_id);
                // if the block connected to this pin is packed in another cluster
				if(tclb != clb_index && tclb != ClusterBlockId::INVALID()) {
					// explore transitive nets from already packed cluster
					for(AtomNetId tnet : clb_inter_blk_nets[tclb]) {
                        // iterate over all the pins of the net
                        for(AtomPinId tpin : atom_ctx.nlist.net_pins(tnet)) {
                            auto blk_id = atom_ctx.nlist.pin_block(tpin);
                            // This transitive atom is not packed, score and add
							if(atom_ctx.lookup.atom_clb(blk_id) == ClusterBlockId::INVALID()) {

								if(pb_stats->gain.count(blk_id) == 0) {
									pb_stats->gain[blk_id] = 0.001;
								} else {
									pb_stats->gain[blk_id] += 0.001;
								}
                                auto rng = atom_molecules.equal_range(blk_id);
                                for(const auto& kv : vtr::make_range(rng.first, rng.second)) {
                                    t_pack_molecule* molecule = kv.second;
									if (molecule->valid) {
                                        pb_stats->transitive_fanout_candidates.insert(molecule);
									}
                                }
							}
						}
					}
				}
			}
		}
	}
}

static std::map<const t_model*,std::vector<t_type_ptr>> identify_primitive_candidate_block_types() {
    std::map<const t_model*,std::vector<t_type_ptr>> model_candidates;
    auto& atom_ctx = g_vpr_ctx.atom();
    auto& atom_nlist = atom_ctx.nlist;
    auto& device_ctx = g_vpr_ctx.device();

    std::set<const t_model*> unique_models;
    for(auto blk : atom_nlist.blocks()) {
        auto model = atom_nlist.block_model(blk);
        unique_models.insert(model);
    }

    for (auto model : unique_models) {
        model_candidates[model] = {};

        for (int itype = 0; itype < device_ctx.num_block_types; ++itype ) {
            t_type_ptr type = &device_ctx.block_types[itype];
            if (block_type_contains_blif_model(type, model->name)) {
                model_candidates[model].push_back(type);
            }
        }
    }

    return model_candidates;
}

static void print_seed_gains(const char * fname, const std::vector<AtomBlockId>& seed_atoms, const vtr::vector<AtomBlockId,float>& atom_gain, const vtr::vector<AtomBlockId,float>& atom_criticality) {
	FILE * fp = vtr::fopen(fname, "w");

    auto& atom_ctx = g_vpr_ctx.atom();

    //For prett formatting determine the maximum name length
    int max_name_len = strlen("atom_block_name");
    int max_type_len = strlen("atom_block_type");
    for(auto blk_id : atom_ctx.nlist.blocks()) {
        max_name_len = std::max(max_name_len, (int) atom_ctx.nlist.block_name(blk_id).size());

        const t_model* model = atom_ctx.nlist.block_model(blk_id);
        max_type_len = std::max(max_type_len, (int) strlen(model->name));
    }

    fprintf(fp, "%-*s %-*s %8s %8s\n", max_name_len, "atom_block_name", max_type_len, "atom_block_type", "gain", "criticality");
    fprintf(fp, "\n");
    for(auto blk_id : seed_atoms) {
        std::string name = atom_ctx.nlist.block_name(blk_id);
		fprintf(fp, "%-*s ", max_name_len, name.c_str());

        const t_model* model = atom_ctx.nlist.block_model(blk_id);
		fprintf(fp, "%-*s ", max_type_len, model->name);

		fprintf(fp, "%*f ", std::max((int) strlen("gain"), 8), atom_gain[blk_id]);
		fprintf(fp, "%*f ", std::max((int) strlen("criticality"), 8), atom_criticality[blk_id]);
		fprintf(fp, "\n");
    }

	fclose(fp);
}

/**
 * This function takes a chain molecule, and the pb_graph_node that is chosen
 * for packing the molecule's root block. Using the given root_primitive, this
 * function will identify which chain id this molecule is being mapped to and
 * will update the chain id value inside the chain info data structure of this
 * molecule
 */
static void update_molecule_chain_info(t_pack_molecule* chain_molecule, const t_pb_graph_node* root_primitive) {

    VTR_ASSERT(chain_molecule->chain_info->chain_id == -1 &&
               chain_molecule->chain_info->is_long_chain);

    auto chain_root_pins = chain_molecule->pack_pattern->chain_root_pins;

    for(size_t chainId = 0; chainId < chain_root_pins.size(); chainId++) {
        if (chain_root_pins[chainId]->parent_node == root_primitive) {
            chain_molecule->chain_info->chain_id = chainId;
            chain_molecule->chain_info->first_packed_molecule = chain_molecule;
            return;
        }
    }

    VTR_ASSERT(false);
}

/**
 * This function takes the root block of a chain molecule and a proposed
 * placement primitive for this block. The function then checks if this
 * chain root block has a placement constraint (such as being driven from
 * outside the cluster) and returns the status of the placement accordingly.
 */
static enum e_block_pack_status check_chain_root_placement_feasibility(
        const t_pb_graph_node* pb_graph_node,
        const t_pack_molecule* molecule, const AtomBlockId blk_id) {

    enum e_block_pack_status block_pack_status = BLK_PASSED;
    auto& atom_ctx = g_vpr_ctx.atom();

    bool is_long_chain = molecule->chain_info->is_long_chain;

    const auto& chain_root_pins = molecule->pack_pattern->chain_root_pins;

    t_model_ports *root_port = chain_root_pins[0]->port->model_port;
    auto port_id = atom_ctx.nlist.find_atom_port(blk_id, root_port);

    if (port_id) {
        auto chain_net_id = atom_ctx.nlist.port_net(port_id, chain_root_pins[0]->pin_number);
        // if this block is part of a long chain or it is driven by a cluster
        // input pin we need to check the placement legality of this block
        // For some architectures (titan) even small chains that can fit within one
        // cluster still need to start at the top of the cluster since their input is
        // driven by a global gnd or vdd. Therefore even if this is not a long chain
        // but its input pin is driven by a net, the placement legality is checked.
        if (is_long_chain || chain_net_id) {

            auto chain_id = molecule->chain_info->chain_id;
            // if this chain has a chain id assigned to it
            if (chain_id != -1) {
                // the chosen primitive should be a valid starting point for the chain
                if (pb_graph_node != chain_root_pins[chain_id]->parent_node) {
                    block_pack_status = BLK_FAILED_FEASIBLE;
                }
            // the chain doesn't have an assigned chain_id yet
            } else {
                block_pack_status = BLK_FAILED_FEASIBLE;
                for (const auto& chain_root_pin: chain_root_pins) {
                    // check if this chosen primitive is one of the possible
                    // starting points for this chain.
                    if(pb_graph_node == chain_root_pin->parent_node) {
                        // this location matches with the one of the dedicated chain
                        // input from outside logic block, therefore it is feasible
                        block_pack_status = BLK_PASSED;
                        break;
                    }
                }
            }
        }
    }

    return block_pack_status;
}<|MERGE_RESOLUTION|>--- conflicted
+++ resolved
@@ -490,15 +490,6 @@
 					detailed_routing_stage, &cluster_ctx.clb_nlist,
                     primitive_candidate_block_types,
                     packer_opts.pack_verbosity,
-<<<<<<< HEAD
-                    packer_opts.enable_pin_feasibility_filter);
-
-            if (packer_opts.pack_verbosity > 1 && packer_opts.pack_verbosity < 3) {
-                VTR_LOG("Complex block %d: %s, type: %s ",
-					num_clb, cluster_ctx.clb_nlist.block_name(clb_index).c_str(), cluster_ctx.clb_nlist.block_type(clb_index)->name);
-                VTR_LOGV(packer_opts.pack_verbosity > 1, "."); //Progress dot for seed-block
-            }
-=======
                     packer_opts.enable_pin_feasibility_filter,
                     balance_block_type_utilization);
 
@@ -507,7 +498,6 @@
                      cluster_ctx.clb_nlist.block_name(clb_index).c_str(),
                      cluster_ctx.clb_nlist.block_type(clb_index)->name);
             VTR_LOGV(verbosity == 2, "."); //Progress dot for seed-block
->>>>>>> f6d5c7e2
 			fflush(stdout);
 
             t_ext_pin_util target_ext_pin_util = ext_pin_util_targets.get_pin_util(cluster_ctx.clb_nlist.block_type(clb_index)->name);
@@ -616,18 +606,12 @@
             VTR_LOGV(verbosity == 2, "\n");
 
 			if (detailed_routing_stage == (int)E_DETAILED_ROUTE_AT_END_ONLY) {
-<<<<<<< HEAD
 				// FIXME: is_mode_conflict does not affect this stage. It will be needed when trying to route the packed clusters later on.
 				bool is_mode_conflict;
 				reset_intra_lb_route(router_data);
 				is_cluster_legal = try_intra_lb_route(router_data, packer_opts.pack_verbosity, &is_mode_conflict);
 				if (is_cluster_legal == true) {
-                    VTR_LOGV(packer_opts.pack_verbosity > 2, "\tPassed route at end.\n");
-=======
-				is_cluster_legal = try_intra_lb_route(router_data, packer_opts.pack_verbosity);
-				if (is_cluster_legal) {
                     VTR_LOGV(verbosity > 2, "\tPassed route at end.\n");
->>>>>>> f6d5c7e2
 				} else {
 					VTR_LOGV(verbosity > 0, "Failed route at end, repack cluster trying detailed routing at each stage.\n");
 				}
@@ -1188,7 +1172,6 @@
 				/* Try to route if heuristic is to route for every atom
 					Skip routing if heuristic is to route at the end of packing complex block
 				*/
-<<<<<<< HEAD
 				bool is_mode_conflict = true;
 				bool is_routed = false;
 				bool do_detailed_routing_stage = detailed_routing_stage == (int)E_DETAILED_ROUTE_FOR_EACH_ATOM;
@@ -1198,9 +1181,6 @@
 				}
 
 				if (do_detailed_routing_stage && is_routed == false) {
-=======
-				if (detailed_routing_stage == (int)E_DETAILED_ROUTE_FOR_EACH_ATOM && !try_intra_lb_route(router_data, verbosity)) {
->>>>>>> f6d5c7e2
 					/* Cannot pack */
                     VTR_LOGV(verbosity > 4, "\t\t\tFAILED Detailed Routing Legality\n");
 					block_pack_status = BLK_FAILED_ROUTE;
@@ -1260,15 +1240,8 @@
 					}
 				}
 			} else {
-<<<<<<< HEAD
-                if (verbosity > 3) {
-                    VTR_LOG("\t\tPASSED pack molecule\n");
-                }
-			}
-=======
                 VTR_LOGV(verbosity > 3, "\t\tPASSED pack molecule\n");
             }
->>>>>>> f6d5c7e2
 		} else {
             VTR_LOGV(verbosity > 3, "\t\tFAILED No candidate primitives available\n");
 			block_pack_status = BLK_FAILED_FEASIBLE;
@@ -2133,46 +2106,6 @@
 
     auto& atom_ctx = g_vpr_ctx.atom();
 
-<<<<<<< HEAD
-		if(cur_pb->pb_stats->transitive_fanout_candidates == nullptr) {
-			/* First time finding transitive fanout candidates therefore alloc and load them */
-			cur_pb->pb_stats->transitive_fanout_candidates = new vector<t_pack_molecule *>;
-			load_transitive_fanout_candidates(cluster_index,
-                                              atom_molecules,
-											  cur_pb->pb_stats,
-											  clb_inter_blk_nets);
-
-			/* Only consider candidates that pass a very simple legality check */
-			for(int i = 0; i < (int) cur_pb->pb_stats->transitive_fanout_candidates->size(); i++) {
-            t_pack_molecule* molecule = (*cur_pb->pb_stats->transitive_fanout_candidates)[i];
-				if (molecule->valid) {
-                bool success = true;
-                for (int j = 0; j < get_array_size_of_molecule(molecule); j++) {
-						if (molecule->atom_block_ids[j]) {
-							VTR_ASSERT(atom_ctx.lookup.atom_clb(molecule->atom_block_ids[j]) == ClusterBlockId::INVALID());
-							auto blk_id = molecule->atom_block_ids[j];
-							if (!exists_free_primitive_for_atom_block(cluster_placement_stats_ptr, blk_id)) {
-                                /* TODO: debating whether to check if placement exists for molecule (more
-                                 * robust) or individual atom blocks (faster) */
-								success = false;
-								break;
-							}
-						}
-					}
-					if (success) {
-						add_molecule_to_pb_stats_candidates(molecule,
-								cur_pb->pb_stats->gain, cur_pb, min(AAPACK_MAX_FEASIBLE_BLOCK_ARRAY_SIZE,AAPACK_MAX_TRANSITIVE_EXPLORE));
-					}
-				}
-			}
-		} else {
-			/* Clean up, no more candidates in transitive fanout to consider */
-			delete cur_pb->pb_stats->transitive_fanout_candidates;
-			cur_pb->pb_stats->transitive_fanout_candidates = nullptr;
-			cur_pb->pb_stats->explore_transitive_fanout = false;
-		}
-	}
-=======
     cur_pb->pb_stats->explore_transitive_fanout = false;
 
     /* First time finding transitive fanout candidates therefore alloc and load them */
@@ -2204,7 +2137,6 @@
         }
     }
 }
->>>>>>> f6d5c7e2
 
 /*****************************************/
 static t_pack_molecule *get_molecule_for_cluster(
@@ -2240,29 +2172,13 @@
 								cur_pb,
 								cluster_placement_stats_ptr);
 				(*num_unrelated_clustering_attempts)++;
-<<<<<<< HEAD
-            if (best_molecule != nullptr) {
-                if (verbosity > 2) {
-                    VTR_LOG("\tFound unrelated molecule to cluster\n");
-			}
-            }
-=======
                 VTR_LOGV(best_molecule && verbosity > 2, "\tFound unrelated molecule to cluster\n");
->>>>>>> f6d5c7e2
 			}
 		} else {
 			*num_unrelated_clustering_attempts = 0;
 		}
 	} else {
-<<<<<<< HEAD
-		if (best_molecule == nullptr) {
-            if (verbosity > 2) {
-                VTR_LOG("\tNo related molecule found and unrelated clustering disabled\n");
-	}
-        }
-=======
         VTR_LOGV(!best_molecule && verbosity > 2, "\tNo related molecule found and unrelated clustering disabled\n");
->>>>>>> f6d5c7e2
     }
 
 	return best_molecule;
