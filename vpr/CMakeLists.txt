--- conflicted
+++ resolved
@@ -66,14 +66,10 @@
 endif()
 
 
-<<<<<<< HEAD
-set(PROF_GEN_FLAGS_TO_CHECK
-=======
 #
 # Profile Guilded Optimization Configuration
 #
-set(PROF_GEN_FLAGS_TO_CHECK 
->>>>>>> f6d5c7e2
+set(PROF_GEN_FLAGS_TO_CHECK
     #GCC-like
     "-fprofile-generate" #Build will generate profiling information
     )
@@ -123,13 +119,13 @@
 
     if (VPR_EXECUTION_ENGINE STREQUAL "auto")
         if (TBB_FOUND)
-            set(VPR_USE_EXECUTION_ENGINE "tbb") 
+            set(VPR_USE_EXECUTION_ENGINE "tbb")
         else()
-            set(VPR_USE_EXECUTION_ENGINE "serial") 
+            set(VPR_USE_EXECUTION_ENGINE "serial")
         endif()
     elseif(VPR_EXECUTION_ENGINE STREQUAL "tbb")
         if (TBB_FOUND)
-            set(VPR_USE_EXECUTION_ENGINE "tbb") 
+            set(VPR_USE_EXECUTION_ENGINE "tbb")
         else()
             message(FATAL_ERROR "VPR: TBB requested but not found (on debian/ubuntu try 'sudo apt install libtbb-dev'")
         endif()
