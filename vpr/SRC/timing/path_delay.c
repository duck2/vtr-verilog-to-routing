--- conflicted
+++ resolved
@@ -1,3897 +1,3889 @@
-#include <cstring>
-#include <climits>
-#include <cmath>
-#include <set>
-#include <time.h>
-using namespace std;
-
-#include "vtr_assert.h"
-#include "vtr_log.h"
-
-#include "vpr_types.h"
-#include "vpr_error.h"
-
-#include "globals.h"
-#include "atom_netlist.h"
-#include "path_delay.h"
-#include "path_delay2.h"
-#include "net_delay.h"
-#include "vpr_utils.h"
-#include "read_xml_arch_file.h"
-#include "ReadOptions.h"
-#include "read_sdc.h"
-#include "stats.h"
-
-/**************************** Top-level summary ******************************
-
-Timing analysis by Vaughn Betz, Jason Luu, and Michael Wainberg.
-
-Timing analysis is a three-step process:
-1. Interpret the constraints specified by the user in an SDC (Synopsys Design
-Constraints) file or, if none is specified, use default constraints.
-2. Convert the pre- or post-packed netlist (depending on the stage of the 
-flow) into a timing graph, where nodes represent pins and edges represent 
-dependencies and delays between pins (see "Timing graph structure", below).
-3. Traverse the timing graph to obtain information about which connections 
-to optimize, as well as statistics for the user.
-
-Steps 1 and 2 are performed through one of two helper functions:
-alloc_and_load_timing_graph and alloc_and_load_pre_packing_timing_graph.
-The first step is to create the timing graph, which is stored in the array 
-tnode ("timing node").  This is done through alloc_and_load_tnodes (post-
-packed) or alloc_and_load_tnodes_from_prepacked_netlist. Then, the timing 
-graph is topologically sorted ("levelized") in 
-alloc_and_load_timing_graph_levels, to allow for faster traversals later.
-
-read_sdc reads the SDC file, interprets its contents and stores them in 
-the data structure g_sdc.  (This data structure does not need to remain 
-global but it is probably easier, since its information is used in both
-netlists and only needs to be read in once.)
-
-load_clock_domain_and_clock_and_io_delay then gives each flip-flop and I/O
-the index of a constrained clock from the SDC file in g_sdc->constrained_
-clocks, or -1 if an I/O is unconstrained.
-
-process_constraints does a pre-traversal through the timing graph and prunes 
-all constraints between domains that never intersect so they are not analysed.
-
-Step 3 is performed through do_timing_analysis.  For each constraint between 
-a pair of clock domains we do a forward traversal from the "source" domain
-to the "sink" domain to compute each tnode's arrival time, the time when the 
-latest signal would arrive at the node.  We also do a backward traversal to 
-compute required time, the time when the earliest signal has to leave the 
-node to meet the constraint.  The "slack" of each sink pin on each net is 
-basically the difference between the two times. 
-
-If path counting is on, we calculate a forward and backward path weight in 
-do_path_counting.  These represent the importance of paths fanning, 
-respectively, into and out of this pin, in such a way that paths with a 
-higher slack are discounted exponentially in importance.
-
-If path counting is off and we are using the pre-packed netlist, we also 
-calculate normalized costs for the clusterer (normalized arrival time, slack 
-and number of critical paths) in normalized_costs. The clusterer uses these 
-to calculate a criticality for each block.
-
-Finally, in update_slacks, we calculate the slack for each sink pin on each net
-for printing, as well as a derived metric, timing criticality, which the 
-optimizers actually use. If path counting is on, we calculate a path criticality
-from the forward and backward weights on each tnode. */
-
-/************************* Timing graph structure ****************************
-
-Author:  V. Betz
-
-We can build timing graphs that match either the primitive (g_atom_nl) 
-netlist (of basic elements before clustering, like FFs and LUTs) or that 
-match the clustered netlist (block).  You pass in the is_pre_packed flag to 
-say which kind of netlist and timing graph you are working with.
-                                                                                                                                           
-Every used (not OPEN) block pin becomes a timing node, both on primitive
-blocks and (if you are building the timing graph that matches a clustered 
-netlist) on clustered blocks.  For the clustered (not pre_packed) timing
-graph, every used pin within a clustered (pb_type) block also becomes a timing
-node.  So a CLB that contains ALMs that contains LUTs will have nodes created 
-for the CLB pins, ALM pins and LUT pins, with edges that connect them as 
-specified in the clustered netlist.  Unused (OPEN) pins don't create any 
-timing nodes. 
-
-The primitive blocks have edges from the tnodes that represent input pins and
-output pins that represent the timing dependencies within these lowest level 
-blocks (e.g. LUTs and FFs and IOs).  The exact edges created come from reading
-the architecture file.  A LUT for example will have delays specified from all
-its inputs to its output, and hence we will create a tedge from each tnode 
-corresponding to an input pin of the LUT to the tnode that represents the LUT
-output pin.  The delay marked on each edge is read from the architecture file.
-
-A FF has nodes representing its pins, but also two extra nodes, representing 
-the TN_FF_SINK and TN_FF_SOURCE.  Those two nodes represent the internal storage 
-node of the FF.  The TN_FF_SINK has edges going to it from the regular FF inputs
-(but not the clock input), with appropriate delays.  It has no outgoing edges,
-since it terminates timing paths. The TN_FF_SOURCE has an edge going from it to
-the FF output pin, with the appropriate delay.  TN_FF_SOURCES have no edges; they
-start timing paths.  FF clock pins have no outgoing edges, but the delay to 
-them can be looked up, and is used in the timing traversals to compute clock 
-delay for slack computations. 
-
-In the timing graph I create, input pads and constant generators have no   
-inputs (incoming edges), just like TN_FF_SOURCES.  Every input pad and output 
-pad is represented by two tnodes -- an input pin/source and an output pin/
-sink.  For an input pad the input source comes from off chip and has no fanin, 
-while the output pin drives signals within the chip.  For output pads, the 
-input pin is driven by signal (net) within the chip, and the output sink node 
-goes off chip and has no fanout (out-edges).  I need two nodes to respresent 
-things like pads because I mark all delay on tedges, not on tnodes.                         
-                                                                          
-One other subblock that needs special attention is a constant generator.   
-This has no used inputs, but its output is used.  I create an extra tnode, 
-a dummy input, in addition to the output pin tnode.  The dummy tnode has   
-no fanin.  Since constant generators really generate their outputs at T =  
--infinity, I set the delay from the input tnode to the output to a large-  
-magnitude negative number.  This guarantees every block that needs the     
-output of a constant generator sees it available very early.               
-                                                                           
-The main structure of the timing graph is given by the nodes and the edges 
-that connect them.  We also store some extra information on tnodes that
-(1) lets us figure out how to map from a tnode back to the netlist pin (or 
-other item) it represents and (2) figure out what clock domain it is on, if 
-it is a timing path start point (no incoming edges) or end point (no outgoing
-edges) and (3) lets us figure out the delay of the clock to that node, if it 
-is a timing path start or end point.
-
-To map efficiently from tedges back to the netlist pins, we create the tedge 
-array driven by a tnode the represents a netlist output pin *in the same order 
-as the netlist net pins*.  That means the edge index for the tedge array from 
-such a tnode guarantees iedge = net_pin_index  1.  The code to map slacks 
-from the timing graph back to the netlist relies on this. */
-
-/*************************** Global variables *******************************/ 
-
-t_tnode *tnode = NULL; /* [0..num_tnodes - 1] */
-int num_tnodes = 0; /* Number of nodes (pins) in the timing graph */
-
-timing_analysis_profile_info g_timing_analysis_profile_stats;
-
-/******************** Variables local to this module ************************/
-
-#define NUM_BUCKETS 5 /* Used when printing slack and criticality. */
-
-/* Variables for "chunking" the tedge memory.  If the head pointer in tedge_ch is NULL, *
- * no timing graph exists now.															*/
-
-static vtr::t_chunk tedge_ch = {NULL, 0, NULL};
-
-static vector<size_t> f_num_timing_net_pins;
-
-static t_timing_stats * f_timing_stats = NULL; /* Critical path delay and worst-case slack per constraint. */
-
-static int * f_net_to_driver_tnode; 
-/* [0..net.size() - 1]. Gives the index of the tnode that drives each net. 
-Used for both pre- and post-packed netlists. If you just want the number
-of edges on the driver tnode, use:
-	num_edges = timing_nets[inet].num_sinks;
-instead of the equivalent but more convoluted:
-	driver_tnode = f_net_to_driver_tnode[inet];
-	num_edges = tnode[driver_tnode].num_edges;
-Only use this array if you want the actual edges themselves or the index 
-of the driver tnode. */
-
-/***************** Subroutines local to this module *************************/
-
-static t_slack * alloc_slacks(void);
-
-static void update_slacks(t_slack * slacks, float criticality_denom,
-    bool update_slack, bool is_final_analysis, float smallest_slack_in_design, const t_timing_inf &timing_inf);
-
-static void alloc_and_load_tnodes(const t_timing_inf &timing_inf);
-
-static void alloc_and_load_tnodes_from_prepacked_netlist(float inter_cluster_net_delay,
-        const std::unordered_map<AtomBlockId,t_pb_graph_node*>& expected_lowest_cost_pb_gnode);
-
-static void alloc_timing_stats(void);
-
-static float do_timing_analysis_for_constraint(int source_clock_domain, int sink_clock_domain, 
-	bool is_prepacked, bool is_final_analysis, long * max_critical_input_paths_ptr, 
-    long * max_critical_output_paths_ptr, t_pb ***pin_id_to_pb_mapping, const t_timing_inf &timing_inf);
-
-#ifdef PATH_COUNTING
-static void do_path_counting(float criticality_denom);
-#endif
-
-static float find_least_slack(bool is_prepacked, t_pb ***pin_id_to_pb_mapping);
-
-static void load_tnode(t_pb_graph_pin *pb_graph_pin, const int iblock,
-		int *inode);
-
-#ifndef PATH_COUNTING
-static void update_normalized_costs(float T_arr_max_this_domain, long max_critical_input_paths,
-    long max_critical_output_paths, const t_timing_inf &timing_inf);
-#endif
-
-//static void print_primitive_as_blif(FILE *fpout, int iblk, int **lookup_tnode_from_pin_id);
-
-static void load_clock_domain_and_clock_and_io_delay(bool is_prepacked, int **lookup_tnode_from_pin_id, t_pb*** pin_id_to_pb_mapping);
-
-static const char * find_tnode_net_name(int inode, bool is_prepacked, t_pb*** pin_id_to_pb_mapping);
-
-static t_tnode * find_ff_clock_tnode(int inode, bool is_prepacked, int **lookup_tnode_from_pin_id);
-
-static inline bool has_valid_T_arr(int inode);
-
-static inline bool has_valid_T_req(int inode);
-
-static int find_clock(const char * net_name);
-
-static int find_input(const char * net_name);
-
-static int find_output(const char * net_name);
-
-static int find_cf_constraint(const char * source_clock_name, const char * sink_ff_name);
-
-static void propagate_clock_domain_and_skew(int inode);
-
-static void process_constraints(void);
-
-static void print_global_criticality_stats(FILE * fp, float ** criticality, const char * singular_name, const char * capitalized_plural_name);
-
-static void print_timing_constraint_info(const char *fname);
-
-static void print_spaces(FILE * fp, int num_spaces);
-
-//The following functions handle counting of net pins for both
-//the atom and clb netlist.
-//TODO: remove - these are temporarily in use until re-unify the timing graph to be directly driven by the atom netlist only
-static std::vector<size_t> init_timing_net_pins();
-static std::vector<size_t> init_atom_timing_net_pins();
-size_t num_timing_nets();
-size_t num_timing_net_pins(int inet);
-size_t num_timing_net_sinks(int inet);
-
-/********************* Subroutine definitions *******************************/
-
-t_slack * alloc_and_load_timing_graph(t_timing_inf timing_inf) {
-
-	/* This routine builds the graph used for timing analysis.  Every cb pin is a 
-	 * timing node (tnode).  The connectivity between pins is					*
-	 * represented by timing edges (tedges).  All delay is marked on edges, not *
-	 * on nodes.  Returns two arrays that will store slack values:				*
-	 * slack and criticality ([0..net.size()-1][1..num_pins]).           */
-
-	/*  For pads, only the first two pin locations are used (input to pad is first,
-	 * output of pad is second).  For CLBs, all OPEN pins on the cb have their 
-	 * mapping set to OPEN so I won't use it by mistake.                          */
-
-	t_slack * slacks = NULL;
-	bool do_process_constraints = false;
-	int ** lookup_tnode_from_pin_id;
-	t_pb*** pin_id_to_pb_mapping = alloc_and_load_pin_id_to_pb_mapping();
-	
-	if (tedge_ch.chunk_ptr_head != NULL) {
-		vpr_throw(VPR_ERROR_TIMING, __FILE__, __LINE__, 
-				"in alloc_and_load_timing_graph: An old timing graph still exists.\n");
-	}
-
-    f_num_timing_net_pins = init_timing_net_pins();
-
-	alloc_and_load_tnodes(timing_inf);
-
-    detect_and_fix_timing_graph_combinational_loops();
-
-	alloc_and_load_timing_graph_levels();
-
-	check_timing_graph();
-
-	slacks = alloc_slacks();
-
-	if (g_sdc == NULL) {
-		/* the SDC timing constraints only need to be read in once; *
-		 * if they haven't been already, do it now				    */
-		read_sdc(timing_inf);
-		do_process_constraints = true;
-	}
-
-	lookup_tnode_from_pin_id = alloc_and_load_tnode_lookup_from_pin_id();
-		
-	load_clock_domain_and_clock_and_io_delay(false, lookup_tnode_from_pin_id, pin_id_to_pb_mapping);
-
-	if (do_process_constraints) 
-		process_constraints();
-	
-	if (f_timing_stats == NULL)
-		alloc_timing_stats();
-
-	free_tnode_lookup_from_pin_id(lookup_tnode_from_pin_id);
-	free_pin_id_to_pb_mapping(pin_id_to_pb_mapping);
-
-	return slacks;
-}
-
-t_slack * alloc_and_load_pre_packing_timing_graph(float inter_cluster_net_delay, t_timing_inf timing_inf,
-        const std::unordered_map<AtomBlockId,t_pb_graph_node*>& expected_lowest_cost_pb_gnode) {
-
-	/* This routine builds the graph used for timing analysis.  Every technology-
-	 * mapped netlist pin is a timing node (tnode).  The connectivity between pins is *
-	 * represented by timing edges (tedges).  All delay is marked on edges, not *
-	 * on nodes.  Returns two arrays that will store slack values:				 *
-	 * slack and criticality ([0..net.size()-1][1..num_pins]).           */
-
-	/*  For pads, only the first two pin locations are used (input to pad is first,
-	 * output of pad is second).  For CLBs, all OPEN pins on the cb have their 
-	 * mapping set to OPEN so I won't use it by mistake.                          */
-	
-	t_slack * slacks = NULL;
-	bool do_process_constraints = false;
-	int **lookup_tnode_from_pin_id;
-	t_pb***pin_id_to_pb_mapping = alloc_and_load_pin_id_to_pb_mapping();
-	
-	if (tedge_ch.chunk_ptr_head != NULL) {
-		vpr_throw(VPR_ERROR_TIMING,__FILE__, __LINE__, 
-				"in alloc_and_load_timing_graph: An old timing graph still exists.\n");
-	}
-
-	lookup_tnode_from_pin_id = alloc_and_load_tnode_lookup_from_pin_id();
-
-    f_num_timing_net_pins = init_atom_timing_net_pins();
-
-	alloc_and_load_tnodes_from_prepacked_netlist(inter_cluster_net_delay, expected_lowest_cost_pb_gnode);
-
-    detect_and_fix_timing_graph_combinational_loops();
-
-	alloc_and_load_timing_graph_levels();
-
-	slacks = alloc_slacks();
-
-	check_timing_graph();
-
-	if (g_sdc == NULL) {
-		/* the SDC timing constraints only need to be read in once; *
-		 * if they haven't been already, do it now				    */
-		read_sdc(timing_inf);
-		do_process_constraints = true;
-	}
-	
-	load_clock_domain_and_clock_and_io_delay(true, lookup_tnode_from_pin_id, pin_id_to_pb_mapping);
-
-	if (do_process_constraints) 
-		process_constraints();
-	
-	if (f_timing_stats == NULL)
-		alloc_timing_stats();
-
-	free_pin_id_to_pb_mapping(pin_id_to_pb_mapping);
-	free_tnode_lookup_from_pin_id(lookup_tnode_from_pin_id);
-
-	return slacks;
-}
-
-static t_slack * alloc_slacks(void) {
-
-	/* Allocates the slack, criticality and path_criticality structures 
-	([0..net.size()-1][1..num_pins-1]). Chunk allocated to save space. */
-
-	t_slack * slacks = (t_slack *) vtr::malloc(sizeof(t_slack));
-	
-	slacks->slack   = (float **) vtr::malloc(num_timing_nets() * sizeof(float *));
-	slacks->timing_criticality = (float **) vtr::malloc(num_timing_nets() * sizeof(float *));
-#ifdef PATH_COUNTING
-	slacks->path_criticality = (float **) vtr::malloc(num_timing_nets() * sizeof(float *));
-#endif
-	for (size_t inet = 0; inet < num_timing_nets(); inet++) {
-		slacks->slack[inet]	  = (float *) vtr::chunk_malloc(num_timing_net_pins(inet) * sizeof(float), &tedge_ch);
-		slacks->timing_criticality[inet] = (float *) vtr::chunk_malloc(num_timing_net_pins(inet) * sizeof(float), &tedge_ch);
-#ifdef PATH_COUNTING
-		slacks->path_criticality[inet] = (float *) vtr::chunk_malloc(num_timing_net_pins(inet) * sizeof(float), &tedge_ch);
-#endif
-	}
-
-	return slacks;
-}
-
-void load_timing_graph_net_delays(float **net_delay) {
-
-	/* Sets the delays of the inter-CLB nets to the values specified by          *
-	 * net_delay[0..net.size()-1][1..num_pins-1].  These net delays should have    *
-	 * been allocated and loaded with the net_delay routines.  This routine      *
-	 * marks the corresponding edges in the timing graph with the proper delay.  */
-
-    clock_t begin = clock();
-
-    VTR_ASSERT(net_delay);
-
-	int inode;
-	unsigned ipin;
-	t_tedge *tedge;
-
-	for (size_t inet = 0; inet < num_timing_nets(); inet++) {
-		inode = f_net_to_driver_tnode[inet];
-		tedge = tnode[inode].out_edges;
-
-		/* Note that the edges of a tnode corresponding to a CLB or INPAD opin must  *
-		 * be in the same order as the pins of the net driven by the tnode.          */
-
-		for (ipin = 1; ipin < num_timing_net_pins(inet); ipin++)
-			tedge[ipin - 1].Tdel = net_delay[inet][ipin];
-	}
-
-    clock_t end = clock();
-    g_timing_analysis_profile_stats.old_delay_annotation_wallclock_time  += double(end - begin) / CLOCKS_PER_SEC;
-}
-
-void free_timing_graph(t_slack * slacks) {
-
-	int inode;
-
-	if (tedge_ch.chunk_ptr_head == NULL) {
-        vtr::printf_warning(__FILE__, __LINE__, "in free_timing_graph: No timing graph to free.\n");
-	}
-
-	free_chunk_memory(&tedge_ch);
-
-	if (tnode != nullptr && tnode[0].prepacked_data) {
-		/* If we allocated prepacked_data for the first node, 
-		it must be allocated for all other nodes too. */
-		for (inode = 0; inode < num_tnodes; inode++) {
-			free(tnode[inode].prepacked_data);
-		}
-	}
-	free(tnode);
-	free(f_net_to_driver_tnode);
-	free_ivec_vector(tnodes_at_level, 0, num_tnode_levels - 1);
-
-	free(slacks->slack);
-	free(slacks->timing_criticality);
-#ifdef PATH_COUNTING
-	free(slacks->path_criticality);
-#endif
-	free(slacks);
-	
-	tnode = NULL;
-	num_tnodes = 0;
-	f_net_to_driver_tnode = NULL;
-	tnodes_at_level = NULL;
-	num_tnode_levels = 0;
-	slacks = NULL;
-}
-
-void free_timing_stats(void) {
-	int i;
-	if(f_timing_stats != NULL) {
-		for (i = 0; i < g_sdc->num_constrained_clocks; i++) {
-			free(f_timing_stats->cpd[i]);
-			free(f_timing_stats->least_slack[i]);
-		}
-		free(f_timing_stats->cpd);
-		free(f_timing_stats->least_slack);
-		free(f_timing_stats);
-	}
-	f_timing_stats = NULL;
-}
-
-void print_slack(float ** slack, bool slack_is_normalized, const char *fname) {
-
-	/* Prints slacks into a file. */
-
-	int ibucket, driver_tnode, num_unused_slacks = 0;
-	t_tedge * tedge;
-	FILE *fp;
-	float max_slack = HUGE_NEGATIVE_FLOAT, min_slack = HUGE_POSITIVE_FLOAT, 
-		total_slack = 0, total_negative_slack = 0, bucket_size, slk;
-	int slacks_in_bucket[NUM_BUCKETS]; 
-
-	fp = vtr::fopen(fname, "w");
-
-	if (slack_is_normalized) {
-		fprintf(fp, "The following slacks have been normalized to be non-negative by "
-					"relaxing the required times to the maximum arrival time.\n\n");
-	}
-
-	/* Go through slack once to get the largest and smallest slack, both for reporting and 
-	   so that we can delimit the buckets. Also calculate the total negative slack in the design. */
-	for (size_t inet = 0; inet < num_timing_nets(); inet++) {
-		size_t num_edges = num_timing_net_sinks(inet);
-		for (size_t iedge = 0; iedge < num_edges; iedge++) { 
-			slk = slack[inet][iedge + 1];
-			if (slk < HUGE_POSITIVE_FLOAT - 1) { /* if slack was analysed */
-				max_slack = max(max_slack, slk);
-				min_slack = min(min_slack, slk);
-				total_slack += slk;
-				if (slk < NEGATIVE_EPSILON) { 
-					total_negative_slack -= slk; /* By convention, we'll have total_negative_slack be a positive number. */
-				}
-			} else { /* slack was never analysed */
-				num_unused_slacks++;
-			}
-		}
-	}
-
-	if (max_slack > HUGE_NEGATIVE_FLOAT + 1) {
-		fprintf(fp, "Largest slack in design: %g\n", max_slack);
-	} else {
-		fprintf(fp, "Largest slack in design: --\n");
-	}
-	
-	if (min_slack < HUGE_POSITIVE_FLOAT - 1) {
-		fprintf(fp, "Smallest slack in design: %g\n", min_slack);
-	} else {
-		fprintf(fp, "Smallest slack in design: --\n");
-	}
-
-	fprintf(fp, "Total slack in design: %g\n", total_slack);
-	fprintf(fp, "Total negative slack: %g\n", total_negative_slack);
-
-	if (max_slack - min_slack > EPSILON) { /* Only sort the slacks into buckets if not all slacks are the same (if they are identical, no need to sort). */
-		/* Initialize slacks_in_bucket, an array counting how many slacks are within certain linearly-spaced ranges (buckets). */
-		for (ibucket = 0; ibucket < NUM_BUCKETS; ibucket++) {
-			slacks_in_bucket[ibucket] = 0;
-		}
-
-		/* The size of each bucket is the range of slacks, divided by the number of buckets. */
-		bucket_size = (max_slack - min_slack)/NUM_BUCKETS;
-
-		/* Now, pass through again, incrementing the number of slacks in the nth bucket 
-			for each slack between (min_slack + n*bucket_size) and (min_slack + (n+1)*bucket_size). */
-
-		for (size_t inet = 0; inet < num_timing_nets(); inet++) {
-			size_t num_edges = num_timing_net_sinks(inet);
-			for (size_t iedge = 0; iedge < num_edges; iedge++) { 
-				slk = slack[inet][iedge + 1];
-				if (slk < HUGE_POSITIVE_FLOAT - 1) {
-					/* We have to watch out for the special case where slack = max_slack, in which case ibucket = NUM_BUCKETS and we go out of bounds of the array. */
-					ibucket = min(NUM_BUCKETS - 1, (int) ((slk - min_slack)/bucket_size));
-					VTR_ASSERT(ibucket >= 0 && ibucket < NUM_BUCKETS);
-					slacks_in_bucket[ibucket]++;
-				}
-			}
-		}
-
-		/* Now print how many slacks are in each bucket. */
-		fprintf(fp, "\n\nRange\t\t");
-		for (ibucket = 0; ibucket < NUM_BUCKETS; ibucket++) {
-			fprintf(fp, "%.1e to ", min_slack);
-			min_slack += bucket_size;
-			fprintf(fp, "%.1e\t", min_slack);
-		}
-		fprintf(fp, "Not analysed");
-		fprintf(fp, "\nSlacks in range\t\t");
-		for (ibucket = 0; ibucket < NUM_BUCKETS; ibucket++) {
-			fprintf(fp, "%d\t\t\t", slacks_in_bucket[ibucket]);
-		}
-		fprintf(fp, "%d", num_unused_slacks);
-	}
-
-	/* Finally, print all the slacks, organized by net. */
-	fprintf(fp, "\n\nNet #\tDriver_tnode\tto_node\tSlack\n\n");
-
-	for (size_t inet = 0; inet < num_timing_nets(); inet++) {
-		driver_tnode = f_net_to_driver_tnode[inet];
-		size_t num_edges = tnode[driver_tnode].num_edges;
-		tedge = tnode[driver_tnode].out_edges;
-		slk = slack[inet][1];
-		if (slk < HUGE_POSITIVE_FLOAT - 1) {
-			fprintf(fp, "%5zu\t%5d\t\t%5d\t%g\n", inet, driver_tnode, tedge[0].to_node, slk);
-		} else { /* Slack is meaningless, so replace with --. */
-			fprintf(fp, "%5zu\t%5d\t\t%5d\t--\n", inet, driver_tnode, tedge[0].to_node);
-		}
-		for (size_t iedge = 1; iedge < num_edges; iedge++) { /* newline and indent subsequent edges after the first */
-			slk = slack[inet][iedge+1];
-			if (slk < HUGE_POSITIVE_FLOAT - 1) {
-				fprintf(fp, "\t\t\t%5d\t%g\n", tedge[iedge].to_node, slk);
-			} else { /* Slack is meaningless, so replace with --. */
-				fprintf(fp, "\t\t\t%5d\t--\n", tedge[iedge].to_node);
-			}
-		}
-	}
-
-	fclose(fp);
-}
-
-void print_criticality(t_slack * slacks, const char *fname) {
-
-	/* Prints timing criticalities (and path criticalities if enabled) into a file. */
-
-	int iedge, driver_tnode, num_edges;
-	t_tedge * tedge;
-	FILE *fp;
-
-	fp = vtr::fopen(fname, "w");
-
-	print_global_criticality_stats(fp, slacks->timing_criticality, "timing criticality", "Timing criticalities");
-#ifdef PATH_COUNTING
-	print_global_criticality_stats(fp, slacks->path_criticality, "path criticality", "Path criticalities");
-#endif
-
-	/* Finally, print all the criticalities, organized by net. */
-	fprintf(fp, "\n\nNet #\tDriver_tnode\t to_node\tTiming criticality"
-#ifdef PATH_COUNTING
-		"\tPath criticality"
-#endif
-		"\n");
-
-	for (size_t inet = 0; inet < num_timing_nets(); inet++) {
-		driver_tnode = f_net_to_driver_tnode[inet];
-		num_edges = tnode[driver_tnode].num_edges;
-		tedge = tnode[driver_tnode].out_edges;
-
-		fprintf(fp, "\n%5zu\t%5d\t\t%5d\t\t%.6f", inet, driver_tnode, tedge[0].to_node, slacks->timing_criticality[inet][1]);
-#ifdef PATH_COUNTING
-		fprintf(fp, "\t\t%g", slacks->path_criticality[inet][1]);
-#endif
-		for (iedge = 1; iedge < num_edges; iedge++) { /* newline and indent subsequent edges after the first */
-			fprintf(fp, "\n\t\t\t%5d\t\t%.6f", tedge[iedge].to_node, slacks->timing_criticality[inet][iedge+1]);
-#ifdef PATH_COUNTING
-			fprintf(fp, "\t\t%g", slacks->path_criticality[inet][iedge+1]);
-#endif
-		}
-	}
-
-	fclose(fp);
-}
-
-static void print_global_criticality_stats(FILE * fp, float ** criticality, const char * singular_name, const char * capitalized_plural_name) {
-	
-	/* Prints global stats for timing or path criticality to the file pointed to by	fp,
-	including maximum criticality, minimum criticality, total criticality in the design,
-	and the number of criticalities within various ranges, or buckets. */
-
-	int iedge, num_edges, ibucket, criticalities_in_bucket[NUM_BUCKETS];
-	float crit, max_criticality = HUGE_NEGATIVE_FLOAT, min_criticality = HUGE_POSITIVE_FLOAT, 
-		total_criticality = 0, bucket_size;
-
-	/* Go through criticality once to get the largest and smallest timing criticality, 
-	both for reporting and so that we can delimit the buckets. */
-	for (size_t inet = 0; inet < num_timing_nets(); inet++) {
-		num_edges = num_timing_net_sinks(inet);
-		for (iedge = 0; iedge < num_edges; iedge++) { 
-			crit = criticality[inet][iedge + 1];
-			max_criticality = max(max_criticality, crit);
-			min_criticality = min(min_criticality, crit);
-			total_criticality += crit;
-		}
-	}
-
-	fprintf(fp, "Largest %s in design: %g\n", singular_name, max_criticality);
-	fprintf(fp, "Smallest %s in design: %g\n", singular_name, min_criticality);
-	fprintf(fp, "Total %s in design: %g\n", singular_name, total_criticality);
-
-	if (max_criticality - min_criticality > EPSILON) { /* Only sort the criticalities into buckets if not all criticalities are the same (if they are identical, no need to sort). */
-		/* Initialize criticalities_in_bucket, an array counting how many criticalities are within certain linearly-spaced ranges (buckets). */
-		for (ibucket = 0; ibucket < NUM_BUCKETS; ibucket++) {
-			criticalities_in_bucket[ibucket] = 0;
-		}
-
-		/* The size of each bucket is the range of criticalities, divided by the number of buckets. */
-		bucket_size = (max_criticality - min_criticality)/NUM_BUCKETS;
-
-		/* Now, pass through again, incrementing the number of criticalities in the nth bucket 
-			for each criticality between (min_criticality + n*bucket_size) and (min_criticality + (n+1)*bucket_size). */
-
-		for (size_t inet = 0; inet < num_timing_nets(); inet++) {
-			num_edges = num_timing_net_sinks(inet);
-			for (iedge = 0; iedge < num_edges; iedge++) { 
-				crit = criticality[inet][iedge + 1];
-				/* We have to watch out for the special case where criticality = max_criticality, in which case ibucket = NUM_BUCKETS and we go out of bounds of the array. */
-				ibucket = min(NUM_BUCKETS - 1, (int) ((crit - min_criticality)/bucket_size));
-				VTR_ASSERT(ibucket >= 0 && ibucket < NUM_BUCKETS);
-				criticalities_in_bucket[ibucket]++;
-			}
-		}
-
-		/* Now print how many criticalities are in each bucket. */
-		fprintf(fp, "\nRange\t\t");
-		for (ibucket = 0; ibucket < NUM_BUCKETS; ibucket++) {
-			fprintf(fp, "%.1e to ", min_criticality);
-			min_criticality += bucket_size;
-			fprintf(fp, "%.1e\t", min_criticality);
-		}
-		fprintf(fp, "\n%s in range\t\t", capitalized_plural_name);
-		for (ibucket = 0; ibucket < NUM_BUCKETS; ibucket++) {
-			fprintf(fp, "%d\t\t\t", criticalities_in_bucket[ibucket]);
-		}
-	}
-	fprintf(fp, "\n\n");
-}
-
-void print_net_delay(float **net_delay, const char *fname) {
-
-	/* Prints the net delays into a file. */
-
-	int iedge, driver_tnode, num_edges;
-	t_tedge * tedge;
-	FILE *fp;
-
-	fp = vtr::fopen(fname, "w");
-
-	fprintf(fp, "Net #\tDriver_tnode\tto_node\tDelay\n\n");
-
-	for (size_t inet = 0; inet < num_timing_nets(); inet++) {
-		driver_tnode = f_net_to_driver_tnode[inet];
-		num_edges = tnode[driver_tnode].num_edges;
-		tedge = tnode[driver_tnode].out_edges;
-		fprintf(fp, "%5zu\t%5d\t\t%5d\t%g\n", inet, driver_tnode, tedge[0].to_node, net_delay[inet][1]);
-		for (iedge = 1; iedge < num_edges; iedge++) { /* newline and indent subsequent edges after the first */
-			fprintf(fp, "\t\t\t%5d\t%g\n", tedge[iedge].to_node, net_delay[inet][iedge+1]);
-		}
-	}
-
-	fclose(fp);
-}
-
-#ifndef PATH_COUNTING
-void print_clustering_timing_info(const char *fname) {
-	/* Print information from tnodes which is used by the clusterer. */
-	int inode;
-	FILE *fp;
-
-	fp = vtr::fopen(fname, "w");
-
-	fprintf(fp, "inode  ");
-	if (g_sdc->num_constrained_clocks <= 1) {
-		/* These values are from the last constraint analysed, 
-		so they're not meaningful unless there was only one constraint. */
-		fprintf(fp, "Critical input paths  Critical output paths  ");
-	}
-	fprintf(fp, "Normalized slack  Normalized Tarr  Normalized total crit paths\n");
-	for (inode = 0; inode < num_tnodes; inode++) {
-		fprintf(fp, "%d\t", inode);
-		/* Only print normalized values for tnodes which have valid normalized values. (If normalized_T_arr is valid, the others will be too.) */
-		if (has_valid_normalized_T_arr(inode)) {
-			if (g_sdc->num_constrained_clocks <= 1) {
-				fprintf(fp, "%ld\t\t\t%ld\t\t\t", tnode[inode].prepacked_data->num_critical_input_paths, tnode[inode].prepacked_data->num_critical_output_paths); 
-			}
-			fprintf(fp, "%f\t%f\t%f\n", tnode[inode].prepacked_data->normalized_slack, tnode[inode].prepacked_data->normalized_T_arr, tnode[inode].prepacked_data->normalized_total_critical_paths);
-		} else {
-			if (g_sdc->num_constrained_clocks <= 1) {
-				fprintf(fp, "--\t\t\t--\t\t\t"); 
-			}
-			fprintf(fp, "--\t\t--\t\t--\n");
-		}
-	}
-
-	fclose(fp);
-}
-#endif
-/* Count # of tnodes, allocates space, and loads the tnodes and its associated edges */
-static void alloc_and_load_tnodes(const t_timing_inf &timing_inf) {
-	int j, k;
-	int inode;
-	int num_nodes_in_block;
-	int count;
-	int iblock, i_pin_id;
-	int inet, dport, dpin, dblock, dnode;
-	int normalized_pin, normalization;
-	t_pb_graph_pin *ipb_graph_pin;
-	t_pb_route *intra_lb_route, *d_intra_lb_route;
-	int num_dangling_pins;
-	t_pb_graph_pin*** intra_lb_pb_pin_lookup; 
-	int **lookup_tnode_from_pin_id;
-
-	f_net_to_driver_tnode = (int*)vtr::malloc(num_timing_nets() * sizeof(int));
-
-	intra_lb_pb_pin_lookup = new t_pb_graph_pin**[num_types];
-	for (int i = 0; i < num_types; i++) {
-		intra_lb_pb_pin_lookup[i] = alloc_and_load_pb_graph_pin_lookup_from_index(&type_descriptors[i]);
-	}
-
-	for (size_t i = 0; i < num_timing_nets(); i++) {
-		f_net_to_driver_tnode[i] = OPEN;
-	}
-
-	/* allocate space for tnodes */
-	num_tnodes = 0;
-	for (int i = 0; i < num_blocks; i++) {
-		num_nodes_in_block = 0;
-		int itype = block[i].type->index;
-		for (j = 0; j < block[i].pb->pb_graph_node->total_pb_pins; j++) {
-			if (block[i].pb_route[j].atom_net_id) {
-				if (intra_lb_pb_pin_lookup[itype][j]->type == PB_PIN_INPAD
-					|| intra_lb_pb_pin_lookup[itype][j]->type == PB_PIN_OUTPAD
-					|| intra_lb_pb_pin_lookup[itype][j]->type == PB_PIN_SEQUENTIAL) {
-					num_nodes_in_block += 2;
-				} else {
-					num_nodes_in_block++;
-				}
-			}
-		}
-		num_tnodes += num_nodes_in_block;
-	}
-	tnode = (t_tnode*)vtr::calloc(num_tnodes, sizeof(t_tnode));
-
-	/* load tnodes with all info except edge info */
-	/* populate tnode lookups for edge info */
-	inode = 0;
-	for (int i = 0; i < num_blocks; i++) {
-		int itype = block[i].type->index;
-		for (j = 0; j < block[i].pb->pb_graph_node->total_pb_pins; j++) {
-			if (block[i].pb_route[j].atom_net_id) {
-				VTR_ASSERT(tnode[inode].pb_graph_pin == NULL);
-				load_tnode(intra_lb_pb_pin_lookup[itype][j], i, &inode);
-			}
-		}
-	}
-	VTR_ASSERT(inode == num_tnodes);
-	num_dangling_pins = 0;
-
-	lookup_tnode_from_pin_id = alloc_and_load_tnode_lookup_from_pin_id();
-
-
-	/* load edge delays and initialize clock domains to OPEN 
-	and prepacked_data (which is not used post-packing) to NULL. */
-    std::set<int> const_gen_tnodes;
-	for (int i = 0; i < num_tnodes; i++) {
-		tnode[i].clock_domain = OPEN;
-		tnode[i].prepacked_data = NULL;
-
-		/* 3 primary scenarios for edge delays
-		 1.  Point-to-point delays inside block
-		 2.  
-		 */
-		count = 0;
-		iblock = tnode[i].block;
-		int itype = block[iblock].type->index;
-		switch (tnode[i].type) {
-		case TN_INPAD_OPIN:
-		case TN_INTERMEDIATE_NODE:
-		case TN_PRIMITIVE_OPIN:
-		case TN_FF_OPIN:
-		case TN_CLOCK_OPIN:
-		case TN_CB_IPIN:
-			/* fanout is determined by intra-cluster connections */
-			/* Allocate space for edges  */
-			i_pin_id = tnode[i].pb_graph_pin->pin_count_in_cluster;
-			intra_lb_route = block[iblock].pb_route;
-			ipb_graph_pin = intra_lb_pb_pin_lookup[itype][i_pin_id];
-
-			if (ipb_graph_pin->parent_node->pb_type->max_internal_delay
-					!= UNDEFINED) {
-				if (pb_max_internal_delay == UNDEFINED) {
-					pb_max_internal_delay = ipb_graph_pin->parent_node->pb_type->max_internal_delay;
-					pbtype_max_internal_delay = ipb_graph_pin->parent_node->pb_type;
-				} else if (pb_max_internal_delay < ipb_graph_pin->parent_node->pb_type->max_internal_delay) {
-					pb_max_internal_delay = ipb_graph_pin->parent_node->pb_type->max_internal_delay;
-					pbtype_max_internal_delay = ipb_graph_pin->parent_node->pb_type;
-				}
-			}
-
-			for (j = 0; j < ipb_graph_pin->num_output_edges; j++) {
-				VTR_ASSERT(ipb_graph_pin->output_edges[j]->num_output_pins == 1);
-				dnode = ipb_graph_pin->output_edges[j]->output_pins[0]->pin_count_in_cluster;
-				if (intra_lb_route[dnode].driver_pb_pin_id == i_pin_id) {
-					count++;
-				}
-			}
-			VTR_ASSERT(count >= 0);
-			tnode[i].num_edges = count;
-			tnode[i].out_edges = (t_tedge *) vtr::chunk_malloc(
-					count * sizeof(t_tedge), &tedge_ch);
-
-			/* Load edges */
-			count = 0;
-			for (j = 0; j < ipb_graph_pin->num_output_edges; j++) {
-				VTR_ASSERT(ipb_graph_pin->output_edges[j]->num_output_pins == 1);
-				dnode = ipb_graph_pin->output_edges[j]->output_pins[0]->pin_count_in_cluster;
-				if (intra_lb_route[dnode].driver_pb_pin_id == i_pin_id) {
-					VTR_ASSERT(intra_lb_route[dnode].atom_net_id == intra_lb_route[i_pin_id].atom_net_id);
-
-					tnode[i].out_edges[count].Tdel = ipb_graph_pin->output_edges[j]->delay_max;
-					tnode[i].out_edges[count].to_node = lookup_tnode_from_pin_id[iblock][dnode];
-					VTR_ASSERT(tnode[i].out_edges[count].to_node != OPEN);
-
-                    AtomNetId net_id = intra_lb_route[i_pin_id].atom_net_id;
-					if (g_atom_nl.net_is_constant(net_id) && tnode[i].type == TN_PRIMITIVE_OPIN) {
-						tnode[i].out_edges[count].Tdel = HUGE_NEGATIVE_FLOAT;
-						tnode[i].type = TN_CONSTANT_GEN_SOURCE;
-                        const_gen_tnodes.insert(i);
-					}
-
-					count++;
-				}
-			}
-			VTR_ASSERT(count >= 0);
-
-			break;
-		case TN_PRIMITIVE_IPIN:
-			/* Pin info comes from pb_graph block delays
-			 */
-			/*there would be no slack information if timing analysis is off*/
-			if (timing_inf.timing_analysis_enabled)
-			{
-				i_pin_id = tnode[i].pb_graph_pin->pin_count_in_cluster;
-				intra_lb_route = block[iblock].pb_route;
-				ipb_graph_pin = intra_lb_pb_pin_lookup[itype][i_pin_id];
-				tnode[i].num_edges = ipb_graph_pin->num_pin_timing;
-				tnode[i].out_edges = (t_tedge *) vtr::chunk_malloc(
-						ipb_graph_pin->num_pin_timing * sizeof(t_tedge),
-						&tedge_ch);
-				k = 0;
-
-				for (j = 0; j < tnode[i].num_edges; j++) {
-					/* Some outpins aren't used, ignore these.  Only consider output pins that are used */
-                    int cluster_pin_idx = ipb_graph_pin->pin_timing[j]->pin_count_in_cluster;
-					if (intra_lb_route[cluster_pin_idx].atom_net_id) {
-						tnode[i].out_edges[k].Tdel = ipb_graph_pin->pin_timing_del_max[j];
-						tnode[i].out_edges[k].to_node = lookup_tnode_from_pin_id[tnode[i].block][ipb_graph_pin->pin_timing[j]->pin_count_in_cluster];
-						VTR_ASSERT(tnode[i].out_edges[k].to_node != OPEN);
-						k++;
-					}
-				}
-				tnode[i].num_edges -= (j - k); /* remove unused edges */
-				if (tnode[i].num_edges == 0) {
-					/* Dangling pin */
-					num_dangling_pins++;
-				}
-			}
-			break;
-		case TN_CB_OPIN:
-			/* load up net info */
-			i_pin_id = tnode[i].pb_graph_pin->pin_count_in_cluster;
-			intra_lb_route = block[iblock].pb_route;
-			ipb_graph_pin = intra_lb_pb_pin_lookup[itype][i_pin_id];
-
-			VTR_ASSERT(intra_lb_route[i_pin_id].atom_net_id);
-			inet = g_atom_map.clb_net(intra_lb_route[i_pin_id].atom_net_id);
-			VTR_ASSERT(inet != OPEN);
-			f_net_to_driver_tnode[inet] = i;
-			tnode[i].num_edges = g_clbs_nlist.net[inet].num_sinks();
-			tnode[i].out_edges = (t_tedge *) vtr::chunk_malloc(
-					g_clbs_nlist.net[inet].num_sinks()* sizeof(t_tedge),
-					&tedge_ch);
-			for (j = 1; j < (int) g_clbs_nlist.net[inet].pins.size(); j++) {
-				dblock = g_clbs_nlist.net[inet].pins[j].block;
-				normalization = block[dblock].type->num_pins
-						/ block[dblock].type->capacity;
-				normalized_pin = g_clbs_nlist.net[inet].pins[j].block_pin
-						% normalization;
-				d_intra_lb_route = block[dblock].pb_route;
-				dpin = OPEN;
-				dport = OPEN;
-				count = 0;
-
-				for (k = 0; k < block[dblock].pb->pb_graph_node->num_input_ports && dpin == OPEN; k++) {
-					if (normalized_pin >= count 
-                        && (count + block[dblock].pb->pb_graph_node->num_input_pins[k] > normalized_pin)) {
-						dpin = normalized_pin - count;
-						dport = k;
-						break;
-					}
-					count += block[dblock].pb->pb_graph_node->num_input_pins[k];
-				}
-				if (dpin == OPEN) {
-					for (k = 0; k < block[dblock].pb->pb_graph_node->num_output_ports && dpin == OPEN; k++) {
-						count += block[dblock].pb->pb_graph_node->num_output_pins[k];
-					}
-					for (k = 0; k < block[dblock].pb->pb_graph_node->num_clock_ports && dpin == OPEN; k++) {
-						if (normalized_pin >= count 
-                            && (count + block[dblock].pb->pb_graph_node->num_clock_pins[k] > normalized_pin)) {
-							dpin = normalized_pin - count;
-							dport = k;
-						}
-						count += block[dblock].pb->pb_graph_node->num_clock_pins[k];
-					}
-					VTR_ASSERT(dpin != OPEN);
-
-                    t_pb_graph_node* pb_gnode = block[dblock].pb->pb_graph_node;
-                    int pin_count_in_cluster = pb_gnode->clock_pins[dport][dpin].pin_count_in_cluster;
-                    int inet_check = g_atom_map.clb_net(d_intra_lb_route[pin_count_in_cluster].atom_net_id);
-					VTR_ASSERT(inet == inet_check);
-
-					tnode[i].out_edges[j - 1].to_node = lookup_tnode_from_pin_id[dblock][pin_count_in_cluster];
-					VTR_ASSERT(tnode[i].out_edges[j - 1].to_node != OPEN);
-				} else {
-					VTR_ASSERT(dpin != OPEN);
-
-                    t_pb_graph_node* pb_gnode = block[dblock].pb->pb_graph_node;
-                    int pin_count_in_cluster = pb_gnode->input_pins[dport][dpin].pin_count_in_cluster;
-                    int inet_check = g_atom_map.clb_net(d_intra_lb_route[pin_count_in_cluster].atom_net_id);
-					VTR_ASSERT(inet == inet_check);
-
-					/* delays are assigned post routing */
-					tnode[i].out_edges[j - 1].to_node = lookup_tnode_from_pin_id[dblock][pin_count_in_cluster];
-					VTR_ASSERT(tnode[i].out_edges[j - 1].to_node != OPEN);
-				}
-				tnode[i].out_edges[j - 1].Tdel = 0;
-				VTR_ASSERT(inet != OPEN);
-			}
-			break;
-		case TN_OUTPAD_IPIN:
-		case TN_INPAD_SOURCE:
-		case TN_OUTPAD_SINK:
-		case TN_FF_SINK:
-		case TN_FF_SOURCE:
-		case TN_FF_IPIN:
-		case TN_FF_CLOCK:
-		case TN_CLOCK_SOURCE:
-			break;
-		default:
-			vtr::printf_error(__FILE__, __LINE__, 
-					"Consistency check failed: Unknown tnode type %d.\n", tnode[i].type);
-			VTR_ASSERT(0);
-			break;
-		}
-	}
-	if(num_dangling_pins > 0) {
-		vtr::printf_warning(__FILE__, __LINE__, 
-				"Unconnected logic in design, number of dangling tnodes = %d\n", num_dangling_pins);
-	}
-
-    //In some instances, we may end-up with constant generators driving constant generators
-    //(which is illegal in the timing graph since constant generators shouldn't have any input
-    //edges). So we remove those edges now.
-    int const_gen_edge_break_count = 0;
-    for(inode = 0; inode < num_tnodes; ++inode) {
-        for(int iedge = 0; iedge <tnode[inode].num_edges; ++iedge) {
-            int& to_node = tnode[inode].out_edges[iedge].to_node;
-            if(const_gen_tnodes.count(to_node)) {
-                //This edge points to a constant generator, mark it invalid 
-                VTR_ASSERT(tnode[to_node].type == TN_CONSTANT_GEN_SOURCE);
-
-                to_node = DO_NOT_ANALYSE;
-
-                ++const_gen_edge_break_count;
-            }
-        }
-    }
-    vtr::printf_info("Disconnected %d redundant timing edges to constant generators\n", const_gen_edge_break_count);
-
-	
-	for (int i = 0; i < num_types; i++) {
-		free_pb_graph_pin_lookup_from_index(intra_lb_pb_pin_lookup[i]);
-	}
-	free_tnode_lookup_from_pin_id(lookup_tnode_from_pin_id);
-	delete[] intra_lb_pb_pin_lookup;
-}
-
-/* Allocate timing graph for pre packed netlist
- Count number of tnodes first
- Then connect up tnodes with edges
- */
-static void alloc_and_load_tnodes_from_prepacked_netlist(float inter_cluster_net_delay,
-        const std::unordered_map<AtomBlockId,t_pb_graph_node*>& expected_lowest_cost_pb_gnode) {
-	t_pb_graph_pin *from_pb_graph_pin, *to_pb_graph_pin;
-
-	/* Determine the number of tnode's */
-	num_tnodes = 0;
-    for(AtomBlockId blk_id : g_atom_nl.blocks()) {
-
-		const t_model* model = g_atom_nl.block_model(blk_id);
-		if (g_atom_nl.block_type(blk_id) == AtomBlockType::INPAD) {
-            auto pins = g_atom_nl.block_output_pins(blk_id);
-            if(pins.size() == 1) {
-                num_tnodes += 2; //SOURCE and OPIN
-            } else {
-                VTR_ASSERT(pins.size() == 0); //Swept
-            }
-		} else if (g_atom_nl.block_type(blk_id) == AtomBlockType::OUTPAD) {
-            auto pins = g_atom_nl.block_input_pins(blk_id);
-            if(pins.size() == 1) {
-                num_tnodes += 2; //SINK and OPIN
-            } else {
-                VTR_ASSERT(pins.size() == 0); //Swept
-            }
-		} else {
-            int incr;
-			if (g_atom_nl.block_type(blk_id) == AtomBlockType::COMBINATIONAL) {
-				incr = 1; //Non-sequential so only an IPIN or OPIN node
-			} else {
-                VTR_ASSERT(g_atom_nl.block_type(blk_id) == AtomBlockType::SEQUENTIAL);
-                VTR_ASSERT(g_atom_nl.block_clock_pins(blk_id).size() > 0);
-				incr = 2; //Sequential so both and IPIN/OPIN and a SOURCE/SINK nodes
-			}
-			int j = 0;
-			const t_model_ports* model_port = model->inputs;
-			while (model_port) {
-                AtomPortId port_id = g_atom_nl.find_port(blk_id, model_port);
-                if(port_id) {
-                    if (model_port->is_clock == false) {
-                        //Non-clock port, so add tnodes for each used input pin
-                        for (int k = 0; k < model_port->size; k++) {
-                            if(g_atom_nl.port_pin(port_id, k)) {
-                                num_tnodes += incr;
-                            }
-                        }
-                        j++;
-                    } else {
-                        //A clock port so only an FF_CLOCK node
-                        VTR_ASSERT(model_port->is_clock);
-                        num_tnodes++; //TODO: consider multi-bit clock ports
-                    }
-                }
-				model_port = model_port->next;
-			}
-
-			j = 0;
-			model_port = model->outputs;
-			while (model_port) {
-                AtomPortId port_id = g_atom_nl.find_port(blk_id, model_port);
-                if (port_id) {
-                    //Add tnodes for each output pin
-                    for (int k = 0; k < model_port->size; k++) {
-                        if(g_atom_nl.port_pin(port_id, k)) {
-                            num_tnodes += incr;
-                        }
-                    }
-                    j++;
-                }
-				model_port = model_port->next;
-			}
-		}
-	}
-
-    /* Allocate the tnodes */
-	tnode = (t_tnode *)vtr::calloc(num_tnodes, sizeof(t_tnode));
-	
-	/* Allocate space for prepacked_data, which is only used pre-packing. */
-    //TODO: get rid of prepacked_data
-	for (int inode = 0; inode < num_tnodes; inode++) {
-		tnode[inode].prepacked_data = (t_prepacked_tnode_data *) vtr::malloc(sizeof(t_prepacked_tnode_data));
-	}
-
-	/* load tnodes, alloc edges for tnodes, load all known tnodes */
-	int inode = 0;
-    for(AtomBlockId blk_id : g_atom_nl.blocks()) {
-
-		const t_model* model = g_atom_nl.block_model(blk_id);
-		if (g_atom_nl.block_type(blk_id) == AtomBlockType::INPAD) {
-            //A primary input
-
-            //Single output pin
-            VTR_ASSERT(g_atom_nl.block_input_pins(blk_id).empty());
-            VTR_ASSERT(g_atom_nl.block_clock_pins(blk_id).empty());
-            auto pins = g_atom_nl.block_output_pins(blk_id);
-            if(pins.size() == 1) {
-                auto pin_id = *pins.begin();
-
-                //Look-ups
-                g_atom_map.set_atom_pin_tnode(pin_id, inode);
-
-                //The OPIN
-                tnode[inode].prepacked_data->model_pin = 0;
-                tnode[inode].prepacked_data->model_port = 0;
-                tnode[inode].prepacked_data->model_port_ptr = model->outputs;
-                tnode[inode].block = OPEN;
-                tnode[inode].type = TN_INPAD_OPIN;
-
-                auto net_id = g_atom_nl.pin_net(pin_id);
-                tnode[inode].num_edges = g_atom_nl.net_sinks(net_id).size();
-                tnode[inode].out_edges = (t_tedge *) vtr::chunk_malloc(
-                        tnode[inode].num_edges * sizeof(t_tedge),
-                        &tedge_ch);
-
-                //The source
-                tnode[inode + 1].type = TN_INPAD_SOURCE;
-                tnode[inode + 1].block = OPEN;
-                tnode[inode + 1].num_edges = 1;
-                tnode[inode + 1].out_edges = (t_tedge *) vtr::chunk_malloc( 1 * sizeof(t_tedge), &tedge_ch);
-                tnode[inode + 1].out_edges->Tdel = 0;
-                tnode[inode + 1].out_edges->to_node = inode;
-
-                inode += 2;
-            } else {
-                VTR_ASSERT(pins.size() == 0); //Driven net was swept
-            }
-		} else if (g_atom_nl.block_type(blk_id) == AtomBlockType::OUTPAD) {
-            //A primary input
-
-            //Single input pin
-            VTR_ASSERT(g_atom_nl.block_output_pins(blk_id).empty());
-            VTR_ASSERT(g_atom_nl.block_clock_pins(blk_id).empty());
-
-            //Single pin
-            auto pins = g_atom_nl.block_input_pins(blk_id);
-            if(pins.size() == 1) {
-                auto pin_id = *pins.begin();
-
-                //Look-ups
-                g_atom_map.set_atom_pin_tnode(pin_id, inode);
-
-                //The IPIN
-                tnode[inode].prepacked_data->model_pin = 0;
-                tnode[inode].prepacked_data->model_port = 0;
-                tnode[inode].prepacked_data->model_port_ptr = model->inputs;
-                tnode[inode].block = OPEN;
-                tnode[inode].type = TN_OUTPAD_IPIN;
-                tnode[inode].num_edges = 1;
-                tnode[inode].out_edges = (t_tedge *) vtr::chunk_malloc(1 * sizeof(t_tedge), &tedge_ch);
-                tnode[inode].out_edges->Tdel = 0;
-                tnode[inode].out_edges->to_node = inode + 1;
-
-                //The sink
-                tnode[inode + 1].type = TN_OUTPAD_SINK;
-                tnode[inode + 1].block = OPEN;
-                tnode[inode + 1].num_edges = 0;
-                tnode[inode + 1].out_edges = NULL;
-
-                inode += 2;
-            } else {
-                VTR_ASSERT(pins.size() == 0); //Input net was swept
-            }
-		} else {
-            //A regular block
-
-            //Process the block's outputs
-			int j = 0;
-			t_model_ports* model_port = model->outputs;
-			while (model_port) {
-
-                AtomPortId port_id = g_atom_nl.find_port(blk_id, model_port);
-
-                if(port_id) {
-
-                    if (model_port->is_clock == false) {
-                        //A non-clock output
-                        for (int k = 0; k < model_port->size; k++) {
-                            auto pin_id = g_atom_nl.port_pin(port_id, k);
-                            if (pin_id) {
-                                //Look-ups 
-                                g_atom_map.set_atom_pin_tnode(pin_id, inode);
-
-                                //The pin's associated net
-                                auto net_id = g_atom_nl.pin_net(pin_id);
-
-                                //The first tnode
-                                tnode[inode].prepacked_data->model_pin = k;
-                                tnode[inode].prepacked_data->model_port = j;
-                                tnode[inode].prepacked_data->model_port_ptr = model_port;
-                                tnode[inode].block = OPEN;
-                                tnode[inode].num_edges = g_atom_nl.net_sinks(net_id).size();
-                                tnode[inode].out_edges = (t_tedge *) vtr::chunk_malloc( tnode[inode].num_edges * sizeof(t_tedge), &tedge_ch);
-
-                                if (g_atom_nl.block_type(blk_id) == AtomBlockType::COMBINATIONAL) {
-                                    //Non-sequentail block so only a single OPIN tnode
-                                    tnode[inode].type = TN_PRIMITIVE_OPIN;
-
-                                    inode++;
-                                } else {
-                                    VTR_ASSERT(g_atom_nl.block_type(blk_id) == AtomBlockType::SEQUENTIAL);
-                                    //A sequential block, so the first tnode was an FF_OPIN
-                                    tnode[inode].type = TN_FF_OPIN;
-
-                                    //The second tnode is the FF_SOURCE
-                                    tnode[inode + 1].type = TN_FF_SOURCE;
-                                    tnode[inode + 1].block = OPEN;
-
-<<<<<<< HEAD
-                                from_pb_graph_pin = get_pb_graph_node_pin_from_model_port_pin(model_port, k, iter->second);
-                                tnode[inode + 1].num_edges = 1;
-                                tnode[inode + 1].out_edges = (t_tedge *) vtr::chunk_malloc( 1 * sizeof(t_tedge), &tedge_ch);
-                                tnode[inode + 1].out_edges->to_node = inode;
-                                tnode[inode + 1].out_edges->Tdel = from_pb_graph_pin->tsu_tco; //Set the clk-to-Q delay
-=======
-                                    //Initialize the edge between SOURCE and OPIN with the clk-to-q delay
-                                    auto iter = expected_lowest_cost_pb_gnode.find(blk_id);
-                                    VTR_ASSERT(iter != expected_lowest_cost_pb_gnode.end());
->>>>>>> 8a1588ed
-
-                                    from_pb_graph_pin = get_pb_graph_node_pin_from_model_port_pin(model_port, k, 
-                                                            iter->second);
-                                    tnode[inode + 1].num_edges = 1;
-                                    tnode[inode + 1].out_edges = (t_tedge *) vtr::chunk_malloc( 1 * sizeof(t_tedge), &tedge_ch);
-                                    tnode[inode + 1].out_edges->to_node = inode;
-                                    tnode[inode + 1].out_edges->Tdel = from_pb_graph_pin->tsu_tco; //Set the clk-to-Q delay
-
-                                    inode += 2;
-                                }
-                            }
-                        }
-                    } else {
-                        //An output clock port, meaning a clock source (e.g. PLL output)
-
-                        //For every non-empty pin on the clock port create a clock pin and clock source tnode
-                        for (int k = 0; k < model_port->size; k++) {
-                            auto pin_id = g_atom_nl.port_pin(port_id, k);
-                            if (pin_id) {
-                                //Look-ups
-                                g_atom_map.set_atom_pin_tnode(pin_id, inode);
-
-                                //Create the OPIN
-                                tnode[inode].type = TN_CLOCK_OPIN;
-
-                                tnode[inode].prepacked_data->model_pin = k;
-                                tnode[inode].prepacked_data->model_port = j;
-                                tnode[inode].prepacked_data->model_port_ptr = model_port;
-                                tnode[inode].block = OPEN;
-
-                                //Allocate space for the output edges
-                                auto net_id = g_atom_nl.pin_net(pin_id);
-                                tnode[inode].num_edges = g_atom_nl.net_sinks(net_id).size();
-                                tnode[inode].out_edges = (t_tedge *) vtr::chunk_malloc( tnode[inode].num_edges * sizeof(t_tedge), &tedge_ch);
-
-
-                                //Create the clock SOURCE
-                                auto iter = expected_lowest_cost_pb_gnode.find(blk_id);
-                                VTR_ASSERT(iter != expected_lowest_cost_pb_gnode.end());
-
-                                from_pb_graph_pin = get_pb_graph_node_pin_from_model_port_pin(model_port, k, 
-                                                        iter->second);
-                                tnode[inode + 1].type = TN_CLOCK_SOURCE;
-                                tnode[inode + 1].block = OPEN;
-                                tnode[inode + 1].num_edges = 1;
-                                tnode[inode + 1].prepacked_data->model_pin = k;
-                                tnode[inode + 1].prepacked_data->model_port = j;
-                                tnode[inode + 1].prepacked_data->model_port_ptr = model_port;
-
-                                //Initialize the edge between them
-                                tnode[inode + 1].out_edges = (t_tedge *) vtr::chunk_malloc( 1 * sizeof(t_tedge), &tedge_ch);
-                                tnode[inode + 1].out_edges->to_node = inode;
-                                tnode[inode + 1].out_edges->Tdel = from_pb_graph_pin->tsu_tco; //PLL output delay? Not clear what this reallly means... perhaps clock insertion delay from PLL?
-
-                                inode += 2;
-                            }
-                        }
-                    }
-                }
-                j++;
-				model_port = model_port->next;
-			}
-
-            //Process the block's inputs
-			j = 0;
-			model_port = model->inputs;
-			while (model_port) {
-
-                AtomPortId port_id = g_atom_nl.find_port(blk_id, model_port);
-                if(port_id) {
-
-                    if (model_port->is_clock == false) {
-                        //A non-clock (i.e. data) input
-
-                        //For every non-empty pin create the associated tnode(s)
-                        for (int k = 0; k < model_port->size; k++) {
-                            auto pin_id = g_atom_nl.port_pin(port_id, k);
-                            if (pin_id) {
-
-                                //Look-ups
-                                g_atom_map.set_atom_pin_tnode(pin_id, inode);
-
-                                //Initialize the common part of the first tnode
-                                tnode[inode].prepacked_data->model_pin = k;
-                                tnode[inode].prepacked_data->model_port = j;
-                                tnode[inode].prepacked_data->model_port_ptr = model_port;
-                                tnode[inode].block = OPEN;
-
-                                auto iter = expected_lowest_cost_pb_gnode.find(blk_id);
-                                VTR_ASSERT(iter != expected_lowest_cost_pb_gnode.end());
-
-                                from_pb_graph_pin = get_pb_graph_node_pin_from_model_port_pin(model_port, k, 
-                                                        iter->second);
-
-                                if (g_atom_nl.block_type(blk_id) == AtomBlockType::COMBINATIONAL) {
-                                    //A non-sequential/combinational block
-
-                                    tnode[inode].type = TN_PRIMITIVE_IPIN;
-
-                                    //Allocate space for all possible the edges
-                                    tnode[inode].out_edges = (t_tedge *) vtr::chunk_malloc( from_pb_graph_pin->num_pin_timing * sizeof(t_tedge), &tedge_ch);
-
-                                    //Initialize the delay and sink tnodes (i.e. PRIMITIVE_OPINs)
-                                    int count = 0;
-                                    for(int m = 0; m < from_pb_graph_pin->num_pin_timing; m++) {
-                                        to_pb_graph_pin = from_pb_graph_pin->pin_timing[m];
-
-                                        //Find the tnode associated with the sink port & pin
-                                        auto sink_blk_id = blk_id; //Within a single atom, so the source and sink blocks are the same
-                                        auto sink_port_id = g_atom_nl.find_port(sink_blk_id, to_pb_graph_pin->port->model_port);
-                                        if(sink_port_id) {
-                                            auto sink_pin_id = g_atom_nl.port_pin(sink_port_id, to_pb_graph_pin->pin_number);
-                                            if(sink_pin_id) {
-                                                //Pin is in use
-
-                                                int to_node = g_atom_map.atom_pin_tnode(sink_pin_id);
-                                                VTR_ASSERT(to_node != OPEN);
-
-                                                //Skip pins with no connections
-                                                if(!sink_pin_id) {
-                                                    continue;
-                                                }
-
-                                                //Mark the delay
-                                                tnode[inode].out_edges[count].Tdel = from_pb_graph_pin->pin_timing_del_max[m];
-
-                                                VTR_ASSERT(tnode[to_node].type == TN_PRIMITIVE_OPIN);
-
-                                                tnode[inode].out_edges[count].to_node = to_node;
-
-                                                count++;
-                                            }
-                                        }
-                                    }
-                                    //Mark the number of used edges (note that this may be less than the number allocated, since
-                                    //some allocated edges may correspond to pins which were not connected)
-                                    tnode[inode].num_edges = count;
-                                    inode++;
-                                } else {
-                                    VTR_ASSERT(g_atom_nl.block_type(blk_id) == AtomBlockType::SEQUENTIAL);
-
-                                    //A sequential input
-                                    tnode[inode].type = TN_FF_IPIN;
-
-                                    //Allocate the edge to the sink, and mark the setup-time on it
-                                    tnode[inode].num_edges = 1;
-                                    tnode[inode].out_edges = (t_tedge *) vtr::chunk_malloc( 1 * sizeof(t_tedge), &tedge_ch);
-                                    tnode[inode].out_edges->to_node = inode + 1;
-                                    tnode[inode].out_edges->Tdel = from_pb_graph_pin->tsu_tco;
-
-                                    //Initialize the FF_SINK node
-                                    tnode[inode + 1].type = TN_FF_SINK;
-                                    tnode[inode + 1].num_edges = 0;
-                                    tnode[inode + 1].out_edges = NULL;
-                                    tnode[inode + 1].block = OPEN;
-
-                                    inode += 2;
-                                }
-                            }
-                        }
-                        j++;
-                    } else {
-                        //A clock input
-                        //TODO: consider more than one clock per primitive
-                        auto pins = g_atom_nl.port_pins(port_id);
-                        VTR_ASSERT(pins.size() == 1);
-                        auto pin_id = *pins.begin();
-
-                        if (pin_id) {
-                            //Look-up
-                            g_atom_map.set_atom_pin_tnode(pin_id, inode);
-
-                            //Initialize the clock tnode
-                            tnode[inode].type = TN_FF_CLOCK;
-                            tnode[inode].block = OPEN;
-                            tnode[inode].prepacked_data->model_pin = 0;
-                            tnode[inode].prepacked_data->model_port = 0;
-                            tnode[inode].prepacked_data->model_port_ptr = model_port;
-                            tnode[inode].num_edges = 0;
-                            tnode[inode].out_edges = NULL;
-
-                            inode++;
-                        }
-                    }
-                }
-				model_port = model_port->next;
-			}
-		}
-	}
-	VTR_ASSERT(inode == num_tnodes);
-
-	/* Load net delays and initialize clock domains to OPEN. */
-    std::set<int> const_gen_tnodes;
-	for (int i = 0; i < num_tnodes; i++) {
-		tnode[i].clock_domain = OPEN;
-
-        //Since the setup/clock-to-q/combinational delays have already been set above,
-        //we only set the net related delays here
-		switch (tnode[i].type) {
-            case TN_INPAD_OPIN:     //fallthrough
-            case TN_PRIMITIVE_OPIN: //fallthrough
-            case TN_FF_OPIN:        //fallthrough
-            case TN_CLOCK_OPIN: {
-                /* An output pin tnode */
-
-                //Find the net driven by the OPIN
-                auto pin_id = g_atom_map.tnode_atom_pin(i);
-                auto net_id = g_atom_nl.pin_net(pin_id);
-                VTR_ASSERT(net_id);
-                VTR_ASSERT_MSG(pin_id == g_atom_nl.net_driver(net_id), "OPIN must be net driver");
-
-                bool is_const_net = g_atom_nl.pin_is_constant(pin_id);
-                //TODO: const generators should really be treated by sources launching at t=-inf
-                if(is_const_net) {
-                    VTR_ASSERT(tnode[i].type == TN_PRIMITIVE_OPIN);
-                    tnode[i].type = TN_CONSTANT_GEN_SOURCE;
-                    const_gen_tnodes.insert(i);
-                }
-
-                //Look at each sink
-                int j = 0;
-                for(auto sink_pin_id : g_atom_nl.net_sinks(net_id)) {
-                    if (is_const_net) {
-                        //The net is a constant generator, we override the driver
-                        //tnode type appropriately and set the delay to a large
-                        //negative value to ensure the signal is treated as already
-                        //'arrived'
-                        tnode[i].out_edges[j].Tdel = HUGE_NEGATIVE_FLOAT;
-                    } else {
-                        //This is a real net, so use the default delay
-                        tnode[i].out_edges[j].Tdel = inter_cluster_net_delay;
-                    }
-
-                    //Find the sink tnode
-                    int to_node = g_atom_map.atom_pin_tnode(sink_pin_id);
-                    VTR_ASSERT(to_node != OPEN);
-
-                    //Connect the edge to the sink
-                    tnode[i].out_edges[j].to_node = to_node;
-                    ++j;
-                }
-                VTR_ASSERT(tnode[i].num_edges == static_cast<int>(g_atom_nl.net_sinks(net_id).size()));
-                break;
-            }
-            case TN_PRIMITIVE_IPIN: //fallthrough
-            case TN_OUTPAD_IPIN:    //fallthrough
-            case TN_INPAD_SOURCE:   //fallthrough
-            case TN_OUTPAD_SINK:    //fallthrough
-            case TN_FF_SINK:        //fallthrough
-            case TN_FF_SOURCE:      //fallthrough
-            case TN_FF_IPIN:        //fallthrough
-            case TN_FF_CLOCK:       //fallthrough
-            case TN_CLOCK_SOURCE:   //fallthrough
-                /* All other tnode's have had their edge-delays initialized */
-                break;
-            default:
-                VPR_THROW(VPR_ERROR_TIMING, "Unknown tnode type %d.\n", tnode[i].type);
-                break;
-		}
-	}
-
-    //In some instances, we may end-up with constant generators driving constant generators
-    //(which is illegal in the timing graph since constant generators shouldn't have any input
-    //edges). So we remove those edges now.
-    int const_gen_edge_break_count = 0;
-    for(inode = 0; inode < num_tnodes; ++inode) {
-        for(int iedge = 0; iedge <tnode[inode].num_edges; ++iedge) {
-            int& to_node = tnode[inode].out_edges[iedge].to_node;
-            if(const_gen_tnodes.count(to_node)) {
-                //This edge points to a constant generator, mark it invalid 
-                VTR_ASSERT(tnode[to_node].type == TN_CONSTANT_GEN_SOURCE);
-
-                to_node = DO_NOT_ANALYSE;
-
-                ++const_gen_edge_break_count;
-            }
-        }
-    }
-    vtr::printf_info("Disconnected %d redundant timing edges to constant generators\n", const_gen_edge_break_count);
-
-
-    //Build the net to driver look-up
-    //  TODO: convert to use net_id directly when timing graph re-unified
-	f_net_to_driver_tnode = (int*)vtr::malloc(num_timing_nets() * sizeof(int));
-    auto nets = g_atom_nl.nets();
-	for (size_t i = 0; i < num_timing_nets(); i++) {
-        auto net_id = *(nets.begin() + i); //XXX: Ugly hack relying on sequentially increasing net id's
-        VTR_ASSERT(net_id);
-
-        auto driver_pin_id = g_atom_nl.net_driver(net_id);
-        VTR_ASSERT(driver_pin_id);
-
-        f_net_to_driver_tnode[i] = g_atom_map.atom_pin_tnode(driver_pin_id);
-    }
-
-    //Sanity check, every net should have a valid driver tnode
-	for (size_t i = 0; i < num_timing_nets(); i++) {
-		VTR_ASSERT(f_net_to_driver_tnode[i] != OPEN);
-	}
-}
-
-static void load_tnode(t_pb_graph_pin *pb_graph_pin, const int iblock,
-		int *inode) {
-	int i;
-	i = *inode;
-	tnode[i].pb_graph_pin = pb_graph_pin;
-	tnode[i].block = iblock;
-
-	if (tnode[i].pb_graph_pin->parent_node->pb_type->blif_model == NULL) {
-		VTR_ASSERT(tnode[i].pb_graph_pin->type == PB_PIN_NORMAL);
-		if (tnode[i].pb_graph_pin->parent_node->parent_pb_graph_node == NULL) {
-			if (tnode[i].pb_graph_pin->port->type == IN_PORT) {
-				tnode[i].type = TN_CB_IPIN;
-			} else {
-				VTR_ASSERT(tnode[i].pb_graph_pin->port->type == OUT_PORT);
-				tnode[i].type = TN_CB_OPIN;
-			}
-		} else {
-			tnode[i].type = TN_INTERMEDIATE_NODE;
-		}
-	} else {
-		if (tnode[i].pb_graph_pin->type == PB_PIN_INPAD) {
-			VTR_ASSERT(tnode[i].pb_graph_pin->port->type == OUT_PORT);
-			tnode[i].type = TN_INPAD_OPIN;
-			tnode[i + 1].num_edges = 1;
-			tnode[i + 1].out_edges = (t_tedge *) vtr::chunk_malloc(
-					1 * sizeof(t_tedge), &tedge_ch);
-			tnode[i + 1].out_edges->Tdel = 0;
-			tnode[i + 1].out_edges->to_node = i;
-			tnode[i + 1].pb_graph_pin = pb_graph_pin; /* Necessary for propagate_clock_domain_and_skew(). */
-			tnode[i + 1].type = TN_INPAD_SOURCE;
-			tnode[i + 1].block = iblock;
-			(*inode)++;
-		} else if (tnode[i].pb_graph_pin->type == PB_PIN_OUTPAD) {
-			VTR_ASSERT(tnode[i].pb_graph_pin->port->type == IN_PORT);
-			tnode[i].type = TN_OUTPAD_IPIN;
-			tnode[i].num_edges = 1;
-			tnode[i].out_edges = (t_tedge *) vtr::chunk_malloc(
-					1 * sizeof(t_tedge), &tedge_ch);
-			tnode[i].out_edges->Tdel = 0;
-			tnode[i].out_edges->to_node = i + 1;
-			tnode[i + 1].pb_graph_pin = pb_graph_pin; /* Necessary for find_tnode_net_name(). */
-			tnode[i + 1].type = TN_OUTPAD_SINK;
-			tnode[i + 1].block = iblock;
-			tnode[i + 1].num_edges = 0;
-			tnode[i + 1].out_edges = NULL;
-			(*inode)++;
-		} else if (tnode[i].pb_graph_pin->type == PB_PIN_SEQUENTIAL) {
-			if (tnode[i].pb_graph_pin->port->type == IN_PORT) {
-				tnode[i].type = TN_FF_IPIN;
-				tnode[i].num_edges = 1;
-				tnode[i].out_edges = (t_tedge *) vtr::chunk_malloc(
-						1 * sizeof(t_tedge), &tedge_ch);
-				tnode[i].out_edges->Tdel = pb_graph_pin->tsu_tco;
-				tnode[i].out_edges->to_node = i + 1;
-				tnode[i + 1].pb_graph_pin = pb_graph_pin;
-				tnode[i + 1].type = TN_FF_SINK;
-				tnode[i + 1].block = iblock;
-				tnode[i + 1].num_edges = 0;
-				tnode[i + 1].out_edges = NULL;
-			} else {
-				VTR_ASSERT(tnode[i].pb_graph_pin->port->type == OUT_PORT);
-                //Determine whether we are a standard clocked output pin (TN_FF_OPIN with TN_FF_SOURCE)
-                //or a clock source (TN_CLOCK_OPIN with TN_CLOCK_SOURCE)
-                t_model_ports* model_port = tnode[i].pb_graph_pin->port->model_port;
-                if(!model_port->is_clock) {
-                    //Standard sequential output
-                    tnode[i].type = TN_FF_OPIN;
-                    tnode[i + 1].num_edges = 1;
-                    tnode[i + 1].out_edges = (t_tedge *) vtr::chunk_malloc(
-                            1 * sizeof(t_tedge), &tedge_ch);
-                    tnode[i + 1].out_edges->Tdel = pb_graph_pin->tsu_tco;
-                    tnode[i + 1].out_edges->to_node = i;
-                    tnode[i + 1].pb_graph_pin = pb_graph_pin;
-                    tnode[i + 1].type = TN_FF_SOURCE;
-                    tnode[i + 1].block = iblock;
-                } else {
-                    //Clock source
-                    tnode[i].type = TN_CLOCK_OPIN;
-                    tnode[i + 1].num_edges = 1;
-                    tnode[i + 1].out_edges = (t_tedge *) vtr::chunk_malloc(
-                            1 * sizeof(t_tedge), &tedge_ch);
-                    tnode[i + 1].out_edges->Tdel = pb_graph_pin->tsu_tco;
-                    tnode[i + 1].out_edges->to_node = i;
-                    tnode[i + 1].pb_graph_pin = pb_graph_pin;
-                    tnode[i + 1].type = TN_CLOCK_SOURCE;
-                    tnode[i + 1].block = iblock;
-                }
-			}
-			(*inode)++;
-		} else if (tnode[i].pb_graph_pin->type == PB_PIN_CLOCK) {
-			tnode[i].type = TN_FF_CLOCK;
-			tnode[i].num_edges = 0;
-			tnode[i].out_edges = NULL;
-		} else {
-			if (tnode[i].pb_graph_pin->port->type == IN_PORT) {
-				VTR_ASSERT(tnode[i].pb_graph_pin->type == PB_PIN_TERMINAL);
-				tnode[i].type = TN_PRIMITIVE_IPIN;
-			} else {
-				VTR_ASSERT(tnode[i].pb_graph_pin->port->type == OUT_PORT);
-				VTR_ASSERT(tnode[i].pb_graph_pin->type == PB_PIN_TERMINAL);
-				tnode[i].type = TN_PRIMITIVE_OPIN;
-			}
-		}
-	}
-	(*inode)++;
-}
-
-void print_timing_graph(const char *fname) {
-
-	/* Prints the timing graph into a file. */
-
-	FILE *fp;
-	int inode, iedge, ilevel, i;
-	t_tedge *tedge;
-	e_tnode_type itype;
-	const char *tnode_type_names[] = {  "TN_INPAD_SOURCE", "TN_INPAD_OPIN", "TN_OUTPAD_IPIN",
-			"TN_OUTPAD_SINK", "TN_CB_IPIN", "TN_CB_OPIN", "TN_INTERMEDIATE_NODE",
-			"TN_PRIMITIVE_IPIN", "TN_PRIMITIVE_OPIN", "TN_FF_IPIN", "TN_FF_OPIN", "TN_FF_SINK",
-			"TN_FF_SOURCE", "TN_FF_CLOCK", "TN_CLOCK_SOURCE", "TN_CLOCK_OPIN", "TN_CONSTANT_GEN_SOURCE" };
-
-	fp = vtr::fopen(fname, "w");
-
-	fprintf(fp, "num_tnodes: %d\n", num_tnodes);
-	fprintf(fp, "Node #\tType\t\tipin\tiblk\tDomain\tSkew\tI/O Delay\t# edges\t"
-			"to_node     Tdel\n\n");
-
-	for (inode = 0; inode < num_tnodes; inode++) {
-		fprintf(fp, "%d\t", inode);
-
-		itype = tnode[inode].type;
-		fprintf(fp, "%-15.15s\t", tnode_type_names[itype]);
-
-		if (tnode[inode].pb_graph_pin != NULL) {
-			fprintf(fp, "%d\t%d\t",
-					tnode[inode].pb_graph_pin->pin_count_in_cluster,
-					tnode[inode].block);
-		} else {
-			fprintf(fp, "\t%d\t", tnode[inode].block);
-		}
-
-		if (itype == TN_FF_CLOCK || itype == TN_FF_SOURCE || itype == TN_FF_SINK) {
-			fprintf(fp, "%d\t%.3e\t\t", tnode[inode].clock_domain, tnode[inode].clock_delay);
-		} else if (itype == TN_INPAD_SOURCE || itype ==TN_CLOCK_SOURCE) {
-			fprintf(fp, "%d\t\t%.3e\t", tnode[inode].clock_domain, tnode[inode].out_edges ? tnode[inode].out_edges[0].Tdel : -1);
-		} else if (itype == TN_OUTPAD_SINK) {
-			VTR_ASSERT(tnode[inode-1].type == TN_OUTPAD_IPIN); /* Outpad ipins should be one prior in the tnode array */
-			fprintf(fp, "%d\t\t%.3e\t", tnode[inode].clock_domain, tnode[inode-1].out_edges[0].Tdel);
-		} else {
-			fprintf(fp, "\t\t\t\t");
-		}
-
-		fprintf(fp, "%d", tnode[inode].num_edges);
-
-		/* Print all edges after edge 0 on separate lines */
-		tedge = tnode[inode].out_edges;
-		if (tnode[inode].num_edges > 0) {
-			fprintf(fp, "\t%4d\t%7.3g", tedge[0].to_node, tedge[0].Tdel);
-			for (iedge = 1; iedge < tnode[inode].num_edges; iedge++) {
-				fprintf(fp, "\n\t\t\t\t\t\t\t\t\t\t%4d\t%7.3g", tedge[iedge].to_node, tedge[iedge].Tdel);
-			}
-		}
-		fprintf(fp, "\n");
-	}
-
-	fprintf(fp, "\n\nnum_tnode_levels: %d\n", num_tnode_levels);
-
-	for (ilevel = 0; ilevel < num_tnode_levels; ilevel++) {
-		fprintf(fp, "\n\nLevel: %d  Num_nodes: %d\nNodes:", ilevel,
-				tnodes_at_level[ilevel].nelem);
-		for (i = 0; i < tnodes_at_level[ilevel].nelem; i++)
-			fprintf(fp, "\t%d", tnodes_at_level[ilevel].list[i]);
-	}
-
-	fprintf(fp, "\n");
-	fprintf(fp, "\n\nNet #\tNet_to_driver_tnode\n");
-
-	for (i = 0; i < (int)g_clbs_nlist.net.size(); i++)
-		fprintf(fp, "%4d\t%6d\n", i, f_net_to_driver_tnode[i]);
-
-	if (g_sdc && g_sdc->num_constrained_clocks == 1) {
-
-		/* Arrival and required times, and forward and backward weights, will be meaningless for multiclock
-		designs, since the values currently on the graph will only correspond to the most recent traversal. */
-		fprintf(fp, "\n\nNode #\t\tT_arr\t\tT_req"
-#ifdef PATH_COUNTING
-			"\tForward weight\tBackward weight"
-#endif
-			"\n\n");
-
-		for (inode = 0; inode < num_tnodes; inode++) {
-			if (tnode[inode].T_arr > HUGE_NEGATIVE_FLOAT + 1) {
-				fprintf(fp, "%d\t%12g", inode, tnode[inode].T_arr);
-			} else {
-				fprintf(fp, "%d\t\t   -", inode);
-			}
-			if (tnode[inode].T_req < HUGE_POSITIVE_FLOAT - 1) {
-				fprintf(fp, "\t%12g", tnode[inode].T_req);
-			} else {
-				fprintf(fp, "\t\t   -");
-			}
-#ifdef PATH_COUNTING
-			fprintf(fp, "\t%12g\t%12g", tnode[inode].forward_weight, tnode[inode].backward_weight);
-#endif
-            fprintf(fp, "\n");
-		}
-	}
-
-	fclose(fp);
-}
-static void process_constraints(void) {
-	/* Removes all constraints between domains which never intersect. We need to do this 
-	so that criticality_denom in do_timing_analysis is not affected	by unused constraints. 
-	BFS through the levelized graph once for each source domain. Whenever we get to a sink, 
-	mark off that we've used that sink clock domain.  After	each traversal, set all unused
-	constraints to DO_NOT_ANALYSE. 
-	
-	Also, print g_sdc->domain_constraints, constrained I/Os and override constraints, 
-	and convert g_sdc->domain_constraints and flip-flop-level override constraints
-	to be in seconds rather than nanoseconds. We don't need to normalize g_sdc->cc_constraints
-	because they're already on the g_sdc->domain_constraints matrix, and we don't need
-	to normalize constrained_ios because we already did the normalization when
-	we put the delays onto the timing graph in load_clock_domain_and_clock_and_io_delay. */
-
-	int source_clock_domain, sink_clock_domain, inode, ilevel, num_at_level, i,
-		num_edges, iedge, to_node, icf, ifc, iff;
-	t_tedge * tedge;
-	float constraint;
-	bool * constraint_used = (bool *) vtr::malloc(g_sdc->num_constrained_clocks * sizeof(bool));
-
-	for (source_clock_domain = 0; source_clock_domain < g_sdc->num_constrained_clocks; source_clock_domain++) {
-		/* We're going to use arrival time to flag which nodes we've reached, 
-		even though the values we put in will not correspond to actual arrival times. 
-		Nodes which are reached on this traversal will get an arrival time of 0. 
-		Reset arrival times now to an invalid number. */
-		for (inode = 0; inode < num_tnodes; inode++) {
-			tnode[inode].T_arr = HUGE_NEGATIVE_FLOAT;
-		}
-
-		/* Reset all constraint_used entries. */
-		for (sink_clock_domain = 0; sink_clock_domain < g_sdc->num_constrained_clocks; sink_clock_domain++) {
-			constraint_used[sink_clock_domain] = false;
-		}
-
-		/* Set arrival times for each top-level tnode on this clock domain. */
-        if(tnodes_at_level) {
-            num_at_level = tnodes_at_level[0].nelem;	
-        } else {
-            num_at_level = 0;
-        }
-		for (i = 0; i < num_at_level; i++) {
-			inode = tnodes_at_level[0].list[i];
-			if (tnode[inode].clock_domain == source_clock_domain) {
-				tnode[inode].T_arr = 0.;
-			}
-		}
-
-		for (ilevel = 0; ilevel < num_tnode_levels; ilevel++) {	/* Go down one level at a time. */
-			num_at_level = tnodes_at_level[ilevel].nelem;			
-						
-			for (i = 0; i < num_at_level; i++) {					
-				inode = tnodes_at_level[ilevel].list[i];	/* Go through each of the tnodes at the level we're on. */
-				if (has_valid_T_arr(inode)) {	/* If this tnode has been used */
-					num_edges = tnode[inode].num_edges;
-					if (num_edges == 0) { /* sink */
-						/* We've reached the sink domain of this tnode, so set constraint_used  
-						to true for this tnode's clock domain (if it has a valid one). */
-						sink_clock_domain = tnode[inode].clock_domain;
-						if (sink_clock_domain != -1) {
-							constraint_used[sink_clock_domain] = true;
-						}
-					} else {
-						/* Set arrival time to a valid value (0.) for each tnode in this tnode's fanout. */
-						tedge = tnode[inode].out_edges;	
-						for (iedge = 0; iedge < num_edges; iedge++) {
-							to_node = tedge[iedge].to_node;
-							if(to_node == DO_NOT_ANALYSE) continue; //Skip marked invalid nodes
-
-							tnode[to_node].T_arr = 0.;
-						}
-					}
-				}
-			}
-		}
-
-		/* At the end of the source domain traversal, see which sink domains haven't been hit, 
-		and set the constraint for the pair of source and sink domains to DO_NOT_ANALYSE */
-
-		for (sink_clock_domain = 0; sink_clock_domain < g_sdc->num_constrained_clocks; sink_clock_domain++) {
-			if (!constraint_used[sink_clock_domain]) {
-                if(g_sdc->domain_constraint[source_clock_domain][sink_clock_domain] != DO_NOT_ANALYSE) {
-                    vtr::printf_warning(__FILE__, __LINE__, "Timing constraint from clock %d to %d of value %f will be disabled"
-                                                           " since it is not activated by any path in the timing graph.\n",
-                                                           source_clock_domain, sink_clock_domain,
-                                                           g_sdc->domain_constraint[source_clock_domain][sink_clock_domain]);
-                }
-				g_sdc->domain_constraint[source_clock_domain][sink_clock_domain] = DO_NOT_ANALYSE;
-			}
-		}
-	}
-
-	free(constraint_used);
-
-	/* Print constraints */	
-	if (getEchoEnabled() && isEchoFileEnabled(E_ECHO_TIMING_CONSTRAINTS)) {
-		print_timing_constraint_info(getEchoFileName(E_ECHO_TIMING_CONSTRAINTS));
-	}
-
-	/* Convert g_sdc->domain_constraint and ff-level override constraints to be in seconds, not nanoseconds. */
-	for (source_clock_domain = 0; source_clock_domain < g_sdc->num_constrained_clocks; source_clock_domain++) {
-		for (sink_clock_domain = 0; sink_clock_domain < g_sdc->num_constrained_clocks; sink_clock_domain++) {
-			constraint = g_sdc->domain_constraint[source_clock_domain][sink_clock_domain];
-			if (constraint > NEGATIVE_EPSILON) { /* if constraint does not equal DO_NOT_ANALYSE */
-				g_sdc->domain_constraint[source_clock_domain][sink_clock_domain] = constraint * 1e-9;
-			}
-		}
-	}
-	for (icf = 0; icf < g_sdc->num_cf_constraints; icf++) {
-		g_sdc->cf_constraints[icf].constraint *= 1e-9;
-	}
-	for (ifc = 0; ifc < g_sdc->num_fc_constraints; ifc++) {
-		g_sdc->fc_constraints[ifc].constraint *= 1e-9;
-	}
-	for (iff = 0; iff < g_sdc->num_ff_constraints; iff++) {
-		g_sdc->ff_constraints[iff].constraint *= 1e-9;
-	}
-
-	/* Finally, free g_sdc->cc_constraints since all of its info is contained in g_sdc->domain_constraint. */
-	free_override_constraint(g_sdc->cc_constraints, g_sdc->num_cc_constraints);
-}
-
-static void alloc_timing_stats(void) {
-
-	/* Allocate f_timing_stats data structure. */
-
-	int i;
-
-	f_timing_stats = (t_timing_stats *) vtr::malloc(sizeof(t_timing_stats));
-	f_timing_stats->cpd = (float **) vtr::malloc(g_sdc->num_constrained_clocks * sizeof(float *));
-	f_timing_stats->least_slack = (float **) vtr::malloc(g_sdc->num_constrained_clocks * sizeof(float *));
-	for (i = 0; i < g_sdc->num_constrained_clocks; i++) {
-		f_timing_stats->cpd[i] = (float *) vtr::malloc(g_sdc->num_constrained_clocks * sizeof(float));
-		f_timing_stats->least_slack[i] = (float *) vtr::malloc(g_sdc->num_constrained_clocks * sizeof(float));
-	}
-}
-
-void do_timing_analysis(t_slack * slacks, const t_timing_inf &timing_inf, bool is_prepacked, bool is_final_analysis) {
-
-/*  Performs timing analysis on the circuit.  Before this routine is called, t_slack * slacks 
-	must have been allocated, and the circuit must have been converted into a timing graph.
-	The nodes of the timing graph represent pins and the edges between them represent delays 
-	and m dependencies from one pin to another.  Most elements are modeled as a pair of nodes so
-	that the delay through the element can be marked on the edge between them (e.g.
-	TN_INPAD_SOURCE->TN_INPAD_OPIN, TN_OUTPAD_IPIN->TN_OUTPAD_SINK, TN_PRIMITIVE_OPIN->
-	TN_PRIMITIVE_OPIN, etc.).
-	
-	The timing graph nodes are stored as an array, tnode [0..num_tnodes - 1]. Each tnode 
-	includes an array of all edges, tedge, which fan out from it. Each tedge includes the
-	index of the node on its far end (in the tnode array), and the delay to that node.
-
-	The timing graph has sources at each TN_FF_SOURCE (Q output), TN_INPAD_SOURCE (input I/O pad)
-	and TN_CONSTANT_GEN_SOURCE (constant 1 or 0 generator) node and sinks at TN_FF_SINK (D input) 
-	and TN_OUTPAD_SINK (output I/O pad) nodes. Two traversals, one forward (sources to sinks)
-	and one backward, are performed for each valid constraint (one which is not DO_NOT_ANALYSE) 
-	between a source and a sink clock domain in the matrix g_sdc->domain_constraint 
-	[0..g_sdc->num_constrained_clocks - 1][0..g_sdc->num_constrained_clocks - 1]. This matrix has been 
-	pruned so that all domain pairs with no paths between them have been set to DO_NOT_ANALYSE.
-	
-	During the traversal pair for each constraint, all nodes in the fanout of sources on the
-	source clock domain are assigned a T_arr, the arrival time of the last input signal to the node.
-	All nodes in the fanin of sinks on the sink clock domain are assigned a T_req, the required 
-	arrival time of the last input signal to the node if the critical path for this constraint is 
-	not to be lengthened.  Nodes which receive both a valid T_arr and T_req are flagged with 
-	used_on_this_traversal, and nodes which are used on at least one traversal pair	are flagged 
-	with has_valid_slack so that later functions know the slack is valid.
-
-	After each traversal pair, a slack is calculated for each sink pin on each net (or equivalently, 
-	each connection or tedge fanning out from that net's driver tnode). Slack is calculated as:
-		T_req (dest node) - T_arr (source node) - Tdel (edge)
-	and represents the amount of delay which could be added to this connection before the critical 
-	path delay for this constraint would worsen.  Edges on the critical path have a slack of 0.  
-	Slacks which are never used are set to HUGE_POSITIVE_FLOAT.
-	
-	The optimizers actually use a metric called timing_criticality.  Timing criticality is defined 
-	as 1 - slack / criticality_denom, where the normalization factor criticality_denom is the max
-	of all arrival times in the constraint and the constraint itself (T_req-relaxed slacks) or
-	all arrival times and constraints in the design (shifted slacks).  See below for a further 
-	discussion of these two regimes.  Timing criticality is always between 0 (not critical) and 1
-	(very critical).  Unlike slack, which is set to HUGE_POSITIVE_FLOAT for unanalysed connections,
-	timing criticality is 0 for these, meaning no special check has to be made for which connections
-	have been analysed.
-
-	If path counting is on (PATH_COUNTING is defined in vpr_types.h), the optimizers use a weighted
-	sum of timing_criticality and path_criticality, the latter of which is an estimate of the 
-	importance of the number of paths using a particular connection.  As a path's timing_criticality
-	decreases, it will become exponentially less important to the path_criticality of any connection
-	which this path uses.  Path criticality also goes from 0 (not critical or unanalysed) to 1.
-
-	Slack and criticalities are only calculated if both the driver of the net and the sink pin were
-	used_on_this_traversal, and are only overwritten if lower than previously-obtained values. 
-	The optimizers actually use criticality rather than slack, but slack is useful for human 
-	designers and so we calculate it only if we need to print it.
-	
-	This routine outputs slack and criticality to t_slack * slacks. It also stores least slack and
-	critical path delay per constraint [0..g_sdc->num_constrained_clocks - 1][0..g_sdc->num_constrained_clocks - 1] 
-	in the file-scope variable f_timing_stats. 
-
-	Is_prepacked flags whether to calculate normalized costs for the clusterer (normalized_slack, 
-	normalized_Tarr, normalized_total_critical_paths). Setting this to false saves time in post-
-	packed timing analyses.
-
-	Is_final_analysis flags whether this is the final, analysis pass.  If it is, the analyser will 
-	compute actual slacks instead of relaxed ones. We "relax" slacks by setting the required time to 
-	the maximum arrival time for tight constraints so that no slacks are negative (which confuses 
-	the optimizers). This is called "T_req-relaxed" slack.  However, human designers want to see 
-	actual slack values, so we report those in the final analysis.  The alternative ways of making 
-	slacks positive are shifting them upwards by the value of the largest negative slack, after 
-	all traversals are complete ("shifted slacks"), which can be enabled by changing slack_definition 
-	from 'R' to 'I'; or using either 'R' or 'I' with a criticality denominator which 
-	is the same for every traversal (respectively called 'G' and 'S").
-
-	To do: flip-flop to flip-flop and flip-flop to clock domain constraints (set_false_path, set_max_delay,
-	and especially set_multicycle_path). All the info for these constraints is contained in g_sdc->fc_constraints and 
-	g_sdc->ff_constraints, but graph traversals are not included yet. Probably, an entire traversal will be needed for
-	each constraint. Clock domain to flip-flop constraints are coded but not tested, and are done within 
-	existing traversals. */
-
-    /* Description of slack_definition:
-    slack_definition determines how to normalize negative slacks for the optimizers (not in the final timing analysis
-    for output statistics):
-    'R' (T_req-relaxed): For each constraint, set the required time at sink nodes to the max of the true required time
-    (constraint + tnode[inode].clock_skew) and the max arrival time. This means that the required time is "relaxed"
-    to the max arrival time for tight constraints which would otherwise give negative slack.
-    'I' (Improved Shifted): After all slacks are computed, increase the value of all slacks by the magnitude of the
-    largest negative slack, if it exists. More computationally demanding. Equivalent to 'R' for a single clock.
-    'S' (Shifted): Same as improved shifted, but criticalities are only computed after all traversals.  Equivalent to 'R'
-    for a single clock.
-    'G' (Global T_req-relaxed): Same as T_req-relaxed, but criticalities are only computed after all traversals.
-    Equivalent to 'R' for a single clock.  Note: G is a global version of R, just like S is a global version of I.
-    'C' (Clipped): All negative slacks are clipped to 0.
-    'N' (None): Negative slacks are not normalized.
-
-    This definition also affects how criticality is computed.  For all methods except 'S', the criticality denominator
-    is the maximum required time for each constraint, and criticality is updated after each constraint.  'S' only updates
-    criticalities once after all traversals, and the criticality denominator is the maximum required time over all
-    traversals.
-
-    Because the criticality denominator must be >= the largest slack it is used on, and slack normalization affects the
-    size of the largest slack, the denominator must also be normalized.  We choose the following normalization methods:
-
-    'R': Denominator is already taken care of because the maximum required time now depends on the constraint. No further
-    normalization is necessary.
-    'I': Denominator is increased by the magnitude of the largest negative slack.
-    'S': Denominator is the maximum of the 'I' denominator over all constraints.
-    'G': Denominator is the maximum of the 'R' denominator over all constraints.
-    'C': Denominator is unchanged.  However, if Treq_max is 0, there is division by 0.  To avoid this, note that in this
-    case, all of the slacks will be clipped to zero anyways, so we can just set the criticality to 1.
-    'N': Denominator is set to max(max_Treq, max_Tarr), so that the magnitude of criticality will at least be bounded to
-    2.  This is the same denominator as 'R', though calculated differently.
-    */
-
-    clock_t begin = clock();
-
-#ifdef PATH_COUNTING
-	float max_path_criticality = HUGE_NEGATIVE_FLOAT /* used to normalize path_criticalities */;
-#endif
-
-	bool update_slack = (is_final_analysis || getEchoEnabled());
-								 /* Only update slack values if we need to print it, i.e.
-								 for the final output file (is_final_analysis) or echo files. */
-
-	float criticality_denom; /* (slack_definition == 'R' and 'I' only) For a particular constraint, the maximum of 
-							 the constraint and all arrival times for the constraint's traversal. Used to 
-							 normalize the clusterer's normalized_slack and, more importantly, criticality. */
-
-	long max_critical_output_paths, max_critical_input_paths;
-
-	float smallest_slack_in_design = HUGE_POSITIVE_FLOAT;
-	/* For slack_definition == 'S', shift all slacks upwards by this number if it is negative. */
-
-    float criticality_denom_global = HUGE_NEGATIVE_FLOAT;
-    /* Denominator of criticality for slack_definition == 'S' || slack_definition == 'G' -
-    max of all arrival times and all constraints. */
-
-    update_slack = bool(timing_inf.slack_definition == 'S' || timing_inf.slack_definition == 'G');
-	/* Update slack values for certain slack definitions where they are needed to compute timing criticalities. */
-
-	/* Reset all values which need to be reset once per 
-	timing analysis, rather than once per traversal pair. */
-
-	/* Reset slack and criticality */
-	for (size_t inet = 0; inet < num_timing_nets(); inet++) {
-		for (int ipin = 1; ipin < (int) num_timing_net_pins(inet); ipin++) {
-			slacks->slack[inet][ipin]			   = HUGE_POSITIVE_FLOAT; 
-			slacks->timing_criticality[inet][ipin] = 0.; 
-#ifdef PATH_COUNTING
-			slacks->path_criticality[inet][ipin] = 0.;
-#endif
-		}
-	}
-
-	/* Reset f_timing_stats. */
-	for (int i = 0; i < g_sdc->num_constrained_clocks; i++) {	
-		for (int j = 0; j < g_sdc->num_constrained_clocks; j++) {
-			f_timing_stats->cpd[i][j]		  = HUGE_NEGATIVE_FLOAT;
-			f_timing_stats->least_slack[i][j] = HUGE_POSITIVE_FLOAT;
-		}
-	}
-
-#ifndef PATH_COUNTING
-	/* Reset normalized values for clusterer. */
-	if (is_prepacked) { 
-		for (int inode = 0; inode < num_tnodes; inode++) {			
-			tnode[inode].prepacked_data->normalized_slack = HUGE_POSITIVE_FLOAT;
-			tnode[inode].prepacked_data->normalized_T_arr = HUGE_NEGATIVE_FLOAT;
-			tnode[inode].prepacked_data->normalized_total_critical_paths = HUGE_NEGATIVE_FLOAT;
-		}
-	}
-#endif
-
-    t_pb*** pin_id_to_pb_mapping = alloc_and_load_pin_id_to_pb_mapping();
-    
-    if (timing_inf.slack_definition == 'I') {
-        /* Find the smallest slack in the design, if negative. */
-        smallest_slack_in_design = find_least_slack(is_prepacked, pin_id_to_pb_mapping);
-        if (smallest_slack_in_design > 0) smallest_slack_in_design = 0;
-    }
-
-	/* For each valid constraint (pair of source and sink clock domains), we do one 
-	forward and one backward topological traversal to find arrival and required times,
-	in do_timing_analysis_for_constraint. If path counting is on, we then do another, 
-	simpler traversal to find forward and backward weights, relying on the largest 
-	required time we found from the first traversal.  After each constraint's traversals,
-	we update the slacks, timing criticalities and (if necessary) path criticalities or
-	normalized costs used by the clusterer. */
-
-	for (int source_clock_domain = 0; source_clock_domain < g_sdc->num_constrained_clocks; source_clock_domain++) {
-		for (int sink_clock_domain = 0; sink_clock_domain < g_sdc->num_constrained_clocks; sink_clock_domain++) {
-            if (g_sdc->domain_constraint[source_clock_domain][sink_clock_domain] > NEGATIVE_EPSILON) { /* i.e. != DO_NOT_ANALYSE */
-
-                /* Perform the forward and backward traversal for this constraint. */
-                criticality_denom = do_timing_analysis_for_constraint(source_clock_domain, sink_clock_domain,
-                    is_prepacked, is_final_analysis, &max_critical_input_paths, &max_critical_output_paths, 
-                    pin_id_to_pb_mapping, timing_inf);
-#ifdef PATH_COUNTING
-                /* Weight the importance of each net, used in slack calculation. */
-                do_path_counting(criticality_denom);
-#endif
-
-                if (timing_inf.slack_definition == 'I') {
-                    criticality_denom -= smallest_slack_in_design;
-                    /* Remember, smallest_slack_in_design is negative, so we're INCREASING criticality_denom. */
-                }
-
-				/* Update the slack and criticality for each edge of each net which was  
-				analysed on the most recent traversal and has a lower (slack) or 
-				higher (criticality) value than before. */
-				update_slacks(slacks, criticality_denom, 
-					update_slack, is_final_analysis, smallest_slack_in_design, timing_inf);
-
-#ifndef PATH_COUNTING
-				/* Update the normalized costs used by the clusterer. */
-				if (is_prepacked) {
-					update_normalized_costs(criticality_denom, max_critical_input_paths, max_critical_output_paths, timing_inf);
-				}
-#endif
-
-                if (timing_inf.slack_definition == 'S' || timing_inf.slack_definition == 'G') {
-				    /* Set criticality_denom_global to the max of criticality_denom over all traversals. */
-				    criticality_denom_global = max(criticality_denom_global, criticality_denom);
-                }
-			}
-		}
-	} 
-
-#ifdef PATH_COUNTING
-	/* Normalize path criticalities by the largest value in the 
-	circuit. Otherwise, path criticalities would be unbounded. */
-
-	for (inet = 0; inet < num_timing_nets(); inet++) {
-		num_edges = num_timing_net_sinks(inet);
-		for (iedge = 0; iedge < num_edges; iedge++) {
-			max_path_criticality = max(max_path_criticality, slacks->path_criticality[inet][iedge + 1]);
-		}
-	}
-
-	for (inet = 0; inet < num_timing_nets(); inet++) {
-		num_edges = num_timing_net_sinks(inet);
-		for (iedge = 0; iedge < num_edges; iedge++) {
-			slacks->path_criticality[inet][iedge + 1] /= max_path_criticality;
-		}
-	}
-
-#endif
-
-    if (timing_inf.slack_definition == 'S' || timing_inf.slack_definition == 'G') {
-        if (!is_final_analysis) {
-            if (timing_inf.slack_definition == 'S') {
-                /* Find the smallest slack in the design. */
-                for (int i = 0; i < g_sdc->num_constrained_clocks; i++) {
-                    for (int j = 0; j < g_sdc->num_constrained_clocks; j++) {
-                        smallest_slack_in_design = min(smallest_slack_in_design, f_timing_stats->least_slack[i][j]);
-                    }
-                }
-
-                /* Increase all slacks by the value of the smallest slack in the design, if it's negative.
-                Or clip all negative slacks to 0, based on how we choose to normalize slacks*/
-                if (smallest_slack_in_design < 0) {
-                    for (size_t inet = 0; inet < num_timing_nets(); inet++) {
-                        int num_edges = num_timing_net_sinks(inet);
-                        for (int iedge = 0; iedge < num_edges; iedge++) {
-                            slacks->slack[inet][iedge + 1] -= smallest_slack_in_design; 
-                            /* Remember, smallest_slack_in_design is negative, so we're INCREASING all the slacks. */
-                            /* Note that if slack was equal to HUGE_POSITIVE_FLOAT, it will still be equal to more than this, 
-                            so it will still be ignored when we calculate criticalities. */
-                        }
-                    }
-                    criticality_denom_global -= smallest_slack_in_design;
-                    /* Also need to increase the criticality denominator. In some cases, slack > criticality_denom_global, causing 
-                    timing_criticality < 0 when calculated later. Do this shift to keep timing_criticality non-negative.
-                    */
-                }
-            }
-
-		    /* We can now calculate criticalities (for 'S', this must be done after we normalize slacks). */
-		    for (size_t inet = 0; inet < num_timing_nets(); inet++) {
-			    int num_edges = num_timing_net_sinks(inet);
-			    for (int iedge = 0; iedge < num_edges; iedge++) {
-				    if (slacks->slack[inet][iedge + 1] < HUGE_POSITIVE_FLOAT - 1) { /* if the slack is valid */
-					    slacks->timing_criticality[inet][iedge + 1] = 1 - slacks->slack[inet][iedge + 1]/criticality_denom_global; 
-					    VTR_ASSERT(slacks->timing_criticality[inet][iedge + 1] > -0.01);
-					    VTR_ASSERT(slacks->timing_criticality[inet][iedge + 1] <  1.01);
-				    }
-				    /* otherwise, criticality remains 0, as it was initialized */
-			    }
-		    }
-	    }		
-    }
-    free_pin_id_to_pb_mapping(pin_id_to_pb_mapping);
-
-    clock_t end = clock();
-    g_timing_analysis_profile_stats.old_sta_wallclock_time  += double(end - begin) / CLOCKS_PER_SEC;
-    g_timing_analysis_profile_stats.num_old_sta_full_updates  += 1;
-}
-
-static float find_least_slack(bool is_prepacked, t_pb ***pin_id_to_pb_mapping) {
-	/* Perform a simplified version of do_timing_analysis_for_constraint 
-	to compute only the smallest slack in the design. 
-    USED ONLY WHEN slack_definition == 'I'! */
-
-	float smallest_slack_in_design = HUGE_POSITIVE_FLOAT;
-
-	for (int source_clock_domain = 0; source_clock_domain < g_sdc->num_constrained_clocks; source_clock_domain++) {
-		for (int sink_clock_domain = 0; sink_clock_domain < g_sdc->num_constrained_clocks; sink_clock_domain++) {
-			if (g_sdc->domain_constraint[source_clock_domain][sink_clock_domain] > NEGATIVE_EPSILON) { /* i.e. != DO_NOT_ANALYSE */
-
-				/* Reset all arrival and required times. */
-				for (int inode = 0; inode < num_tnodes; inode++) {
-					tnode[inode].T_arr = HUGE_NEGATIVE_FLOAT; 
-					tnode[inode].T_req = HUGE_POSITIVE_FLOAT;
-				}
-
-				/* Set arrival times for each top-level tnode on this source domain. */
-				int num_at_level = tnodes_at_level[0].nelem;	
-				for (int i = 0; i < num_at_level; i++) {
-					int inode = tnodes_at_level[0].list[i];	
-					if (tnode[inode].clock_domain == source_clock_domain) {
-						if (tnode[inode].type == TN_FF_SOURCE) { 
-							tnode[inode].T_arr = tnode[inode].clock_delay;
-						} else if (tnode[inode].type == TN_INPAD_SOURCE) { 
-							tnode[inode].T_arr = 0.;
-						}
-					}
-				}
-
-				/* Forward traversal, to compute arrival times. */
-				for (int ilevel = 0; ilevel < num_tnode_levels; ilevel++) {	
-					num_at_level = tnodes_at_level[ilevel].nelem;		
-
-					for (int i = 0; i < num_at_level; i++) {				
-						int inode = tnodes_at_level[ilevel].list[i];		
-						if (tnode[inode].T_arr < NEGATIVE_EPSILON) {	
-							continue;																
-						}
-
-						int num_edges = tnode[inode].num_edges;				
-						t_tedge *tedge = tnode[inode].out_edges;					
-
-						for (int iedge = 0; iedge < num_edges; iedge++) {
-							int to_node = tedge[iedge].to_node;	
-							if(to_node == DO_NOT_ANALYSE) continue; //Skip marked invalid nodes
-
-							tnode[to_node].T_arr = max(tnode[to_node].T_arr, tnode[inode].T_arr + tedge[iedge].Tdel);
-						}
-					}
-				}
-
-				/* Backward traversal, to compute required times and slacks.  We can skip nodes which are more than 
-				1 away from a sink, because the path with the least slack has to use a connection between a sink 
-				and one node away from a sink. */
-				for (int ilevel = num_tnode_levels - 1; ilevel >= 0; ilevel--) {
-					num_at_level = tnodes_at_level[ilevel].nelem;
-	
-					for (int i = 0; i < num_at_level; i++) {
-						int inode = tnodes_at_level[ilevel].list[i];
-						int num_edges = tnode[inode].num_edges;
-						if (num_edges == 0) { /* sink */
-							if (tnode[inode].type == TN_FF_CLOCK || tnode[inode].T_arr < HUGE_NEGATIVE_FLOAT + 1
-								|| tnode[inode].clock_domain != sink_clock_domain) {
-								continue; 
-							}
-
-							float constraint;
-							if (g_sdc->num_cf_constraints > 0) {
-								char *source_domain_name = g_sdc->constrained_clocks[source_clock_domain].name;
-								const char *sink_register_name = find_tnode_net_name(inode, is_prepacked, pin_id_to_pb_mapping);
-								int icf = find_cf_constraint(source_domain_name, sink_register_name);
-								if (icf != DO_NOT_ANALYSE) {
-									constraint = g_sdc->cf_constraints[icf].constraint;
-									if (constraint < NEGATIVE_EPSILON) { 
-										continue;
-									}
-								} else {
-									constraint = g_sdc->domain_constraint[source_clock_domain][sink_clock_domain];
-								}
-							} else { 
-								constraint = g_sdc->domain_constraint[source_clock_domain][sink_clock_domain];
-							}
-
-							tnode[inode].T_req = constraint + tnode[inode].clock_delay;
-						} else {
-
-							if (tnode[inode].T_arr < HUGE_NEGATIVE_FLOAT + 1) { 
-								continue; 
-							}
-				
-							bool found = false;
-							t_tedge *tedge = tnode[inode].out_edges;
-							for (int iedge = 0; iedge < num_edges && !found; iedge++) { 
-								int to_node = tedge[iedge].to_node;
-								if(to_node == DO_NOT_ANALYSE) continue; //Skip marked invalid nodes
-
-								if(tnode[to_node].T_req < HUGE_POSITIVE_FLOAT) {
-									found = true;
-								}
-							}
-							if (!found) {
-								continue;
-							}
-
-							for (int iedge = 0; iedge < num_edges; iedge++) {
-								int to_node = tedge[iedge].to_node;
-								if(to_node == DO_NOT_ANALYSE) continue; //Skip marked invalid nodes
-
-								if (tnode[to_node].num_edges == 0 && 
-										tnode[to_node].clock_domain == sink_clock_domain) { // one away from a register on this sink domain
-									float Tdel = tedge[iedge].Tdel;
-									float T_req = tnode[to_node].T_req;
-									smallest_slack_in_design = min(smallest_slack_in_design, T_req - Tdel - tnode[inode].T_arr);
-								}
-							}
-						}
-					}
-				} 
-			}
-		}
-	}
-
-	return smallest_slack_in_design;
-}
-
-static float do_timing_analysis_for_constraint(int source_clock_domain, int sink_clock_domain, 
-	bool is_prepacked, bool is_final_analysis, long * max_critical_input_paths_ptr, 
-	long * max_critical_output_paths_ptr, t_pb ***pin_id_to_pb_mapping, const t_timing_inf &timing_inf) {
-    
-	/* Performs a single forward and backward traversal for the domain pair 
-	source_clock_domain and sink_clock_domain. Returns the denominator that
-	will be later used to normalize criticality - the maximum of all arrival 
-	times from this traversal and the constraint for this pair of domains. 
-	Also returns the maximum number of critical input and output paths of any 
-	node analysed for this constraint, passed by reference from do_timing_analysis. */
-
-	int inode, num_at_level, i, total, ilevel, num_edges, iedge, to_node;
-	float constraint, Tdel, T_req; 
-	
-	float max_Tarr = HUGE_NEGATIVE_FLOAT; /* Max of all arrival times for this constraint - 
-											 used to relax required times for slack_definition 'R' and 'G'
-                                             and to normalize slacks for slack_definition 'N'. */
-
-	float max_Treq = HUGE_NEGATIVE_FLOAT; /* Max of all required time for this constraint - 
-											 used in criticality denominator. */
-
-	t_tedge * tedge;
-	int num_dangling_nodes;
-	bool found;
-	long max_critical_input_paths = 0, max_critical_output_paths = 0;
-
-    /* If not passed in, alloc and load pin_id_to_pb_mapping (and make sure to free later). */
-    bool must_free_mapping = false;
-    if (!pin_id_to_pb_mapping) {
-        pin_id_to_pb_mapping = alloc_and_load_pin_id_to_pb_mapping();
-        must_free_mapping = true;
-    }
-    
-	/* Reset all values which need to be reset once per 
-	traversal pair, rather than once per timing analysis. */
-
-	/* Reset all arrival and required times. */
-	for (inode = 0; inode < num_tnodes; inode++) {
-		tnode[inode].T_arr = HUGE_NEGATIVE_FLOAT; 
-		tnode[inode].T_req = HUGE_POSITIVE_FLOAT;
-	}
-
-#ifndef PATH_COUNTING
-	/* Reset num_critical_output_paths. */
-	if (is_prepacked) {
-		for (inode = 0; inode < num_tnodes; inode++) {
-			tnode[inode].prepacked_data->num_critical_output_paths = 0;
-		}
-	}
-#endif
-
-	/* Set arrival times for each top-level tnode on this source domain. */
-	num_at_level = tnodes_at_level[0].nelem;	
-	for (i = 0; i < num_at_level; i++) {
-		inode = tnodes_at_level[0].list[i];	
-
-		if (tnode[inode].clock_domain == source_clock_domain) {
-
-			if (tnode[inode].type == TN_FF_SOURCE) { 
-				/* Set the arrival time of this flip-flop tnode to its clock skew. */
-				tnode[inode].T_arr = tnode[inode].clock_delay;
-
-			} else if (tnode[inode].type == TN_INPAD_SOURCE) { 
-				/* There's no such thing as clock skew for external clocks, and
-				input delay is already marked on the edge coming out from this node. 
-				As a result, the signal can be said to arrive at t = 0. */
-				tnode[inode].T_arr = 0.;
-			}
-
-		}
-	}
-
-	/* Compute arrival times with a forward topological traversal from sources
-	(TN_FF_SOURCE, TN_INPAD_SOURCE, TN_CONSTANT_GEN_SOURCE) to sinks (TN_FF_SINK, TN_OUTPAD_SINK). */
-
-	total = 0;												/* We count up all tnodes to error-check at the end. */
-	for (ilevel = 0; ilevel < num_tnode_levels; ilevel++) {	/* For each level of our levelized timing graph... */
-		num_at_level = tnodes_at_level[ilevel].nelem;		/* ...there are num_at_level tnodes at that level. */
-		total += num_at_level;
-		
-		for (i = 0; i < num_at_level; i++) {					
-			inode = tnodes_at_level[ilevel].list[i];		/* Go through each of the tnodes at the level we're on. */
-			if (tnode[inode].T_arr < NEGATIVE_EPSILON) {	/* If the arrival time is less than 0 (i.e. HUGE_NEGATIVE_FLOAT)... */
-				continue;									/* End this iteration of the num_at_level for loop since 
-															this node is not part of the clock domain we're analyzing. 
-															(If it were, it would have received an arrival time already.) */
-			}
-
-			num_edges = tnode[inode].num_edges;				/* Get the number of edges fanning out from the node we're visiting */
-			tedge = tnode[inode].out_edges;					/* Get the list of edges from the node we're visiting */
-#ifndef PATH_COUNTING		
-			if (is_prepacked && ilevel == 0) {
-				tnode[inode].prepacked_data->num_critical_input_paths = 1;	/* Top-level tnodes have one locally-critical input path. */
-			}
-
-			/* Using a somewhat convoluted procedure inherited from T-VPack, 
-			count how many locally-critical input paths fan into each tnode,
-			and also find the maximum number over all tnodes. */
-			if (is_prepacked) {
-				for (iedge = 0; iedge < num_edges; iedge++) {		
-					to_node = tedge[iedge].to_node;
-					if(to_node == DO_NOT_ANALYSE) continue; //Skip marked invalid nodes
-
-					if (fabs(tnode[to_node].T_arr - (tnode[inode].T_arr + tedge[iedge].Tdel)) < EPSILON) {
-						/* If the "local forward slack" (T_arr(to_node) - T_arr(inode) - T_del) for this edge 
-						is 0 (i.e. the path from inode to to_node is locally as critical as any other path to
-						to_node), add to_node's num critical input paths to inode's number. */
-						tnode[to_node].prepacked_data->num_critical_input_paths += tnode[inode].prepacked_data->num_critical_input_paths;
-					} else if (tnode[to_node].T_arr < (tnode[inode].T_arr + tedge[iedge].Tdel)) {
-						/* If the "local forward slack" for this edge is negative,
-						reset to_node's num critical input paths to inode's number. */
-						tnode[to_node].prepacked_data->num_critical_input_paths = tnode[inode].prepacked_data->num_critical_input_paths;
-					}
-					/* Set max_critical_input_paths to the maximum number of critical 
-					input paths for all tnodes analysed on this traversal. */
-					if (tnode[to_node].prepacked_data->num_critical_input_paths	> max_critical_input_paths) {
-						max_critical_input_paths = tnode[to_node].prepacked_data->num_critical_input_paths;
-					}
-				}
-			}
-#endif			
-            for (iedge = 0; iedge < num_edges; iedge++) {	/* Now go through each edge coming out from this tnode */
-                to_node = tedge[iedge].to_node;				/* Get the index of the destination tnode of this edge. */
-                if (to_node == DO_NOT_ANALYSE) continue; //Skip marked invalid nodes
-
-                /* The arrival time T_arr at the destination node is set to the maximum of all
-                the possible arrival times from all edges fanning in to the node. The arrival
-                time represents the latest time that all inputs must arrive at a node. */
-                tnode[to_node].T_arr = max(tnode[to_node].T_arr, tnode[inode].T_arr + tedge[iedge].Tdel);
-
-                if (timing_inf.slack_definition == 'R' || timing_inf.slack_definition == 'G') {
-                    /* Since we updated the destination node (to_node), change the max arrival  
-                    time for the forward traversal if to_node's arrival time is greater than 
-                    the existing maximum, and it is on the sink clock domain. */
-                    if (tnode[to_node].num_edges == 0 && tnode[to_node].clock_domain == sink_clock_domain) {
-                        max_Tarr = max(max_Tarr, tnode[to_node].T_arr);
-                    }
-                }
-			}
-		}
-	}
-	
-	VTR_ASSERT(total == num_tnodes);
-	num_dangling_nodes = 0;
-	/* Compute required times with a backward topological traversal from sinks to sources. */
-	
-	for (ilevel = num_tnode_levels - 1; ilevel >= 0; ilevel--) {
-		num_at_level = tnodes_at_level[ilevel].nelem;
-	
-		for (i = 0; i < num_at_level; i++) {
-			inode = tnodes_at_level[ilevel].list[i];
-			num_edges = tnode[inode].num_edges;
-	
-			if (ilevel == 0) {
-				if (!(tnode[inode].type == TN_INPAD_SOURCE || tnode[inode].type == TN_FF_SOURCE || tnode[inode].type == TN_CONSTANT_GEN_SOURCE ||
-                      tnode[inode].type == TN_CLOCK_SOURCE) && !tnode[inode].is_comb_loop_breakpoint) {
-					//We suppress node type errors if they have the is_comb_loop_breakpoint flag set.
-					//The flag denotes that an input edge to this node was disconnected to break a combinational
-					//loop, and hence we don't consider this an error.
-                    AtomPinId pin_id = g_atom_map.tnode_atom_pin(inode);
-                    if(pin_id) {
-                        AtomPortId port_id = g_atom_nl.pin_port(pin_id);
-                        AtomBlockId blk_id = g_atom_nl.pin_block(pin_id);
-                        vpr_throw(VPR_ERROR_TIMING,__FILE__, __LINE__, 
-                                "Timing graph discovered unexpected edge to node %d  atom block '%s' port '%s' port_bit '%zu'.",
-                                inode,
-                                g_atom_nl.block_name(blk_id).c_str(),
-                                g_atom_nl.port_name(port_id).c_str(),
-                                g_atom_nl.pin_port_bit(pin_id));
-                    } else if(tnode[inode].pb_graph_pin) {
-                        vpr_throw(VPR_ERROR_TIMING, __FILE__, __LINE__, 
-                                "Timing graph started on unexpected node %d %s.%s[%d].",
-                                inode,
-                                tnode[inode].pb_graph_pin->parent_node->pb_type->name, 
-                                tnode[inode].pb_graph_pin->port->name, 
-                                tnode[inode].pb_graph_pin->pin_number);
-                    } else {
-                        vpr_throw(VPR_ERROR_TIMING, __FILE__, __LINE__, 
-                                "Timing graph started on unexpected node %d.",
-                                inode);
-                    }
-				}
-			} else {
-				if ((tnode[inode].type == TN_INPAD_SOURCE || tnode[inode].type == TN_FF_SOURCE || tnode[inode].type == TN_CONSTANT_GEN_SOURCE)) {
-                    AtomPinId pin_id = g_atom_map.tnode_atom_pin(inode);
-                    if(pin_id) {
-                        AtomPortId port_id = g_atom_nl.pin_port(pin_id);
-                        AtomBlockId blk_id = g_atom_nl.pin_block(pin_id);
-                        vpr_throw(VPR_ERROR_TIMING,__FILE__, __LINE__, 
-                                "Timing graph discovered unexpected edge to node %d  atom block '%s' port '%s' port_bit '%zu'.",
-                                inode,
-                                g_atom_nl.block_name(blk_id).c_str(),
-                                g_atom_nl.port_name(port_id).c_str(),
-                                g_atom_nl.pin_port_bit(pin_id));
-                    } else if(tnode[inode].pb_graph_pin) {
-                        vpr_throw(VPR_ERROR_TIMING,__FILE__, __LINE__, 
-                                "Timing graph discovered unexpected edge to node %d %s.%s[%d].",
-                                inode,
-                                tnode[inode].pb_graph_pin->parent_node->pb_type->name, 
-                                tnode[inode].pb_graph_pin->port->name, 
-                                tnode[inode].pb_graph_pin->pin_number);
-                    } else {
-                        vpr_throw(VPR_ERROR_TIMING,__FILE__, __LINE__, 
-                                "Timing graph discovered unexpected edge to node %d.",
-                                inode);
-                    }
-				}
-			}
-	
-			/* Unlike the forward traversal, the sinks are all on different levels, so we always have to
-			check whether a node is a sink. We give every sink on the sink clock domain we're considering
-			a valid required time. Every non-sink node in the fanin of one of these sinks and the fanout of
-			some source from the forward traversal also gets a valid required time. */
-			
-			if (num_edges == 0) { /* sink */
-
-				if (tnode[inode].type == TN_FF_CLOCK || tnode[inode].T_arr < HUGE_NEGATIVE_FLOAT + 1) {
-					continue; /* Skip nodes on the clock net itself, and nodes with unset arrival times. */
-				}
-	
-				if (!(tnode[inode].type == TN_OUTPAD_SINK || tnode[inode].type == TN_FF_SINK)) {
-					if(is_prepacked) {
-                        AtomPinId pin_id = g_atom_map.tnode_atom_pin(inode);
-                        VTR_ASSERT(pin_id);
-                        AtomBlockId blk_id = g_atom_nl.pin_block(pin_id);
-						vtr::printf_warning(__FILE__, __LINE__, 
-								"Pin on block %s.%s[%d] not used\n", 
-                                g_atom_nl.block_name(blk_id).c_str(),
-								tnode[inode].prepacked_data->model_port_ptr->name, 
-								tnode[inode].prepacked_data->model_pin);
-					}
-					num_dangling_nodes++;
-					/* Note: Still need to do standard traversals with dangling pins so that algorithm runs properly, but T_arr and T_Req to values such that it dangling nodes do not affect actual timing values */
-				}
-		
-				/* Skip nodes not on the sink clock domain of the 
-				constraint we're currently considering */
-				if (tnode[inode].clock_domain != sink_clock_domain) { 
-					continue;
-				}
-	
-				/* See if there's an override constraint between the source clock domain (name is 
-				g_sdc->constrained_clocks[source_clock_domain].name) and the flip-flop or outpad we're at 
-				now (name is find_tnode_net_name(inode, is_prepacked)). We test if 
-				g_sdc->num_cf_constraints > 0 first so that we can save time looking up names in the vast 
-				majority of cases where there are no such constraints. */
-
-				if (g_sdc->num_cf_constraints > 0) {
-					char *source_domain_name = g_sdc->constrained_clocks[source_clock_domain].name;
-					const char *sink_register_name = find_tnode_net_name(inode, is_prepacked, pin_id_to_pb_mapping);
-					int icf = find_cf_constraint(source_domain_name, sink_register_name);
-					if (icf != DO_NOT_ANALYSE) {
-						constraint = g_sdc->cf_constraints[icf].constraint;
-						if (constraint < NEGATIVE_EPSILON) { 
-							/* Constraint is DO_NOT_ANALYSE (-1) for this particular sink. */
-							continue;
-						}
-					} else {
-						/* Use the default constraint from g_sdc->domain_constraint. */
-						constraint = g_sdc->domain_constraint[source_clock_domain][sink_clock_domain];
-						/* Constraint is guaranteed to be valid since we checked for it at the very beginning. */
-					}
-				} else { 
-					constraint = g_sdc->domain_constraint[source_clock_domain][sink_clock_domain];
-				}
-	
-				/* Now we know we should analyse this tnode. */
-	
-                if (timing_inf.slack_definition == 'R' || timing_inf.slack_definition == 'G') {
-				    /* Assign the required time T_req for this leaf node, taking into account clock skew. T_req is the 
-				    time all inputs to a tnode must arrive by before it would degrade this constraint's critical path delay. 
-
-				    Relax the required time at the sink node to be non-negative by taking the max of the "real" required 
-				    time (constraint + tnode[inode].clock_delay) and the max arrival time in this domain (max_Tarr), except
-				    for the final analysis where we report actual slack. We do this to prevent any slacks from being 
-				    negative, since negative slacks are not used effectively by the optimizers.
-
-				    E.g. if we have a 10 ns constraint and it takes 14 ns to get here, we'll have a slack of at most -4 ns 
-				    for any edge along the path that got us here.  If we say the required time is 14 ns (no less than the 
-				    arrival time), we don't have a negative slack anymore.  However, in the final timing analysis, the real 
-				    slacks are computed (that's what human designers care about), not the relaxed ones. */	
-	
-				    if (is_final_analysis) {
-					    tnode[inode].T_req = constraint + tnode[inode].clock_delay;
-				    } else {
-					    tnode[inode].T_req = max(constraint + tnode[inode].clock_delay, max_Tarr);
-				    }
-                } else {
-					/* Don't do the relaxation and always set T_req equal to the "real" required time. */
-				    tnode[inode].T_req = constraint + tnode[inode].clock_delay;
-                }
-
-				max_Treq = max(max_Treq, tnode[inode].T_req);
-							
-				/* Store the largest critical path delay for this constraint (source domain AND sink domain) 
-				in the matrix critical_path_delay. C.P.D. = T_arr at destination - clock skew at destination 
-				= (datapath delay + clock delay to source) - clock delay to destination.
-
-				Critical path delay is really telling us how fast we can run the source clock before we can no
-				longer meet this constraint.  e.g. If the datapath delay is 10 ns, the clock delay at source is
-				2 ns and the clock delay at destination is 5 ns, then C.P.D. is 7 ns by the above formula. We 
-				can run the source clock at 7 ns because the clock skew gives us 3 ns extra to meet the 10 ns 
-				datapath delay. */
-
-				f_timing_stats->cpd[source_clock_domain][sink_clock_domain] = 
-					max(f_timing_stats->cpd[source_clock_domain][sink_clock_domain], 
-					   (tnode[inode].T_arr - tnode[inode].clock_delay)); 
-
-#ifndef PATH_COUNTING
-				if (is_prepacked) {
-					tnode[inode].prepacked_data->num_critical_output_paths = 1; /* Bottom-level tnodes have one locally-critical input path. */
-				}
-#endif
-			} else { /* not a sink */
-
-				VTR_ASSERT(!(tnode[inode].type == TN_OUTPAD_SINK || tnode[inode].type == TN_FF_SINK || tnode[inode].type == TN_FF_CLOCK));
-
-				/* We need to skip this node unless it is on a path from source_clock_domain to 
-				sink_clock_domain.  We need to skip all nodes which:
-				   1. Fan out to the sink domain but do not fan in from the source domain. 
-				   2. Fan in from the source domain but do not fan out to the sink domain.
-				   3. Do not fan in or out to either domain. 
-				If a node does not fan in from the source domain, it will not have a valid arrival time.  
-				So cases 1 and 3 can be skipped by continuing if T_arr = HUGE_NEGATIVE_FLOAT. We cannot 
-				treat case 2 as simply since the required time for this node has not yet been assigned, 
-				so we have to look at the required time for every node in its immediate fanout instead. */
-
-				/* Cases 1 and 3 */
-				if (tnode[inode].T_arr < HUGE_NEGATIVE_FLOAT + 1) { 
-					continue; /* Skip nodes with unset arrival times. */
-				}
-				
-				/* Case 2 */
-				found = false;
-				tedge = tnode[inode].out_edges;
-				for (iedge = 0; iedge < num_edges && !found; iedge++) { 
-					to_node = tedge[iedge].to_node;
-					if(to_node == DO_NOT_ANALYSE) continue; //Skip marked invalid nodes
-					
-					if (tnode[to_node].T_req < HUGE_POSITIVE_FLOAT) {
-					    found = true;
-					}
-				}
-				if (!found) {
-					continue;
-				}
-
-				/* Now we know this node is on a path from source_clock_domain to 
-				sink_clock_domain, and needs to be analyzed. */
-
-				/* Opposite to T_arr, set T_req to the MINIMUM of the 
-				required times of all edges fanning OUT from this node. */
-				for (iedge = 0; iedge < num_edges; iedge++) {
-					to_node = tedge[iedge].to_node;
-					if(to_node == DO_NOT_ANALYSE) continue; //Skip marked invalid nodes
-					
-					Tdel = tedge[iedge].Tdel;
-					T_req = tnode[to_node].T_req;
-					tnode[inode].T_req = min(tnode[inode].T_req, T_req - Tdel);
-
-					/* Update least slack per constraint. This is NOT the same as the minimum slack we will
-					calculate on this traversal for post-packed netlists, which only count inter-cluster 
-					slacks. We only look at edges adjacent to sink nodes on the sink clock domain since
-					all paths go through one of these edges. */
-					if (tnode[to_node].num_edges == 0 && tnode[to_node].clock_domain == sink_clock_domain) {
-					    f_timing_stats->least_slack[source_clock_domain][sink_clock_domain] = 
-					        min(f_timing_stats->least_slack[source_clock_domain][sink_clock_domain],
-					           (T_req - Tdel - tnode[inode].T_arr)); 
-					}
-				}
-#ifndef PATH_COUNTING
-
-				/* Similar to before, we count how many locally-critical output paths fan out from each tnode, 
-				and also find the maximum number over all tnodes. Unlike for input paths, where we haven't set
-				the arrival time at to_node before analysing it, here the required time is set at both nodes,
-				so the "local backward slack" (T_req(to_node) - T_req(inode) - T_del) will never be negative.  
-				Hence, we only have to test if the "local backward slack" is 0. */
-				if (is_prepacked) {
-					for (iedge = 0; iedge < num_edges; iedge++) { 
-						to_node = tedge[iedge].to_node;
-						if(to_node == DO_NOT_ANALYSE) continue; //Skip marked invalid nodes
-						
-						/* If the "local backward slack" (T_arr(to_node) - T_arr(inode) - T_del) for this edge 
-						is 0 (i.e. the path from inode to to_node is locally as critical as any other path to
-						to_node), add to_node's num critical output paths to inode's number. */
-						if (fabs(tnode[to_node].T_req - (tnode[inode].T_req + tedge[iedge].Tdel)) < EPSILON) {
-						    tnode[inode].prepacked_data->num_critical_output_paths += tnode[to_node].prepacked_data->num_critical_output_paths;
-						}
-						/* Set max_critical_output_paths to the maximum number of critical 
-						output paths for all tnodes analysed on this traversal. */
-						if (tnode[to_node].prepacked_data->num_critical_output_paths > max_critical_output_paths) {
-						    max_critical_output_paths = tnode[to_node].prepacked_data->num_critical_output_paths;
-						}
-					}
-				}
-#endif
-			}
-		}
-	}
-
-    if (must_free_mapping) {
-        free_pin_id_to_pb_mapping(pin_id_to_pb_mapping);
-    }
-
-	/* Return max critical input/output paths for this constraint through 
-	the pointers we passed in. */
-	if (max_critical_input_paths_ptr && max_critical_output_paths_ptr) {
-		*max_critical_input_paths_ptr = max_critical_input_paths;
-		*max_critical_output_paths_ptr = max_critical_output_paths;
-	}
-
-	if(num_dangling_nodes > 0 && (is_final_analysis || is_prepacked)) {
-		vtr::printf_warning(__FILE__, __LINE__, 
-				"%d unused pins \n",  num_dangling_nodes);
-	}
-
-	/* The criticality denominator is the maximum required time, except for slack_definition == 'N'
-	where it is the max of all arrival and required times.
-
-	For definitions except 'R' and 'N', this works out to the maximum of constraint + 
-	tnode[inode].clock_delay over all nodes.  For 'R' and 'N', this works out to the maximum of
-	that value and max_Tarr.  The max_Tarr is implicitly incorporated into the denominator through
-	its inclusion in the required time, but we have to explicitly include it for 'N'. */
-    if (timing_inf.slack_definition == 'N') {
-        return max_Treq + max_Tarr;
-    } else {
-        return max_Treq;
-    }
-}
-#ifdef PATH_COUNTING
-static void do_path_counting(float criticality_denom) {
-	/* Count the importance of the number of paths going through each net 
-	by giving each net a forward and backward path weight. This is the first step of
-	"A Novel Net Weighting Algorithm for Timing-Driven Placement" (Kong, 2002). 
-	We only visit nodes with set arrival and required times, so this function 
-	must be called after do_timing_analysis_for_constraints, which sets T_arr and T_req. */
-	
-	int inode, num_at_level, i, ilevel, num_edges, iedge, to_node;
-	t_tedge * tedge;
-	float forward_local_slack, backward_local_slack, discount;
-
-	/* Reset forward and backward weights for all tnodes. */
-	for (inode = 0; inode < num_tnodes; inode++) {
-		tnode[inode].forward_weight = 0;
-		tnode[inode].backward_weight = 0;
-	}
-
-	/* Set foward weights for each top-level tnode. */
-	num_at_level = tnodes_at_level[0].nelem;	
-	for (i = 0; i < num_at_level; i++) {
-		inode = tnodes_at_level[0].list[i];	
-		tnode[inode].forward_weight = 1.;
-	}
-
-	/* Do a forward topological traversal to populate forward weights. */
-	for (ilevel = 0; ilevel < num_tnode_levels; ilevel++) {	
-		num_at_level = tnodes_at_level[ilevel].nelem;			
-		
-		for (i = 0; i < num_at_level; i++) {					
-			inode = tnodes_at_level[ilevel].list[i];			
-			if (!(has_valid_T_arr(inode) && has_valid_T_req(inode))) {
-				continue;	
-			}
-			tedge = tnode[inode].out_edges;
-			num_edges = tnode[inode].num_edges;
-			for (iedge = 0; iedge < num_edges; iedge++) {
-				to_node = tedge[iedge].to_node;
-				if(to_node == DO_NOT_ANALYSE) continue; //Skip marked invalid nodes
-				
-				if (!(has_valid_T_arr(to_node) && has_valid_T_req(to_node))) {
-				    continue;	
-				}
-				forward_local_slack = tnode[to_node].T_arr - tnode[inode].T_arr - tedge[iedge].Tdel;
-				discount = pow((float) DISCOUNT_FUNCTION_BASE, -1 * forward_local_slack / criticality_denom);
-				tnode[to_node].forward_weight += discount * tnode[inode].forward_weight;
-			}
-		}
-	}
-
-	/* Do a backward topological traversal to populate backward weights. 
-	Since the sinks are all on different levels, we have to check for them as we go. */
-	for (ilevel = num_tnode_levels - 1; ilevel >= 0; ilevel--) {
-		num_at_level = tnodes_at_level[ilevel].nelem;
-	
-		for (i = 0; i < num_at_level; i++) {
-			inode = tnodes_at_level[ilevel].list[i];
-			if (!(has_valid_T_arr(inode) && has_valid_T_req(inode))) {
-				continue;	
-			}
-			num_edges = tnode[inode].num_edges;
-			if (num_edges == 0) { /* sink */
-				tnode[inode].backward_weight = 1.;
-			} else {
-				tedge = tnode[inode].out_edges;
-				for (iedge = 0; iedge < num_edges; iedge++) {
-					to_node = tedge[iedge].to_node;
-					if(to_node == DO_NOT_ANALYSE) continue; //Skip marked invalid nodes
-					if (!(has_valid_T_arr(to_node) && has_valid_T_req(to_node))) {
-					    continue;	
-					}
-					backward_local_slack = tnode[to_node].T_req - tnode[inode].T_req - tedge[iedge].Tdel;
-					discount = pow((float) DISCOUNT_FUNCTION_BASE, -1 * backward_local_slack / criticality_denom);
-					tnode[inode].backward_weight += discount * tnode[to_node].backward_weight;
-				}
-			}
-		}
-	}
-}
-#endif
-
-static void update_slacks(t_slack * slacks, float criticality_denom,
-    bool update_slack, bool is_final_analysis, float smallest_slack_in_design, const t_timing_inf &timing_inf) {
-
-	/* Updates the slack and criticality of each sink pin, or equivalently 
-	each edge, of each net. Go through the list of nets. If the net's 
-	driver tnode has been used,	go through each tedge of that tnode and 
-	take the minimum of the slack/criticality for this traversal and the 
-	existing values. Since the criticality_denom can vary greatly between 
-	traversals, we have to update slack and criticality separately. 
-	Only update slack if we need to print it later (update_slack == true). 
-	
-	Note: there is a correspondence in indexing between out_edges and the 
-	net data structure: out_edges[iedge] = net[inet].node_block[iedge + 1]
-	There is an offset of 1 because net[inet].node_block includes the driver
-	node at index 0, while out_edges is part of the driver node and does
-	not bother to refer to itself. */
-
-	int iedge, inode, to_node, num_edges;
-	t_tedge *tedge;
-	float T_arr, Tdel, T_req, slack;
-	float timing_criticality;
-
-	for (size_t inet = 0; inet < num_timing_nets(); inet++) {
-		inode = f_net_to_driver_tnode[inet];
-		T_arr = tnode[inode].T_arr;
-
-		if (!(has_valid_T_arr(inode) && has_valid_T_req(inode))) {
-			continue; /* Only update this net on this traversal if its 
-					  driver node has been updated on this traversal. */
-		}
-
-		num_edges = tnode[inode].num_edges;
-		tedge = tnode[inode].out_edges;
-
-        VTR_ASSERT_MSG(static_cast<size_t>(num_edges) == num_timing_net_sinks(inet), "Number of tnode edges and net sinks do not match");
-
-		for (iedge = 0; iedge < num_edges; iedge++) {
-			to_node = tedge[iedge].to_node;
-			if(to_node == DO_NOT_ANALYSE) continue; //Skip marked invalid nodes
-
-			if (!(has_valid_T_arr(to_node) && has_valid_T_req(to_node))) {
-				continue; /* Only update this edge on this traversal if this 
-						  particular sink node has been updated on this traversal. */
-			}
-			Tdel = tedge[iedge].Tdel;
-			T_req = tnode[to_node].T_req;
-
-			slack = T_req - T_arr - Tdel;
-
-			if (!is_final_analysis) {
-                if (timing_inf.slack_definition == 'I') {
-                    /* Shift slack UPWARDS by subtracting the smallest slack in the
-                    design (which is negative or zero). */
-                    slack -= smallest_slack_in_design;
-                } else if (timing_inf.slack_definition == 'C') {
-				    /* Clip all negative slacks to 0. */
-				    if (slack < 0) slack = 0;
-                }
-			}
-			
-			if (update_slack) {
-				/* Update the slack for this edge if slk is the new minimum value */		
-				slacks->slack[inet][iedge + 1] = min(slack, slacks->slack[inet][iedge + 1]);
-			}
-
-            if (timing_inf.slack_definition != 'S' && timing_inf.slack_definition != 'G') {
-                if (!is_final_analysis) { // Criticality is not meaningful using non-normalized slacks.
-
-                    /* Since criticality_denom is not the same on each traversal,
-                    we have to update criticality separately. */
-
-                    if (timing_inf.slack_definition == 'C') {
-                        /* For clipped, criticality_denom is the raw maximum required time, and this can
-                        be 0 if the constraint was 0, leading to division by 0.  In this case, all of the
-                        slacks will be clipped to zero anyways, so we can just set the criticality to 1. */
-                        timing_criticality = criticality_denom ? 1 - slack / criticality_denom : 1;
-                    } else {
-                        // VTR_ASSERT(criticality_denom);
-                        timing_criticality = 1 - slack / criticality_denom;
-                    }
-
-                    // Criticality must be normalized to between 0 and 1 
-                    // Note: floating-point error may be ~1e-5 since we are dividing by a small
-                    // criticality_denom (~1e-9).
-                    VTR_ASSERT(timing_criticality > -0.01);
-                    VTR_ASSERT(timing_criticality <  1.01);
-
-                    slacks->timing_criticality[inet][iedge + 1] =
-                        max(timing_criticality, slacks->timing_criticality[inet][iedge + 1]);
-
-#ifdef PATH_COUNTING
-                    /* Also update path criticality separately.  Kong uses slack / T_crit for the exponent, 
-                    which is equivalent to criticality - 1.  Depending on how PATH_COUNTING is defined,
-                    different functional forms are used. */
-#if PATH_COUNTING == 'S' /* Use sum of forward and backward weights. */
-                    slacks->path_criticality[inet][iedge + 1] = max(slacks->path_criticality[inet][iedge + 1],
-                        (tnode[inode].forward_weight + tnode[to_node].backward_weight) * 
-                        pow((float) FINAL_DISCOUNT_FUNCTION_BASE, timing_criticality - 1));
-#elif PATH_COUNTING == 'P' /* Use product of forward and backward weights. */
-                    slacks->path_criticality[inet][iedge + 1] = max(slacks->path_criticality[inet][iedge + 1],
-                        tnode[inode].forward_weight * tnode[to_node].backward_weight * 
-                        pow((float) FINAL_DISCOUNT_FUNCTION_BASE, timing_criticality - 1));
-#elif PATH_COUNTING == 'L' /* Use natural log of product of forward and backward weights. */
-                    slacks->path_criticality[inet][iedge + 1] = max(slacks->path_criticality[inet][iedge + 1], 
-                        log(tnode[inode].forward_weight * tnode[to_node].backward_weight) * 
-                        pow((float) FINAL_DISCOUNT_FUNCTION_BASE, timing_criticality - 1));
-#elif PATH_COUNTING == 'R' /* Use product of natural logs of forward and backward weights. */
-                    slacks->path_criticality[inet][iedge + 1] = max(slacks->path_criticality[inet][iedge + 1], 
-                        log(tnode[inode].forward_weight) * log(tnode[to_node].backward_weight) * 
-                        pow((float) FINAL_DISCOUNT_FUNCTION_BASE, timing_criticality - 1));
-#endif				
-#endif
-                }
-            }
-		}
-	}
-}
-
-
-void print_critical_path(const char *fname, const t_timing_inf &timing_inf) {
-
-	/* Prints the critical path to a file. */
-
-	vtr::t_linked_int *critical_path_head, *critical_path_node;
-	FILE *fp;
-	int nets_on_crit_path;
-	int tnodes_on_crit_path, inode, iblk, inet;
-	e_tnode_type type;
-	float total_net_delay, total_logic_delay, Tdel;
-
-	t_pb*** pin_id_to_pb_mapping = alloc_and_load_pin_id_to_pb_mapping();
-
-	critical_path_head = allocate_and_load_critical_path(timing_inf);
-	critical_path_node = critical_path_head;
-
-	fp = vtr::fopen(fname, "w");
-
-	nets_on_crit_path = 0;
-	tnodes_on_crit_path = 0;
-	total_net_delay = 0.;
-	total_logic_delay = 0.;
-
-	while (critical_path_node != NULL) {
-		Tdel = print_critical_path_node(fp, critical_path_node, pin_id_to_pb_mapping);
-		inode = critical_path_node->data;
-		type = tnode[inode].type;
-		tnodes_on_crit_path++;
-
-		if (type == TN_CB_OPIN) {
-			get_tnode_block_and_output_net(inode, &iblk, &inet);
-
-            nets_on_crit_path++;
-
-			total_net_delay += Tdel;
-		} else {
-			total_logic_delay += Tdel;
-		}
-
-		critical_path_node = critical_path_node->next;
-	}
-
-	fprintf(fp, "\nTnodes on critical path: %d  Nets on critical path: %d."
-			"\n", tnodes_on_crit_path, nets_on_crit_path);
-	fprintf(fp, "Total logic delay: %g (s)  Total net delay: %g (s)\n",
-			total_logic_delay, total_net_delay);
-
-	vtr::printf_info("Nets on critical path: %d normal.\n",
-			nets_on_crit_path);
-
-	vtr::printf_info("Total logic delay: %g (s), total net delay: %g (s)\n",
-			total_logic_delay, total_net_delay);
-
-	/* Make sure total_logic_delay and total_net_delay add 
-	up to critical path delay,within 5 decimal places. */
-	VTR_ASSERT(total_logic_delay + total_net_delay - get_critical_path_delay()/1e9 < 1e-5);
-
-	fclose(fp);
-	free_pin_id_to_pb_mapping(pin_id_to_pb_mapping);
-	free_int_list(&critical_path_head);
-}
-
-vtr::t_linked_int * allocate_and_load_critical_path(const t_timing_inf &timing_inf) {
-
-	/* Finds the critical path and returns a list of the tnodes on the critical *
-	 * path in a linked list, from the path SOURCE to the path SINK.			*/
-
-	vtr::t_linked_int *critical_path_head, *curr_crit_node, *prev_crit_node;
-	int inode, iedge, to_node, num_at_level_zero, i, j, crit_node = OPEN, num_edges;
-	int source_clock_domain = UNDEFINED, sink_clock_domain = UNDEFINED;
-	float min_slack = HUGE_POSITIVE_FLOAT, slack;
-	t_tedge *tedge;
-
-	/* If there's only one clock, we can use the arrival and required times 
-	currently on the timing graph to find the critical path. If there are multiple 
-	clocks, however, the values currently on the timing graph correspond to the 
-	last constraint (pair of clock domains) analysed, which may not be the constraint 
-	with the critical path.	In this case, we have to find the constraint with the 
-	least slack and redo the timing analysis for this constraint so we get the right
-	values onto the timing graph. */
-
-	if (g_sdc->num_constrained_clocks > 1) {
-		/* The critical path belongs to the source and sink clock domains 
-		with the least slack. Find these clock domains now. */
-
-		for (i = 0; i < g_sdc->num_constrained_clocks; i++) {
-			for (j = 0; j < g_sdc->num_constrained_clocks; j++) {
-				// Use the true, unrelaxed, least slack (constraint - critical path delay).
-				slack = g_sdc->domain_constraint[i][j] - f_timing_stats->cpd[i][j];
-				if (slack < min_slack) {
-					min_slack = slack;
-					source_clock_domain = i;
-					sink_clock_domain = j;
-				}
-			}
-		}
-
-		/* Do a timing analysis for this clock domain pair only. 
-		Set is_prepacked to false since we don't care about the clusterer's normalized values. 
-		Set is_final_analysis to false to get actual, rather than relaxed, slacks.
-		Set max critical input/output paths to NULL since they aren't used unless is_prepacked is true. */
-		do_timing_analysis_for_constraint(source_clock_domain, sink_clock_domain, false, false, NULL, NULL, NULL, timing_inf);
-	}
-
-	/* Start at the source (level-0) tnode with the least slack (T_req-T_arr). 
-	This will form the head of our linked list of tnodes on the critical path. */
-	min_slack = HUGE_POSITIVE_FLOAT;
-	num_at_level_zero = tnodes_at_level[0].nelem;
-	for (i = 0; i < num_at_level_zero; i++) { 
-		inode = tnodes_at_level[0].list[i];
-		if (has_valid_T_arr(inode) && has_valid_T_req(inode)) { /* Valid arrival and required times */
-			slack = tnode[inode].T_req - tnode[inode].T_arr;
-			if (slack < min_slack) {
-				crit_node = inode;
-				min_slack = slack;
-			}
-		}
-	}
-	critical_path_head = (vtr::t_linked_int *) vtr::malloc(sizeof(vtr::t_linked_int));
-	critical_path_head->data = crit_node;
-	VTR_ASSERT(crit_node != OPEN);
-	prev_crit_node = critical_path_head;
-	num_edges = tnode[crit_node].num_edges;
-
-	/* Keep adding the tnode in this tnode's fanout which has the least slack
-	to our critical path linked list, then jump to that tnode and repeat, until
-	we hit a tnode with no edges, which is the sink of the critical path. */
-	while (num_edges != 0) { 
-		curr_crit_node = (vtr::t_linked_int *) vtr::malloc(sizeof(vtr::t_linked_int));
-		prev_crit_node->next = curr_crit_node;
-		tedge = tnode[crit_node].out_edges;
-		min_slack = HUGE_POSITIVE_FLOAT;
-
-		for (iedge = 0; iedge < num_edges; iedge++) {
-			to_node = tedge[iedge].to_node;
-			if(to_node == DO_NOT_ANALYSE) continue; //Skip marked invalid nodes
-
-			if (has_valid_T_arr(to_node) && has_valid_T_req(to_node)) { /* Valid arrival and required times */
-				slack = tnode[to_node].T_req - tnode[to_node].T_arr;
-				if (slack < min_slack) {
-					crit_node = to_node;
-					min_slack = slack;
-				}
-			}
-		}
-
-		curr_crit_node->data = crit_node;
-		prev_crit_node = curr_crit_node;
-		num_edges = tnode[crit_node].num_edges;
-	}
-
-	prev_crit_node->next = NULL;
-	return (critical_path_head);
-}
-
-void get_tnode_block_and_output_net(int inode, int *iblk_ptr, int *inet_ptr) {
-
-	/* Returns the index of the block that this tnode is part of.  If the tnode *
-	 * is a TN_CB_OPIN or TN_INPAD_OPIN (i.e. if it drives a net), the net index is  *
-	 * returned via inet_ptr.  Otherwise inet_ptr points at OPEN.               */
-
-	int inet, ipin, iblk;
-	e_tnode_type tnode_type;
-
-	iblk = tnode[inode].block;
-	tnode_type = tnode[inode].type;
-
-	if (tnode_type == TN_CB_OPIN) {
-		ipin = tnode[inode].pb_graph_pin->pin_count_in_cluster;
-		AtomNetId atom_net_id = block[iblk].pb_route[ipin].atom_net_id;
-		VTR_ASSERT(atom_net_id);
-		inet = g_atom_map.clb_net(atom_net_id);
-	} else {
-		inet = OPEN;
-	}
-
-	*iblk_ptr = iblk;
-	*inet_ptr = inet;
-}
-
-#ifndef PATH_COUNTING
-static void update_normalized_costs(float criticality_denom, long max_critical_input_paths,
-    long max_critical_output_paths, const t_timing_inf &timing_inf) {
-    int inode;
-
-    /* Update the normalized costs for the clusterer.  On each traversal, each cost is
-    updated for tnodes analysed on this traversal if it would give this tnode a higher
-    criticality when calculating block criticality for the clusterer. */
-
-    if (timing_inf.slack_definition == 'R' || timing_inf.slack_definition == 'I') {
-        VTR_ASSERT(criticality_denom != 0); /* Possible if timing analysis is being run pre-packing
-                                        with all delays set to 0. This is not currently done, 
-                                        but if you're going to do it, you need to decide how 
-                                        best to normalize these values to suit your purposes. */
-    }
-
-	for (inode = 0; inode < num_tnodes; inode++) {
-		/* Only calculate for tnodes which have valid arrival and required times. */
-		if (has_valid_T_arr(inode) && has_valid_T_req(inode)) {
-			tnode[inode].prepacked_data->normalized_slack = min(tnode[inode].prepacked_data->normalized_slack, 
-				(tnode[inode].T_req - tnode[inode].T_arr)/criticality_denom);
-			tnode[inode].prepacked_data->normalized_T_arr = max(tnode[inode].prepacked_data->normalized_T_arr, 
-				tnode[inode].T_arr/criticality_denom);
-			tnode[inode].prepacked_data->normalized_total_critical_paths = max(tnode[inode].prepacked_data->normalized_total_critical_paths, 
-					((float) tnode[inode].prepacked_data->num_critical_input_paths + tnode[inode].prepacked_data->num_critical_output_paths) /
-							 ((float) max_critical_input_paths + max_critical_output_paths));
-		}
-	}
-}
-#endif
-
-
-static void load_clock_domain_and_clock_and_io_delay(bool is_prepacked, int **lookup_tnode_from_pin_id, t_pb*** pin_id_to_pb_mapping) {
-/* Loads clock domain and clock delay onto TN_FF_SOURCE and TN_FF_SINK tnodes.
-The clock domain of each clock is its index in g_sdc->constrained_clocks.
-We do this by matching each clock input pad (TN_INPAD_SOURCE), or internal clock 
-source (TN_CLOCK_SOURCE) to a constrained clock name, then propagating forward its 
-domain index to all flip-flops fed by it (TN_FF_CLOCK tnodes), then later looking 
-up the TN_FF_CLOCK tnode corresponding to every TN_FF_SOURCE and TN_FF_SINK tnode. 
-We also add up the delays along the clock net to each TN_FF_CLOCK tnode to give it 
-(and the SOURCE/SINK nodes) a clock delay.
-
-Also loads input delay/output delay (from set_input_delay or set_output_delay SDC 
-constraints) onto the tedges between TN_INPAD_SOURCE/OPIN and TN_OUTPAD_IPIN/SINK 
-tnodes.  Finds fanout of each clock domain, including virtual (external) clocks.  
-Marks unconstrained I/Os with a dummy clock domain (-1). */
-
-	int i, iclock, inode, num_at_level, clock_index, input_index, output_index;
-	const char * net_name;
-	t_tnode * clock_node;
-
-	/* Wipe fanout of each clock domain in g_sdc->constrained_clocks. */
-	for (iclock = 0; iclock < g_sdc->num_constrained_clocks; iclock++) {
-		g_sdc->constrained_clocks[iclock].fanout = 0;
-	}
-
-	/* First, visit all TN_INPAD_SOURCE and TN_CLOCK_SOURCE tnodes 
-     * We only need to check the first level of the timing graph, since all SOURCEs should appear there*/
-    if(tnodes_at_level) {
-        num_at_level = tnodes_at_level[0].nelem; /* There are num_at_level top-level tnodes. */
-    } else {
-        num_at_level = 0;
-    }
-    for(i = 0; i < num_at_level; i++) {
-        inode = tnodes_at_level[0].list[i];	/* Iterate through each tnode. inode is the index of the tnode in the array tnode. */
-		if (tnode[inode].type == TN_INPAD_SOURCE || tnode[inode].type == TN_CLOCK_SOURCE) {	/* See if this node is the start of an I/O pad, or a clock source. */			
-			net_name = find_tnode_net_name(inode, is_prepacked, pin_id_to_pb_mapping);
-			if ((clock_index = find_clock(net_name)) != -1) { /* We have a clock inpad or clock source. */
-				/* Set clock skew to 0 at the source and propagate skew 
-				recursively to all connected nodes, adding delay as we go. 
-				Set the clock domain to the index of the clock in the
-				g_sdc->constrained_clocks array and propagate unchanged. */
-				tnode[inode].clock_delay = 0.;
-				tnode[inode].clock_domain = clock_index;
-				propagate_clock_domain_and_skew(inode);
-
-				/* Set the clock domain of this clock inpad to -1, so that we do not analyse it.  
-				If we did not do this, the clock net would be analysed on the same iteration of 
-				the timing analyzer as the flip-flops it drives! */
-				tnode[inode].clock_domain = DO_NOT_ANALYSE;
-
-			} else if (tnode[inode].type == TN_INPAD_SOURCE && (input_index = find_input(net_name)) != -1) {
-				/* We have a constrained non-clock inpad - find the clock it's constrained on. */
-				clock_index = find_clock(g_sdc->constrained_inputs[input_index].clock_name);
-				VTR_ASSERT(clock_index != -1);
-				/* The clock domain for this input is that of its virtual clock */
-				tnode[inode].clock_domain = clock_index;
-				/* Increment the fanout of this virtual clock domain. */
-				g_sdc->constrained_clocks[clock_index].fanout++;
-				/* Mark input delay specified in SDC file on the timing graph edge leading out from the TN_INPAD_SOURCE node. */
-				tnode[inode].out_edges[0].Tdel = g_sdc->constrained_inputs[input_index].delay * 1e-9; /* normalize to be in seconds not ns */
-			} else { /* We have an unconstrained input - mark with dummy clock domain and do not analyze. */
-				tnode[inode].clock_domain = DO_NOT_ANALYSE;
-			}
-		}
-	}	
-
-    /* Second, visit all TN_OUTPAD_SINK tnodes. Unlike for TN_INPAD_SOURCE tnodes,
-	we have to search the entire tnode array since these are all on different levels. */
-	for (inode = 0; inode < num_tnodes; inode++) {
-		if (tnode[inode].type == TN_OUTPAD_SINK) {
-			/*  Since the pb_graph_pin of TN_OUTPAD_SINK tnodes points to NULL, we have to find the net 
-			from the pb_graph_pin of the corresponding TN_OUTPAD_IPIN node. 
-			Exploit the fact that the TN_OUTPAD_IPIN node will always be one prior in the tnode array. */
-			VTR_ASSERT(tnode[inode - 1].type == TN_OUTPAD_IPIN);
-			net_name = find_tnode_net_name(inode, is_prepacked, pin_id_to_pb_mapping);
-			output_index = find_output(net_name + 4); /* the + 4 removes the prefix "out:" automatically prepended to outputs */
-			if (output_index != -1) {
-				/* We have a constrained outpad, find the clock it's constrained on. */
-				clock_index = find_clock(g_sdc->constrained_outputs[output_index].clock_name);
-				VTR_ASSERT(clock_index != -1);
-				/* The clock doain for this output is that of its virtual clock */
-				tnode[inode].clock_domain = clock_index;
-				/* Increment the fanout of this virtual clock domain. */
-				g_sdc->constrained_clocks[clock_index].fanout++;
-				/* Mark output delay specified in SDC file on the timing graph edge leading into the TN_OUTPAD_SINK node. 
-				However, this edge is part of the corresponding TN_OUTPAD_IPIN node. 
-				Exploit the fact that the TN_OUTPAD_IPIN node will always be one prior in the tnode array. */
-				tnode[inode - 1].out_edges[0].Tdel = g_sdc->constrained_outputs[output_index].delay * 1e-9; /* normalize to be in seconds not ns */
-
-			} else { /* We have an unconstrained input - mark with dummy clock domain and do not analyze. */
-				tnode[inode].clock_domain = -1;
-			}
-		}
-	}
-
-	/* Third, visit all TN_FF_SOURCE and TN_FF_SINK tnodes, and transfer the clock domain and skew from their corresponding TN_FF_CLOCK tnodes*/
-	for (inode = 0; inode < num_tnodes; inode++) {
-		if (tnode[inode].type == TN_FF_SOURCE || tnode[inode].type == TN_FF_SINK) {
-			clock_node = find_ff_clock_tnode(inode, is_prepacked, lookup_tnode_from_pin_id);
-			tnode[inode].clock_domain = clock_node->clock_domain;
-			tnode[inode].clock_delay   = clock_node->clock_delay;
-		}
-	}
-}
-
-static void propagate_clock_domain_and_skew(int inode) {
-/* Given a tnode indexed by inode (which is part of a clock net), 
- * propagate forward the clock domain (unchanged) and skew (adding the delay of edges) to all nodes in its fanout. 
- * We then call recursively on all children in a depth-first search.  If num_edges is 0, we should be at an TN_FF_CLOCK tnode;
- * We implicitly rely on a tnode not being part of two separate clock nets, since undefined behaviour would result if one DFS 
- * overwrote the results of another.  This may be problematic in cases of multiplexed or locally-generated clocks. */
-
-	int iedge, to_node;
-	t_tedge * tedge;
-
-	tedge = tnode[inode].out_edges;	/* Get the list of edges from the node we're visiting. */
-
-	if (!tedge) { /* Leaf/sink node; base case of the recursion. */
-		if(tnode[inode].type != TN_FF_CLOCK && tnode[inode].type != TN_OUTPAD_SINK) {
-            vtr::printf_warning(__FILE__, __LINE__, "tnode %d appears to take clock as a data input\n", inode);
-            return;
-        }
-
-		VTR_ASSERT(tnode[inode].clock_domain != -1); /* Make sure clock domain is valid. */
-		g_sdc->constrained_clocks[tnode[inode].clock_domain].fanout++;
-		return;
-	}
-
-	for (iedge = 0; iedge < tnode[inode].num_edges; iedge++) {	/* Go through each edge coming out from this tnode */
-		to_node = tedge[iedge].to_node;
-		if(to_node == DO_NOT_ANALYSE) continue; //Skip marked invalid nodes
-
-		/* Propagate clock skew forward along this clock net, adding the delay of the wires (edges) of the clock network. */ 
-		tnode[to_node].clock_delay = tnode[inode].clock_delay + tedge[iedge].Tdel; 
-		/* Propagate clock domain forward unchanged */
-		tnode[to_node].clock_domain = tnode[inode].clock_domain;
-		/* Finally, call recursively on the destination tnode. */
-		propagate_clock_domain_and_skew(to_node);
-	}
-}
-
-static const char * find_tnode_net_name(int inode, bool is_prepacked, t_pb*** pin_id_to_pb_mapping) {
-	/* Finds the name of the net which a tnode (inode) is on (different for pre-/post-packed netlists). */
-	
-	t_pb_graph_pin * pb_graph_pin;
-
-
-	if (is_prepacked) {
-        //We only store pin mappings for tnode's which correspond to netlist pins,
-        //so we need to convert sources/sinks to their relevant pin tnode's before
-        //looking up the netlist pin/net
-        int inode_pin = OPEN;
-        if(tnode[inode].type == TN_INPAD_SOURCE || tnode[inode].type == TN_FF_SOURCE || tnode[inode].type == TN_CLOCK_SOURCE) {
-            VTR_ASSERT(tnode[inode].num_edges == 1);
-            inode_pin = tnode[inode].out_edges[0].to_node;
-        } else if (tnode[inode].type == TN_OUTPAD_SINK || tnode[inode].type == TN_FF_SINK) {
-            inode_pin = inode - 1;
-            VTR_ASSERT(tnode[inode_pin].out_edges[0].to_node == inode);
-        } else {
-            inode_pin = inode;
-        }
-        VTR_ASSERT(inode_pin != OPEN);
-
-        AtomPinId pin_id = g_atom_map.tnode_atom_pin(inode_pin);
-        VTR_ASSERT(pin_id);
-
-        if(tnode[inode].type == TN_INPAD_SOURCE || tnode[inode].type == TN_INPAD_OPIN ||
-           tnode[inode].type == TN_OUTPAD_SINK || tnode[inode].type == TN_OUTPAD_IPIN) {
-            AtomBlockId blk_id = g_atom_nl.pin_block(pin_id);
-
-            //For input/input pads the net name is the same as the block name
-            return g_atom_nl.block_name(blk_id).c_str();
-        } else {
-            AtomNetId net_id = g_atom_nl.pin_net(pin_id);
-
-            return g_atom_nl.net_name(net_id).c_str();
-        }
-	} else {
-        int iblock = tnode[inode].block;
-        if(tnode[inode].type == TN_INPAD_SOURCE || tnode[inode].type == TN_INPAD_OPIN ||
-           tnode[inode].type == TN_OUTPAD_SINK || tnode[inode].type == TN_OUTPAD_IPIN) {
-            //For input/input pads the net name is the same as the block name
-            pb_graph_pin = tnode[inode].pb_graph_pin;
-			return pin_id_to_pb_mapping[iblock][pb_graph_pin->pin_count_in_cluster]->name;
-        } else {
-            //We need to find the TN_CB_OPIN/TN_CB_IPIN that this node drives, so that we can look up
-            //the net name in the global clb netlist
-            int inode_search = inode;
-            while(tnode[inode_search].type != TN_CB_IPIN && tnode[inode_search].type != TN_CB_OPIN ) { 
-                //Assume we don't have any internal fanout inside the block
-                //  Should be true for most source-types
-                VTR_ASSERT(tnode[inode_search].num_edges == 1);
-                inode_search = tnode[inode_search].out_edges[0].to_node;
-            }
-            VTR_ASSERT(tnode[inode_search].type == TN_CB_IPIN || tnode[inode_search].type == TN_CB_OPIN);
-
-            //Now that we have a complex block pin, we can look-up its connected net in the CLB netlist
-            pb_graph_pin = tnode[inode_search].pb_graph_pin;
-            int ipin = pb_graph_pin->pin_count_in_cluster; //Pin into the CLB
-            int inet = block[tnode[inode_search].block].nets[ipin]; //Net index into the clb netlist
-            VTR_ASSERT(inet != OPEN);
-
-            return g_clbs_nlist.net[inet].name;
-        }
-	}
-}
-
-static t_tnode * find_ff_clock_tnode(int inode, bool is_prepacked, int **lookup_tnode_from_pin_id) {
-	/* Finds the TN_FF_CLOCK tnode on the same flipflop as an TN_FF_SOURCE or TN_FF_SINK tnode. */
-	
-	t_tnode * ff_clock_tnode;
-	int ff_tnode;
-	t_pb_graph_node * parent_pb_graph_node;
-	t_pb_graph_pin * ff_source_or_sink_pb_graph_pin, * clock_pb_graph_pin;
-
-	if (is_prepacked) {
-        //TODO: handle multiple clocks
-        
-        int i_pin_tnode = OPEN;
-        if(tnode[inode].type == TN_FF_SOURCE) {
-            VTR_ASSERT(tnode[inode].num_edges == 1);
-
-            i_pin_tnode = tnode[inode].out_edges[0].to_node; 
-            VTR_ASSERT(tnode[i_pin_tnode].type == TN_FF_OPIN);
-        } else if (tnode[inode].type == TN_FF_SINK) {
-
-            i_pin_tnode = inode - 1;
-
-            VTR_ASSERT(tnode[i_pin_tnode].type == TN_FF_IPIN);
-            VTR_ASSERT(tnode[i_pin_tnode].num_edges == 1);
-            VTR_ASSERT(tnode[i_pin_tnode].out_edges[0].to_node == inode);
-        } else {
-            VTR_ASSERT(false);
-        }
-
-        auto pin_id = g_atom_map.tnode_atom_pin(i_pin_tnode);
-        VTR_ASSERT(pin_id);
-
-        auto blk_id = g_atom_nl.pin_block(pin_id);
-        VTR_ASSERT(blk_id);
-
-        //Get the single clock pin
-        auto clock_pins = g_atom_nl.block_clock_pins(blk_id);
-        VTR_ASSERT(clock_pins.size() == 1);
-        auto clock_pin_id = *clock_pins.begin();
-
-        //Get the associated tnode index
-        int i_ff_clock = g_atom_map.atom_pin_tnode(clock_pin_id);
-        VTR_ASSERT(i_ff_clock != OPEN);
-
-        ff_clock_tnode = &tnode[i_ff_clock];
-
-	} else {
-        int iblock = tnode[inode].block;
-		ff_source_or_sink_pb_graph_pin = tnode[inode].pb_graph_pin;
-		parent_pb_graph_node = ff_source_or_sink_pb_graph_pin->parent_node;
-		/* Make sure there's only one clock port and only one clock pin in that port */
-		VTR_ASSERT(parent_pb_graph_node->num_clock_ports == 1);
-		VTR_ASSERT(parent_pb_graph_node->num_clock_pins[0] == 1);
-		clock_pb_graph_pin = &parent_pb_graph_node->clock_pins[0][0];
-		ff_tnode = lookup_tnode_from_pin_id[iblock][clock_pb_graph_pin->pin_count_in_cluster];
-		VTR_ASSERT(ff_tnode != OPEN);
-		ff_clock_tnode = &tnode[ff_tnode];
-	}
-	VTR_ASSERT(ff_clock_tnode != NULL);
-	VTR_ASSERT(ff_clock_tnode->type == TN_FF_CLOCK);
-	return ff_clock_tnode;
-}
-
-static int find_clock(const char * net_name) {
-/* Given a string net_name, find whether it's the name of a clock in the array g_sdc->constrained_clocks.  *
- * if it is, return the clock's index in g_sdc->constrained_clocks; if it's not, return -1. */
-	int index;
-	for (index = 0; index < g_sdc->num_constrained_clocks; index++) {
-		if (strcmp(net_name, g_sdc->constrained_clocks[index].name) == 0) {
-			return index;
-		}
-	}
-	return -1;
-}
-
-static int find_input(const char * net_name) {
-/* Given a string net_name, find whether it's the name of a constrained input in the array g_sdc->constrained_inputs.  *
- * if it is, return its index in g_sdc->constrained_inputs; if it's not, return -1. */
-	int index;
-	for (index = 0; index < g_sdc->num_constrained_inputs; index++) {
-		if (strcmp(net_name, g_sdc->constrained_inputs[index].name) == 0) {
-			return index;
-		}
-	}
-	return -1;
-}
-
-static int find_output(const char * net_name) {
-/* Given a string net_name, find whether it's the name of a constrained output in the array g_sdc->constrained_outputs.  *
- * if it is, return its index in g_sdc->constrained_outputs; if it's not, return -1. */
-	int index;
-	for (index = 0; index < g_sdc->num_constrained_outputs; index++) {
-		if (strcmp(net_name, g_sdc->constrained_outputs[index].name) == 0) {
-			return index;
-		}
-	}
-	return -1;
-}
-
-static int find_cf_constraint(const char * source_clock_name, const char * sink_ff_name) {
-	/* Given a source clock domain and a sink flip-flop, find out if there's an override constraint between them.
-	If there is, return the index in g_sdc->cf_constraints; if there is not, return -1. */
-	int icf, isource, isink;
-
-	for (icf = 0; icf < g_sdc->num_cf_constraints; icf++) {
-		for (isource = 0; isource < g_sdc->cf_constraints[icf].num_source; isource++) {
-			if (strcmp(g_sdc->cf_constraints[icf].source_list[isource], source_clock_name) == 0) {
-				for (isink = 0; isink < g_sdc->cf_constraints[icf].num_sink; isink++) {
-					if (strcmp(g_sdc->cf_constraints[icf].sink_list[isink], sink_ff_name) == 0) {
-						return icf;
-					}
-				}
-			}
-		}
-	}
-	return -1;
-}
-
-static inline bool has_valid_T_arr(int inode) {
-	/* Has this tnode's arrival time been changed from its original value of HUGE_NEGATIVE_FLOAT? */
-	return (bool) (tnode[inode].T_arr > HUGE_NEGATIVE_FLOAT + 1);
-}
-
-static inline bool has_valid_T_req(int inode) {
-	/* Has this tnode's required time been changed from its original value of HUGE_POSITIVE_FLOAT? */
-	return (bool) (tnode[inode].T_req < HUGE_POSITIVE_FLOAT - 1);
-}
-
-#ifndef PATH_COUNTING
-bool has_valid_normalized_T_arr(int inode) {
-	/* Has this tnode's normalized_T_arr been changed from its original value of HUGE_NEGATIVE_FLOAT? */
-	return (bool) (tnode[inode].prepacked_data->normalized_T_arr > HUGE_NEGATIVE_FLOAT + 1);
-}
-#endif
-
-float get_critical_path_delay(void) {
-	/* Finds the critical path delay, which is the minimum clock period required to meet the constraint
-	corresponding to the pair of source and sink clock domains with the least slack in the design. */
-	
-	int source_clock_domain, sink_clock_domain;
-	float least_slack_in_design = HUGE_POSITIVE_FLOAT, critical_path_delay = NAN;
-
-	if (!g_sdc) return UNDEFINED; /* If timing analysis is off, for instance. */
-
-	for (source_clock_domain = 0; source_clock_domain < g_sdc->num_constrained_clocks; source_clock_domain++) {
-		for (sink_clock_domain = 0; sink_clock_domain < g_sdc->num_constrained_clocks; sink_clock_domain++) {
-			if (least_slack_in_design > f_timing_stats->least_slack[source_clock_domain][sink_clock_domain]) {
-				least_slack_in_design = f_timing_stats->least_slack[source_clock_domain][sink_clock_domain];
-				critical_path_delay = f_timing_stats->cpd[source_clock_domain][sink_clock_domain];
-			}
-		}
-	}
-
-	return critical_path_delay * 1e9; /* Convert to nanoseconds */
-}
-
-void print_timing_stats(void) {
-
-	/* Prints critical path delay/fmax, least slack in design, and, for multiple-clock designs, 
-	minimum required clock period to meet each constraint, least slack per constraint,
-	geometric average clock frequency, and fanout-weighted geometric average clock frequency. */
-
-	int source_clock_domain, sink_clock_domain, clock_domain, fanout, total_fanout = 0, 
-		num_netlist_clocks_with_intra_domain_paths = 0;
-	float geomean_period = 1., least_slack_in_design = HUGE_POSITIVE_FLOAT, critical_path_delay = UNDEFINED;
-	double fanout_weighted_geomean_period = 0.;
-	bool found;
-
-		// REMOVE AFTER
-		critical_path_delay = get_critical_path_delay();
-		vtr::printf_info("Critical path in print timing: %g ns\n", critical_path_delay);
-		critical_path_delay = UNDEFINED;
-
-	/* Find critical path delay. If the pb_max_internal_delay is greater than this, it becomes
-	 the limiting factor on critical path delay, so print that instead, with a special message. */
-	
-	for (source_clock_domain = 0; source_clock_domain < g_sdc->num_constrained_clocks; source_clock_domain++) {
-		for (sink_clock_domain = 0; sink_clock_domain < g_sdc->num_constrained_clocks; sink_clock_domain++) {
-			if (least_slack_in_design > f_timing_stats->least_slack[source_clock_domain][sink_clock_domain]) {
-				least_slack_in_design = f_timing_stats->least_slack[source_clock_domain][sink_clock_domain];
-				critical_path_delay = f_timing_stats->cpd[source_clock_domain][sink_clock_domain];
-			}
-		}
-	}
-
-	if (pb_max_internal_delay != UNDEFINED && pb_max_internal_delay > critical_path_delay) {
-		critical_path_delay = pb_max_internal_delay;
-		vtr::printf_info("Final critical path: %g ns", 1e9 * critical_path_delay);
-		vtr::printf_direct(" (capped by fmax of block type %s)", pbtype_max_internal_delay->name);
-		
-	} else {
-		vtr::printf_info("Final critical path: %g ns", 1e9 * critical_path_delay);
-	}
-
-	if (g_sdc->num_constrained_clocks <= 1) {
-		/* Although critical path delay is always well-defined, it doesn't make sense to talk about fmax for multi-clock circuits */
-		vtr::printf_direct(", f_max: %g MHz", 1e-6 / critical_path_delay);
-	}
-	vtr::printf_direct("\n");
-	
-	/* Also print the least slack in the design */
-	vtr::printf_info("\n");
-	vtr::printf_info("Least slack in design: %g ns\n", 1e9 * least_slack_in_design);
-	vtr::printf_info("\n");
-
-	if (g_sdc->num_constrained_clocks > 1) { /* Multiple-clock design */
-
-		/* Print minimum possible clock period to meet each constraint. Convert to nanoseconds. */
-
-		vtr::printf_info("Minimum possible clock period to meet each constraint (including skew effects):\n");
-		for (source_clock_domain = 0; source_clock_domain < g_sdc->num_constrained_clocks; source_clock_domain++) {
-			/* Print the intra-domain constraint if it was analysed. */
-			if (g_sdc->domain_constraint[source_clock_domain][source_clock_domain] > NEGATIVE_EPSILON) { 
-				vtr::printf_info("%s to %s: %g ns (%g MHz)\n", 
-						g_sdc->constrained_clocks[source_clock_domain].name,
-						g_sdc->constrained_clocks[source_clock_domain].name, 
-						1e9 * f_timing_stats->cpd[source_clock_domain][source_clock_domain],
-						1e-6 / f_timing_stats->cpd[source_clock_domain][source_clock_domain]);
-			} else {
-				vtr::printf_info("%s to %s: --\n", 
-						g_sdc->constrained_clocks[source_clock_domain].name,
-						g_sdc->constrained_clocks[source_clock_domain].name);
-			}
-			/* Then, print all other constraints on separate lines, indented. We re-print 
-			the source clock domain's name so there's no ambiguity when parsing. */
-			for (sink_clock_domain = 0; sink_clock_domain < g_sdc->num_constrained_clocks; sink_clock_domain++) {
-				if (source_clock_domain == sink_clock_domain) continue; /* already done that */
-				if (g_sdc->domain_constraint[source_clock_domain][sink_clock_domain] > NEGATIVE_EPSILON) { 
-					/* If this domain pair was analysed */
-					vtr::printf_info("\t%s to %s: %g ns (%g MHz)\n", 
-							g_sdc->constrained_clocks[source_clock_domain].name,
-							g_sdc->constrained_clocks[sink_clock_domain].name, 
-							1e9 * f_timing_stats->cpd[source_clock_domain][sink_clock_domain],
-							1e-6 / f_timing_stats->cpd[source_clock_domain][sink_clock_domain]);
-				} else {
-					vtr::printf_info("\t%s to %s: --\n", 
-							g_sdc->constrained_clocks[source_clock_domain].name,
-							g_sdc->constrained_clocks[sink_clock_domain].name);
-				}
-			}
-		}
-
-		/* Print least slack per constraint. */
-
-		vtr::printf_info("\n");
-		vtr::printf_info("Least slack per constraint:\n");
-		for (source_clock_domain = 0; source_clock_domain < g_sdc->num_constrained_clocks; source_clock_domain++) {
-			/* Print the intra-domain slack if valid. */
-			if (f_timing_stats->least_slack[source_clock_domain][source_clock_domain] < HUGE_POSITIVE_FLOAT - 1) {
-				vtr::printf_info("%s to %s: %g ns\n", 
-						g_sdc->constrained_clocks[source_clock_domain].name, 
-						g_sdc->constrained_clocks[source_clock_domain].name, 
-						1e9 * f_timing_stats->least_slack[source_clock_domain][source_clock_domain]);
-			} else {
-				vtr::printf_info("%s to %s: --\n", 
-						g_sdc->constrained_clocks[source_clock_domain].name,
-						g_sdc->constrained_clocks[source_clock_domain].name);
-			}
-			/* Then, print all other slacks on separate lines. */
-			for (sink_clock_domain = 0; sink_clock_domain < g_sdc->num_constrained_clocks; sink_clock_domain++) {
-				if (source_clock_domain == sink_clock_domain) continue; /* already done that */
-				if (f_timing_stats->least_slack[source_clock_domain][sink_clock_domain] < HUGE_POSITIVE_FLOAT - 1) {
-					/* If this domain pair was analysed and has a valid slack */
-					vtr::printf_info("\t%s to %s: %g ns\n", 
-							g_sdc->constrained_clocks[source_clock_domain].name,
-							g_sdc->constrained_clocks[sink_clock_domain].name, 
-							1e9 * f_timing_stats->least_slack[source_clock_domain][sink_clock_domain]);
-				} else {
-					vtr::printf_info("\t%s to %s: --\n", 
-							g_sdc->constrained_clocks[source_clock_domain].name,
-							g_sdc->constrained_clocks[sink_clock_domain].name);
-				}
-			}
-		}
-	
-		/* Calculate geometric mean f_max (fanout-weighted and unweighted) from the diagonal (intra-domain) entries of critical_path_delay, 
-		excluding domains without intra-domain paths (for which the timing constraint is DO_NOT_ANALYSE) and virtual clocks. */
-		found = false;
-		for (clock_domain = 0; clock_domain < g_sdc->num_constrained_clocks; clock_domain++) {
-			if (g_sdc->domain_constraint[clock_domain][clock_domain] > NEGATIVE_EPSILON && g_sdc->constrained_clocks[clock_domain].is_netlist_clock) {
-				geomean_period *= f_timing_stats->cpd[clock_domain][clock_domain];
-				fanout = g_sdc->constrained_clocks[clock_domain].fanout;
-				fanout_weighted_geomean_period += log((double) f_timing_stats->cpd[clock_domain][clock_domain])*(double)fanout;
-				total_fanout += fanout;
-				num_netlist_clocks_with_intra_domain_paths++;
-				found = true;
-			}
-		}
-		if (found) { /* Only print these if we found at least one clock domain with intra-domain paths. */
-			geomean_period = pow(geomean_period, (float) 1/num_netlist_clocks_with_intra_domain_paths);
-			fanout_weighted_geomean_period = exp(fanout_weighted_geomean_period/total_fanout);
-			/* Convert to MHz */
-			vtr::printf_info("\n");
-			vtr::printf_info("Geometric mean intra-domain period: %g ns (%g MHz)\n", 
-					1e9 * geomean_period, 1e-6 / geomean_period);
-			vtr::printf_info("Fanout-weighted geomean intra-domain period: %g ns (%g MHz)\n", 
-					1e9 * fanout_weighted_geomean_period, 1e-6 / fanout_weighted_geomean_period);
-		}
-
-		vtr::printf_info("\n");
-	}
-}
-
-static void print_timing_constraint_info(const char *fname) {
-	/* Prints the contents of g_sdc->domain_constraint, g_sdc->constrained_clocks, constrained_ios and g_sdc->cc_constraints to a file. */
-	
-	FILE * fp;
-	int source_clock_domain, sink_clock_domain, i, j;
-	int * clock_name_length = (int *) vtr::malloc(g_sdc->num_constrained_clocks * sizeof(int)); /* Array of clock name lengths */
-	int max_clock_name_length = INT_MIN;
-	char * clock_name;
-
-	fp = vtr::fopen(fname, "w");
-
-	/* Get lengths of each clock name and max length so we can space the columns properly. */
-	for (sink_clock_domain = 0; sink_clock_domain < g_sdc->num_constrained_clocks; sink_clock_domain++) {
-		clock_name = g_sdc->constrained_clocks[sink_clock_domain].name;
-		clock_name_length[sink_clock_domain] = strlen(clock_name);
-		if (clock_name_length[sink_clock_domain] > max_clock_name_length) {
-			max_clock_name_length = clock_name_length[sink_clock_domain];	
-		}
-	}
-
-	/* First, combine info from g_sdc->domain_constraint and g_sdc->constrained_clocks into a matrix 
-	(they're indexed the same as each other). */
-
-	fprintf(fp, "Timing constraints in ns (source clock domains down left side, sink along top).\n"
-				"A value of -1.00 means the pair of source and sink domains will not be analysed.\n\n");
-
-	print_spaces(fp, max_clock_name_length + 4); 
-
-	for (sink_clock_domain = 0; sink_clock_domain < g_sdc->num_constrained_clocks; sink_clock_domain++) {
-		fprintf(fp, "%s", g_sdc->constrained_clocks[sink_clock_domain].name);
-		/* Minimum column width of 8 */
-		print_spaces(fp, max(8 - clock_name_length[sink_clock_domain], 4));
-	}
-	fprintf(fp, "\n");
-
-	for (source_clock_domain = 0; source_clock_domain < g_sdc->num_constrained_clocks; source_clock_domain++) {
-		fprintf(fp, "%s", g_sdc->constrained_clocks[source_clock_domain].name);
-		print_spaces(fp, max_clock_name_length + 4 - clock_name_length[source_clock_domain]);
-		for (sink_clock_domain = 0; sink_clock_domain < g_sdc->num_constrained_clocks; sink_clock_domain++) {
-			fprintf(fp, "%5.2f", g_sdc->domain_constraint[source_clock_domain][sink_clock_domain]);
-			/* Minimum column width of 8 */
-			print_spaces(fp, max(clock_name_length[sink_clock_domain] - 1, 3));
-		}
-		fprintf(fp, "\n");
-	}
-
-	free(clock_name_length);
-
-	/* Second, print I/O constraints. */
-	fprintf(fp, "\nList of constrained inputs (note: constraining a clock net input has no effect):\n");
-	for (i = 0; i < g_sdc->num_constrained_inputs; i++) {
-		fprintf(fp, "Input name %s on clock %s with input delay %.2f ns\n", 
-			g_sdc->constrained_inputs[i].name, g_sdc->constrained_inputs[i].clock_name, g_sdc->constrained_inputs[i].delay);
-	}
-
-	fprintf(fp, "\nList of constrained outputs:\n");
-	for (i = 0; i < g_sdc->num_constrained_outputs; i++) {
-		fprintf(fp, "Output name %s on clock %s with output delay %.2f ns\n", 
-			g_sdc->constrained_outputs[i].name, g_sdc->constrained_outputs[i].clock_name, g_sdc->constrained_outputs[i].delay);
-	}
-
-	/* Third, print override constraints. */
-	fprintf(fp, "\nList of override constraints (non-default constraints created by set_false_path, set_clock_groups, \nset_max_delay, and set_multicycle_path):\n");
-	
-	for (i = 0; i < g_sdc->num_cc_constraints; i++) {
-		fprintf(fp, "Clock domain");
-		for (j = 0; j < g_sdc->cc_constraints[i].num_source; j++) {
-			fprintf(fp, " %s,", g_sdc->cc_constraints[i].source_list[j]); 
-		}
-		fprintf(fp, " to clock domain");
-		for (j = 0; j < g_sdc->cc_constraints[i].num_sink - 1; j++) {
-			fprintf(fp, " %s,", g_sdc->cc_constraints[i].sink_list[j]); 
-		} /* We have to print the last one separately because we don't want a comma after it. */
-		if (g_sdc->cc_constraints[i].num_multicycles == 0) { /* not a multicycle constraint */
-			fprintf(fp, " %s: %.2f ns\n", g_sdc->cc_constraints[i].sink_list[j], g_sdc->cc_constraints[i].constraint);
-		} else { /* multicycle constraint */
-			fprintf(fp, " %s: %d multicycles\n", g_sdc->cc_constraints[i].sink_list[j], g_sdc->cc_constraints[i].num_multicycles);
-		}
-	}
-
-	for (i = 0; i < g_sdc->num_cf_constraints; i++) {
-		fprintf(fp, "Clock domain");
-		for (j = 0; j < g_sdc->cf_constraints[i].num_source; j++) {
-			fprintf(fp, " %s,", g_sdc->cf_constraints[i].source_list[j]); 
-		}
-		fprintf(fp, " to flip-flop");
-		for (j = 0; j < g_sdc->cf_constraints[i].num_sink - 1; j++) {
-			fprintf(fp, " %s,", g_sdc->cf_constraints[i].sink_list[j]); 
-		} /* We have to print the last one separately because we don't want a comma after it. */
-		if (g_sdc->cf_constraints[i].num_multicycles == 0) { /* not a multicycle constraint */
-			fprintf(fp, " %s: %.2f ns\n", g_sdc->cf_constraints[i].sink_list[j], g_sdc->cf_constraints[i].constraint);
-		} else { /* multicycle constraint */
-			fprintf(fp, " %s: %d multicycles\n", g_sdc->cf_constraints[i].sink_list[j], g_sdc->cf_constraints[i].num_multicycles);
-		}
-	}
-
-	for (i = 0; i < g_sdc->num_fc_constraints; i++) {
-		fprintf(fp, "Flip-flop");
-		for (j = 0; j < g_sdc->fc_constraints[i].num_source; j++) {
-			fprintf(fp, " %s,", g_sdc->fc_constraints[i].source_list[j]); 
-		}
-		fprintf(fp, " to clock domain");
-		for (j = 0; j < g_sdc->fc_constraints[i].num_sink - 1; j++) {
-			fprintf(fp, " %s,", g_sdc->fc_constraints[i].sink_list[j]); 
-		} /* We have to print the last one separately because we don't want a comma after it. */
-		if (g_sdc->fc_constraints[i].num_multicycles == 0) { /* not a multicycle constraint */
-			fprintf(fp, " %s: %.2f ns\n", g_sdc->fc_constraints[i].sink_list[j], g_sdc->fc_constraints[i].constraint);
-		} else { /* multicycle constraint */
-			fprintf(fp, " %s: %d multicycles\n", g_sdc->fc_constraints[i].sink_list[j], g_sdc->fc_constraints[i].num_multicycles);
-		}
-	}
-
-	for (i = 0; i < g_sdc->num_ff_constraints; i++) {
-		fprintf(fp, "Flip-flop");
-		for (j = 0; j < g_sdc->ff_constraints[i].num_source; j++) {
-			fprintf(fp, " %s,", g_sdc->ff_constraints[i].source_list[j]); 
-		}
-		fprintf(fp, " to flip-flop");
-		for (j = 0; j < g_sdc->ff_constraints[i].num_sink - 1; j++) {
-			fprintf(fp, " %s,", g_sdc->ff_constraints[i].sink_list[j]); 
-		} /* We have to print the last one separately because we don't want a comma after it. */
-		if (g_sdc->ff_constraints[i].num_multicycles == 0) { /* not a multicycle constraint */
-			fprintf(fp, " %s: %.2f ns\n", g_sdc->ff_constraints[i].sink_list[j], g_sdc->ff_constraints[i].constraint);
-		} else { /* multicycle constraint */
-			fprintf(fp, " %s: %d multicycles\n", g_sdc->ff_constraints[i].sink_list[j], g_sdc->ff_constraints[i].num_multicycles);
-		}
-	}
-
-	fclose(fp);
-}
-
-static void print_spaces(FILE * fp, int num_spaces) {
-	/* Prints num_spaces spaces to file pointed to by fp. */
-	for ( ; num_spaces > 0; num_spaces--) {
-		fprintf(fp, " ");
-	}
-}
-
-/*
- Create a lookup table that returns the tnode index for [iblock][pb_graph_pin_id]
-*/
-int **alloc_and_load_tnode_lookup_from_pin_id() {
-	int **tnode_lookup;
-
-	tnode_lookup = new int* [num_blocks];
-
-	for (int i = 0; i < num_blocks; i++) {
-		int num_pins = block[i].type->pb_graph_head->total_pb_pins;
-		tnode_lookup[i] = new int[num_pins];
-		for (int j = 0; j < num_pins; j++) {
-			tnode_lookup[i][j] = OPEN;
-		}
-	}
-
-	for (int i = 0; i < num_tnodes; i++) {
-		if (tnode[i].pb_graph_pin != NULL) {
-			if (tnode[i].type != TN_CLOCK_SOURCE &&
-				tnode[i].type != TN_FF_SOURCE &&
-				tnode[i].type != TN_INPAD_SOURCE &&
-				tnode[i].type != TN_FF_SINK &&
-				tnode[i].type != TN_OUTPAD_SINK
-				) {
-				int pb_pin_id = tnode[i].pb_graph_pin->pin_count_in_cluster;
-				int iblk = tnode[i].block;
-				VTR_ASSERT(tnode_lookup[iblk][pb_pin_id] == OPEN);				
-				tnode_lookup[iblk][pb_pin_id] = i;
-			}
-		}
-	}
-	return tnode_lookup;
-}
-
-void free_tnode_lookup_from_pin_id(int **tnode_lookup) {
-	for (int i = 0; i < num_blocks; i++) {
-		delete[] tnode_lookup[i];
-	}
-	delete[] tnode_lookup;
-}
-
-std::vector<size_t> init_timing_net_pins() {
-    std::vector<size_t> timing_net_pin_counts;
-
-    for(size_t inet = 0; inet < g_clbs_nlist.net.size(); inet++) {
-        timing_net_pin_counts.push_back(g_clbs_nlist.net[inet].pins.size());
-    }
-
-    VTR_ASSERT(timing_net_pin_counts.size() == g_clbs_nlist.net.size());
-
-    return timing_net_pin_counts;
-}
-
-std::vector<size_t> init_atom_timing_net_pins() {
-    std::vector<size_t> timing_net_pin_counts;
-
-    for(auto net_id : g_atom_nl.nets()) {
-        timing_net_pin_counts.push_back(g_atom_nl.net_pins(net_id).size());
-    }
-
-    VTR_ASSERT(timing_net_pin_counts.size() == g_atom_nl.nets().size());
-
-    return timing_net_pin_counts;
-}
-
-size_t num_timing_nets() {
-    return f_num_timing_net_pins.size();
-}
-
-size_t num_timing_net_pins(int inet) {
-    return f_num_timing_net_pins[inet];
-}
-
-size_t num_timing_net_sinks(int inet) {
-    VTR_ASSERT(f_num_timing_net_pins[inet] > 0);
-    return f_num_timing_net_pins[inet] - 1;
-}
+#include <cstring>
+#include <climits>
+#include <cmath>
+#include <set>
+#include <time.h>
+using namespace std;
+
+#include "vtr_assert.h"
+#include "vtr_log.h"
+
+#include "vpr_types.h"
+#include "vpr_error.h"
+
+#include "globals.h"
+#include "atom_netlist.h"
+#include "path_delay.h"
+#include "path_delay2.h"
+#include "net_delay.h"
+#include "vpr_utils.h"
+#include "read_xml_arch_file.h"
+#include "ReadOptions.h"
+#include "read_sdc.h"
+#include "stats.h"
+
+/**************************** Top-level summary ******************************
+
+Timing analysis by Vaughn Betz, Jason Luu, and Michael Wainberg.
+
+Timing analysis is a three-step process:
+1. Interpret the constraints specified by the user in an SDC (Synopsys Design
+Constraints) file or, if none is specified, use default constraints.
+2. Convert the pre- or post-packed netlist (depending on the stage of the 
+flow) into a timing graph, where nodes represent pins and edges represent 
+dependencies and delays between pins (see "Timing graph structure", below).
+3. Traverse the timing graph to obtain information about which connections 
+to optimize, as well as statistics for the user.
+
+Steps 1 and 2 are performed through one of two helper functions:
+alloc_and_load_timing_graph and alloc_and_load_pre_packing_timing_graph.
+The first step is to create the timing graph, which is stored in the array 
+tnode ("timing node").  This is done through alloc_and_load_tnodes (post-
+packed) or alloc_and_load_tnodes_from_prepacked_netlist. Then, the timing 
+graph is topologically sorted ("levelized") in 
+alloc_and_load_timing_graph_levels, to allow for faster traversals later.
+
+read_sdc reads the SDC file, interprets its contents and stores them in 
+the data structure g_sdc.  (This data structure does not need to remain 
+global but it is probably easier, since its information is used in both
+netlists and only needs to be read in once.)
+
+load_clock_domain_and_clock_and_io_delay then gives each flip-flop and I/O
+the index of a constrained clock from the SDC file in g_sdc->constrained_
+clocks, or -1 if an I/O is unconstrained.
+
+process_constraints does a pre-traversal through the timing graph and prunes 
+all constraints between domains that never intersect so they are not analysed.
+
+Step 3 is performed through do_timing_analysis.  For each constraint between 
+a pair of clock domains we do a forward traversal from the "source" domain
+to the "sink" domain to compute each tnode's arrival time, the time when the 
+latest signal would arrive at the node.  We also do a backward traversal to 
+compute required time, the time when the earliest signal has to leave the 
+node to meet the constraint.  The "slack" of each sink pin on each net is 
+basically the difference between the two times. 
+
+If path counting is on, we calculate a forward and backward path weight in 
+do_path_counting.  These represent the importance of paths fanning, 
+respectively, into and out of this pin, in such a way that paths with a 
+higher slack are discounted exponentially in importance.
+
+If path counting is off and we are using the pre-packed netlist, we also 
+calculate normalized costs for the clusterer (normalized arrival time, slack 
+and number of critical paths) in normalized_costs. The clusterer uses these 
+to calculate a criticality for each block.
+
+Finally, in update_slacks, we calculate the slack for each sink pin on each net
+for printing, as well as a derived metric, timing criticality, which the 
+optimizers actually use. If path counting is on, we calculate a path criticality
+from the forward and backward weights on each tnode. */
+
+/************************* Timing graph structure ****************************
+
+Author:  V. Betz
+
+We can build timing graphs that match either the primitive (g_atom_nl) 
+netlist (of basic elements before clustering, like FFs and LUTs) or that 
+match the clustered netlist (block).  You pass in the is_pre_packed flag to 
+say which kind of netlist and timing graph you are working with.
+                                                                                                                                           
+Every used (not OPEN) block pin becomes a timing node, both on primitive
+blocks and (if you are building the timing graph that matches a clustered 
+netlist) on clustered blocks.  For the clustered (not pre_packed) timing
+graph, every used pin within a clustered (pb_type) block also becomes a timing
+node.  So a CLB that contains ALMs that contains LUTs will have nodes created 
+for the CLB pins, ALM pins and LUT pins, with edges that connect them as 
+specified in the clustered netlist.  Unused (OPEN) pins don't create any 
+timing nodes. 
+
+The primitive blocks have edges from the tnodes that represent input pins and
+output pins that represent the timing dependencies within these lowest level 
+blocks (e.g. LUTs and FFs and IOs).  The exact edges created come from reading
+the architecture file.  A LUT for example will have delays specified from all
+its inputs to its output, and hence we will create a tedge from each tnode 
+corresponding to an input pin of the LUT to the tnode that represents the LUT
+output pin.  The delay marked on each edge is read from the architecture file.
+
+A FF has nodes representing its pins, but also two extra nodes, representing 
+the TN_FF_SINK and TN_FF_SOURCE.  Those two nodes represent the internal storage 
+node of the FF.  The TN_FF_SINK has edges going to it from the regular FF inputs
+(but not the clock input), with appropriate delays.  It has no outgoing edges,
+since it terminates timing paths. The TN_FF_SOURCE has an edge going from it to
+the FF output pin, with the appropriate delay.  TN_FF_SOURCES have no edges; they
+start timing paths.  FF clock pins have no outgoing edges, but the delay to 
+them can be looked up, and is used in the timing traversals to compute clock 
+delay for slack computations. 
+
+In the timing graph I create, input pads and constant generators have no   
+inputs (incoming edges), just like TN_FF_SOURCES.  Every input pad and output 
+pad is represented by two tnodes -- an input pin/source and an output pin/
+sink.  For an input pad the input source comes from off chip and has no fanin, 
+while the output pin drives signals within the chip.  For output pads, the 
+input pin is driven by signal (net) within the chip, and the output sink node 
+goes off chip and has no fanout (out-edges).  I need two nodes to respresent 
+things like pads because I mark all delay on tedges, not on tnodes.                         
+                                                                          
+One other subblock that needs special attention is a constant generator.   
+This has no used inputs, but its output is used.  I create an extra tnode, 
+a dummy input, in addition to the output pin tnode.  The dummy tnode has   
+no fanin.  Since constant generators really generate their outputs at T =  
+-infinity, I set the delay from the input tnode to the output to a large-  
+magnitude negative number.  This guarantees every block that needs the     
+output of a constant generator sees it available very early.               
+                                                                           
+The main structure of the timing graph is given by the nodes and the edges 
+that connect them.  We also store some extra information on tnodes that
+(1) lets us figure out how to map from a tnode back to the netlist pin (or 
+other item) it represents and (2) figure out what clock domain it is on, if 
+it is a timing path start point (no incoming edges) or end point (no outgoing
+edges) and (3) lets us figure out the delay of the clock to that node, if it 
+is a timing path start or end point.
+
+To map efficiently from tedges back to the netlist pins, we create the tedge 
+array driven by a tnode the represents a netlist output pin *in the same order 
+as the netlist net pins*.  That means the edge index for the tedge array from 
+such a tnode guarantees iedge = net_pin_index  1.  The code to map slacks 
+from the timing graph back to the netlist relies on this. */
+
+/*************************** Global variables *******************************/ 
+
+t_tnode *tnode = NULL; /* [0..num_tnodes - 1] */
+int num_tnodes = 0; /* Number of nodes (pins) in the timing graph */
+
+timing_analysis_profile_info g_timing_analysis_profile_stats;
+
+/******************** Variables local to this module ************************/
+
+#define NUM_BUCKETS 5 /* Used when printing slack and criticality. */
+
+/* Variables for "chunking" the tedge memory.  If the head pointer in tedge_ch is NULL, *
+ * no timing graph exists now.															*/
+
+static vtr::t_chunk tedge_ch = {NULL, 0, NULL};
+
+static vector<size_t> f_num_timing_net_pins;
+
+static t_timing_stats * f_timing_stats = NULL; /* Critical path delay and worst-case slack per constraint. */
+
+static int * f_net_to_driver_tnode; 
+/* [0..net.size() - 1]. Gives the index of the tnode that drives each net. 
+Used for both pre- and post-packed netlists. If you just want the number
+of edges on the driver tnode, use:
+	num_edges = timing_nets[inet].num_sinks;
+instead of the equivalent but more convoluted:
+	driver_tnode = f_net_to_driver_tnode[inet];
+	num_edges = tnode[driver_tnode].num_edges;
+Only use this array if you want the actual edges themselves or the index 
+of the driver tnode. */
+
+/***************** Subroutines local to this module *************************/
+
+static t_slack * alloc_slacks(void);
+
+static void update_slacks(t_slack * slacks, float criticality_denom,
+    bool update_slack, bool is_final_analysis, float smallest_slack_in_design, const t_timing_inf &timing_inf);
+
+static void alloc_and_load_tnodes(const t_timing_inf &timing_inf);
+
+static void alloc_and_load_tnodes_from_prepacked_netlist(float inter_cluster_net_delay,
+        const std::unordered_map<AtomBlockId,t_pb_graph_node*>& expected_lowest_cost_pb_gnode);
+
+static void alloc_timing_stats(void);
+
+static float do_timing_analysis_for_constraint(int source_clock_domain, int sink_clock_domain, 
+	bool is_prepacked, bool is_final_analysis, long * max_critical_input_paths_ptr, 
+    long * max_critical_output_paths_ptr, t_pb ***pin_id_to_pb_mapping, const t_timing_inf &timing_inf);
+
+#ifdef PATH_COUNTING
+static void do_path_counting(float criticality_denom);
+#endif
+
+static float find_least_slack(bool is_prepacked, t_pb ***pin_id_to_pb_mapping);
+
+static void load_tnode(t_pb_graph_pin *pb_graph_pin, const int iblock,
+		int *inode);
+
+#ifndef PATH_COUNTING
+static void update_normalized_costs(float T_arr_max_this_domain, long max_critical_input_paths,
+    long max_critical_output_paths, const t_timing_inf &timing_inf);
+#endif
+
+//static void print_primitive_as_blif(FILE *fpout, int iblk, int **lookup_tnode_from_pin_id);
+
+static void load_clock_domain_and_clock_and_io_delay(bool is_prepacked, int **lookup_tnode_from_pin_id, t_pb*** pin_id_to_pb_mapping);
+
+static const char * find_tnode_net_name(int inode, bool is_prepacked, t_pb*** pin_id_to_pb_mapping);
+
+static t_tnode * find_ff_clock_tnode(int inode, bool is_prepacked, int **lookup_tnode_from_pin_id);
+
+static inline bool has_valid_T_arr(int inode);
+
+static inline bool has_valid_T_req(int inode);
+
+static int find_clock(const char * net_name);
+
+static int find_input(const char * net_name);
+
+static int find_output(const char * net_name);
+
+static int find_cf_constraint(const char * source_clock_name, const char * sink_ff_name);
+
+static void propagate_clock_domain_and_skew(int inode);
+
+static void process_constraints(void);
+
+static void print_global_criticality_stats(FILE * fp, float ** criticality, const char * singular_name, const char * capitalized_plural_name);
+
+static void print_timing_constraint_info(const char *fname);
+
+static void print_spaces(FILE * fp, int num_spaces);
+
+//The following functions handle counting of net pins for both
+//the atom and clb netlist.
+//TODO: remove - these are temporarily in use until re-unify the timing graph to be directly driven by the atom netlist only
+static std::vector<size_t> init_timing_net_pins();
+static std::vector<size_t> init_atom_timing_net_pins();
+size_t num_timing_nets();
+size_t num_timing_net_pins(int inet);
+size_t num_timing_net_sinks(int inet);
+
+/********************* Subroutine definitions *******************************/
+
+t_slack * alloc_and_load_timing_graph(t_timing_inf timing_inf) {
+
+	/* This routine builds the graph used for timing analysis.  Every cb pin is a 
+	 * timing node (tnode).  The connectivity between pins is					*
+	 * represented by timing edges (tedges).  All delay is marked on edges, not *
+	 * on nodes.  Returns two arrays that will store slack values:				*
+	 * slack and criticality ([0..net.size()-1][1..num_pins]).           */
+
+	/*  For pads, only the first two pin locations are used (input to pad is first,
+	 * output of pad is second).  For CLBs, all OPEN pins on the cb have their 
+	 * mapping set to OPEN so I won't use it by mistake.                          */
+
+	t_slack * slacks = NULL;
+	bool do_process_constraints = false;
+	int ** lookup_tnode_from_pin_id;
+	t_pb*** pin_id_to_pb_mapping = alloc_and_load_pin_id_to_pb_mapping();
+	
+	if (tedge_ch.chunk_ptr_head != NULL) {
+		vpr_throw(VPR_ERROR_TIMING, __FILE__, __LINE__, 
+				"in alloc_and_load_timing_graph: An old timing graph still exists.\n");
+	}
+
+    f_num_timing_net_pins = init_timing_net_pins();
+
+	alloc_and_load_tnodes(timing_inf);
+
+    detect_and_fix_timing_graph_combinational_loops();
+
+	alloc_and_load_timing_graph_levels();
+
+	check_timing_graph();
+
+	slacks = alloc_slacks();
+
+	if (g_sdc == NULL) {
+		/* the SDC timing constraints only need to be read in once; *
+		 * if they haven't been already, do it now				    */
+		read_sdc(timing_inf);
+		do_process_constraints = true;
+	}
+
+	lookup_tnode_from_pin_id = alloc_and_load_tnode_lookup_from_pin_id();
+		
+	load_clock_domain_and_clock_and_io_delay(false, lookup_tnode_from_pin_id, pin_id_to_pb_mapping);
+
+	if (do_process_constraints) 
+		process_constraints();
+	
+	if (f_timing_stats == NULL)
+		alloc_timing_stats();
+
+	free_tnode_lookup_from_pin_id(lookup_tnode_from_pin_id);
+	free_pin_id_to_pb_mapping(pin_id_to_pb_mapping);
+
+	return slacks;
+}
+
+t_slack * alloc_and_load_pre_packing_timing_graph(float inter_cluster_net_delay, t_timing_inf timing_inf,
+        const std::unordered_map<AtomBlockId,t_pb_graph_node*>& expected_lowest_cost_pb_gnode) {
+
+	/* This routine builds the graph used for timing analysis.  Every technology-
+	 * mapped netlist pin is a timing node (tnode).  The connectivity between pins is *
+	 * represented by timing edges (tedges).  All delay is marked on edges, not *
+	 * on nodes.  Returns two arrays that will store slack values:				 *
+	 * slack and criticality ([0..net.size()-1][1..num_pins]).           */
+
+	/*  For pads, only the first two pin locations are used (input to pad is first,
+	 * output of pad is second).  For CLBs, all OPEN pins on the cb have their 
+	 * mapping set to OPEN so I won't use it by mistake.                          */
+	
+	t_slack * slacks = NULL;
+	bool do_process_constraints = false;
+	int **lookup_tnode_from_pin_id;
+	t_pb***pin_id_to_pb_mapping = alloc_and_load_pin_id_to_pb_mapping();
+	
+	if (tedge_ch.chunk_ptr_head != NULL) {
+		vpr_throw(VPR_ERROR_TIMING,__FILE__, __LINE__, 
+				"in alloc_and_load_timing_graph: An old timing graph still exists.\n");
+	}
+
+	lookup_tnode_from_pin_id = alloc_and_load_tnode_lookup_from_pin_id();
+
+    f_num_timing_net_pins = init_atom_timing_net_pins();
+
+	alloc_and_load_tnodes_from_prepacked_netlist(inter_cluster_net_delay, expected_lowest_cost_pb_gnode);
+
+    detect_and_fix_timing_graph_combinational_loops();
+
+	alloc_and_load_timing_graph_levels();
+
+	slacks = alloc_slacks();
+
+	check_timing_graph();
+
+	if (g_sdc == NULL) {
+		/* the SDC timing constraints only need to be read in once; *
+		 * if they haven't been already, do it now				    */
+		read_sdc(timing_inf);
+		do_process_constraints = true;
+	}
+	
+	load_clock_domain_and_clock_and_io_delay(true, lookup_tnode_from_pin_id, pin_id_to_pb_mapping);
+
+	if (do_process_constraints) 
+		process_constraints();
+	
+	if (f_timing_stats == NULL)
+		alloc_timing_stats();
+
+	free_pin_id_to_pb_mapping(pin_id_to_pb_mapping);
+	free_tnode_lookup_from_pin_id(lookup_tnode_from_pin_id);
+
+	return slacks;
+}
+
+static t_slack * alloc_slacks(void) {
+
+	/* Allocates the slack, criticality and path_criticality structures 
+	([0..net.size()-1][1..num_pins-1]). Chunk allocated to save space. */
+
+	t_slack * slacks = (t_slack *) vtr::malloc(sizeof(t_slack));
+	
+	slacks->slack   = (float **) vtr::malloc(num_timing_nets() * sizeof(float *));
+	slacks->timing_criticality = (float **) vtr::malloc(num_timing_nets() * sizeof(float *));
+#ifdef PATH_COUNTING
+	slacks->path_criticality = (float **) vtr::malloc(num_timing_nets() * sizeof(float *));
+#endif
+	for (size_t inet = 0; inet < num_timing_nets(); inet++) {
+		slacks->slack[inet]	  = (float *) vtr::chunk_malloc(num_timing_net_pins(inet) * sizeof(float), &tedge_ch);
+		slacks->timing_criticality[inet] = (float *) vtr::chunk_malloc(num_timing_net_pins(inet) * sizeof(float), &tedge_ch);
+#ifdef PATH_COUNTING
+		slacks->path_criticality[inet] = (float *) vtr::chunk_malloc(num_timing_net_pins(inet) * sizeof(float), &tedge_ch);
+#endif
+	}
+
+	return slacks;
+}
+
+void load_timing_graph_net_delays(float **net_delay) {
+
+	/* Sets the delays of the inter-CLB nets to the values specified by          *
+	 * net_delay[0..net.size()-1][1..num_pins-1].  These net delays should have    *
+	 * been allocated and loaded with the net_delay routines.  This routine      *
+	 * marks the corresponding edges in the timing graph with the proper delay.  */
+
+    clock_t begin = clock();
+
+    VTR_ASSERT(net_delay);
+
+	int inode;
+	unsigned ipin;
+	t_tedge *tedge;
+
+	for (size_t inet = 0; inet < num_timing_nets(); inet++) {
+		inode = f_net_to_driver_tnode[inet];
+		tedge = tnode[inode].out_edges;
+
+		/* Note that the edges of a tnode corresponding to a CLB or INPAD opin must  *
+		 * be in the same order as the pins of the net driven by the tnode.          */
+
+		for (ipin = 1; ipin < num_timing_net_pins(inet); ipin++)
+			tedge[ipin - 1].Tdel = net_delay[inet][ipin];
+	}
+
+    clock_t end = clock();
+    g_timing_analysis_profile_stats.old_delay_annotation_wallclock_time  += double(end - begin) / CLOCKS_PER_SEC;
+}
+
+void free_timing_graph(t_slack * slacks) {
+
+	int inode;
+
+	if (tedge_ch.chunk_ptr_head == NULL) {
+        vtr::printf_warning(__FILE__, __LINE__, "in free_timing_graph: No timing graph to free.\n");
+	}
+
+	free_chunk_memory(&tedge_ch);
+
+	if (tnode != nullptr && tnode[0].prepacked_data) {
+		/* If we allocated prepacked_data for the first node, 
+		it must be allocated for all other nodes too. */
+		for (inode = 0; inode < num_tnodes; inode++) {
+			free(tnode[inode].prepacked_data);
+		}
+	}
+	free(tnode);
+	free(f_net_to_driver_tnode);
+	free_ivec_vector(tnodes_at_level, 0, num_tnode_levels - 1);
+
+	free(slacks->slack);
+	free(slacks->timing_criticality);
+#ifdef PATH_COUNTING
+	free(slacks->path_criticality);
+#endif
+	free(slacks);
+	
+	tnode = NULL;
+	num_tnodes = 0;
+	f_net_to_driver_tnode = NULL;
+	tnodes_at_level = NULL;
+	num_tnode_levels = 0;
+	slacks = NULL;
+}
+
+void free_timing_stats(void) {
+	int i;
+	if(f_timing_stats != NULL) {
+		for (i = 0; i < g_sdc->num_constrained_clocks; i++) {
+			free(f_timing_stats->cpd[i]);
+			free(f_timing_stats->least_slack[i]);
+		}
+		free(f_timing_stats->cpd);
+		free(f_timing_stats->least_slack);
+		free(f_timing_stats);
+	}
+	f_timing_stats = NULL;
+}
+
+void print_slack(float ** slack, bool slack_is_normalized, const char *fname) {
+
+	/* Prints slacks into a file. */
+
+	int ibucket, driver_tnode, num_unused_slacks = 0;
+	t_tedge * tedge;
+	FILE *fp;
+	float max_slack = HUGE_NEGATIVE_FLOAT, min_slack = HUGE_POSITIVE_FLOAT, 
+		total_slack = 0, total_negative_slack = 0, bucket_size, slk;
+	int slacks_in_bucket[NUM_BUCKETS]; 
+
+	fp = vtr::fopen(fname, "w");
+
+	if (slack_is_normalized) {
+		fprintf(fp, "The following slacks have been normalized to be non-negative by "
+					"relaxing the required times to the maximum arrival time.\n\n");
+	}
+
+	/* Go through slack once to get the largest and smallest slack, both for reporting and 
+	   so that we can delimit the buckets. Also calculate the total negative slack in the design. */
+	for (size_t inet = 0; inet < num_timing_nets(); inet++) {
+		size_t num_edges = num_timing_net_sinks(inet);
+		for (size_t iedge = 0; iedge < num_edges; iedge++) { 
+			slk = slack[inet][iedge + 1];
+			if (slk < HUGE_POSITIVE_FLOAT - 1) { /* if slack was analysed */
+				max_slack = max(max_slack, slk);
+				min_slack = min(min_slack, slk);
+				total_slack += slk;
+				if (slk < NEGATIVE_EPSILON) { 
+					total_negative_slack -= slk; /* By convention, we'll have total_negative_slack be a positive number. */
+				}
+			} else { /* slack was never analysed */
+				num_unused_slacks++;
+			}
+		}
+	}
+
+	if (max_slack > HUGE_NEGATIVE_FLOAT + 1) {
+		fprintf(fp, "Largest slack in design: %g\n", max_slack);
+	} else {
+		fprintf(fp, "Largest slack in design: --\n");
+	}
+	
+	if (min_slack < HUGE_POSITIVE_FLOAT - 1) {
+		fprintf(fp, "Smallest slack in design: %g\n", min_slack);
+	} else {
+		fprintf(fp, "Smallest slack in design: --\n");
+	}
+
+	fprintf(fp, "Total slack in design: %g\n", total_slack);
+	fprintf(fp, "Total negative slack: %g\n", total_negative_slack);
+
+	if (max_slack - min_slack > EPSILON) { /* Only sort the slacks into buckets if not all slacks are the same (if they are identical, no need to sort). */
+		/* Initialize slacks_in_bucket, an array counting how many slacks are within certain linearly-spaced ranges (buckets). */
+		for (ibucket = 0; ibucket < NUM_BUCKETS; ibucket++) {
+			slacks_in_bucket[ibucket] = 0;
+		}
+
+		/* The size of each bucket is the range of slacks, divided by the number of buckets. */
+		bucket_size = (max_slack - min_slack)/NUM_BUCKETS;
+
+		/* Now, pass through again, incrementing the number of slacks in the nth bucket 
+			for each slack between (min_slack + n*bucket_size) and (min_slack + (n+1)*bucket_size). */
+
+		for (size_t inet = 0; inet < num_timing_nets(); inet++) {
+			size_t num_edges = num_timing_net_sinks(inet);
+			for (size_t iedge = 0; iedge < num_edges; iedge++) { 
+				slk = slack[inet][iedge + 1];
+				if (slk < HUGE_POSITIVE_FLOAT - 1) {
+					/* We have to watch out for the special case where slack = max_slack, in which case ibucket = NUM_BUCKETS and we go out of bounds of the array. */
+					ibucket = min(NUM_BUCKETS - 1, (int) ((slk - min_slack)/bucket_size));
+					VTR_ASSERT(ibucket >= 0 && ibucket < NUM_BUCKETS);
+					slacks_in_bucket[ibucket]++;
+				}
+			}
+		}
+
+		/* Now print how many slacks are in each bucket. */
+		fprintf(fp, "\n\nRange\t\t");
+		for (ibucket = 0; ibucket < NUM_BUCKETS; ibucket++) {
+			fprintf(fp, "%.1e to ", min_slack);
+			min_slack += bucket_size;
+			fprintf(fp, "%.1e\t", min_slack);
+		}
+		fprintf(fp, "Not analysed");
+		fprintf(fp, "\nSlacks in range\t\t");
+		for (ibucket = 0; ibucket < NUM_BUCKETS; ibucket++) {
+			fprintf(fp, "%d\t\t\t", slacks_in_bucket[ibucket]);
+		}
+		fprintf(fp, "%d", num_unused_slacks);
+	}
+
+	/* Finally, print all the slacks, organized by net. */
+	fprintf(fp, "\n\nNet #\tDriver_tnode\tto_node\tSlack\n\n");
+
+	for (size_t inet = 0; inet < num_timing_nets(); inet++) {
+		driver_tnode = f_net_to_driver_tnode[inet];
+		size_t num_edges = tnode[driver_tnode].num_edges;
+		tedge = tnode[driver_tnode].out_edges;
+		slk = slack[inet][1];
+		if (slk < HUGE_POSITIVE_FLOAT - 1) {
+			fprintf(fp, "%5zu\t%5d\t\t%5d\t%g\n", inet, driver_tnode, tedge[0].to_node, slk);
+		} else { /* Slack is meaningless, so replace with --. */
+			fprintf(fp, "%5zu\t%5d\t\t%5d\t--\n", inet, driver_tnode, tedge[0].to_node);
+		}
+		for (size_t iedge = 1; iedge < num_edges; iedge++) { /* newline and indent subsequent edges after the first */
+			slk = slack[inet][iedge+1];
+			if (slk < HUGE_POSITIVE_FLOAT - 1) {
+				fprintf(fp, "\t\t\t%5d\t%g\n", tedge[iedge].to_node, slk);
+			} else { /* Slack is meaningless, so replace with --. */
+				fprintf(fp, "\t\t\t%5d\t--\n", tedge[iedge].to_node);
+			}
+		}
+	}
+
+	fclose(fp);
+}
+
+void print_criticality(t_slack * slacks, const char *fname) {
+
+	/* Prints timing criticalities (and path criticalities if enabled) into a file. */
+
+	int iedge, driver_tnode, num_edges;
+	t_tedge * tedge;
+	FILE *fp;
+
+	fp = vtr::fopen(fname, "w");
+
+	print_global_criticality_stats(fp, slacks->timing_criticality, "timing criticality", "Timing criticalities");
+#ifdef PATH_COUNTING
+	print_global_criticality_stats(fp, slacks->path_criticality, "path criticality", "Path criticalities");
+#endif
+
+	/* Finally, print all the criticalities, organized by net. */
+	fprintf(fp, "\n\nNet #\tDriver_tnode\t to_node\tTiming criticality"
+#ifdef PATH_COUNTING
+		"\tPath criticality"
+#endif
+		"\n");
+
+	for (size_t inet = 0; inet < num_timing_nets(); inet++) {
+		driver_tnode = f_net_to_driver_tnode[inet];
+		num_edges = tnode[driver_tnode].num_edges;
+		tedge = tnode[driver_tnode].out_edges;
+
+		fprintf(fp, "\n%5zu\t%5d\t\t%5d\t\t%.6f", inet, driver_tnode, tedge[0].to_node, slacks->timing_criticality[inet][1]);
+#ifdef PATH_COUNTING
+		fprintf(fp, "\t\t%g", slacks->path_criticality[inet][1]);
+#endif
+		for (iedge = 1; iedge < num_edges; iedge++) { /* newline and indent subsequent edges after the first */
+			fprintf(fp, "\n\t\t\t%5d\t\t%.6f", tedge[iedge].to_node, slacks->timing_criticality[inet][iedge+1]);
+#ifdef PATH_COUNTING
+			fprintf(fp, "\t\t%g", slacks->path_criticality[inet][iedge+1]);
+#endif
+		}
+	}
+
+	fclose(fp);
+}
+
+static void print_global_criticality_stats(FILE * fp, float ** criticality, const char * singular_name, const char * capitalized_plural_name) {
+	
+	/* Prints global stats for timing or path criticality to the file pointed to by	fp,
+	including maximum criticality, minimum criticality, total criticality in the design,
+	and the number of criticalities within various ranges, or buckets. */
+
+	int iedge, num_edges, ibucket, criticalities_in_bucket[NUM_BUCKETS];
+	float crit, max_criticality = HUGE_NEGATIVE_FLOAT, min_criticality = HUGE_POSITIVE_FLOAT, 
+		total_criticality = 0, bucket_size;
+
+	/* Go through criticality once to get the largest and smallest timing criticality, 
+	both for reporting and so that we can delimit the buckets. */
+	for (size_t inet = 0; inet < num_timing_nets(); inet++) {
+		num_edges = num_timing_net_sinks(inet);
+		for (iedge = 0; iedge < num_edges; iedge++) { 
+			crit = criticality[inet][iedge + 1];
+			max_criticality = max(max_criticality, crit);
+			min_criticality = min(min_criticality, crit);
+			total_criticality += crit;
+		}
+	}
+
+	fprintf(fp, "Largest %s in design: %g\n", singular_name, max_criticality);
+	fprintf(fp, "Smallest %s in design: %g\n", singular_name, min_criticality);
+	fprintf(fp, "Total %s in design: %g\n", singular_name, total_criticality);
+
+	if (max_criticality - min_criticality > EPSILON) { /* Only sort the criticalities into buckets if not all criticalities are the same (if they are identical, no need to sort). */
+		/* Initialize criticalities_in_bucket, an array counting how many criticalities are within certain linearly-spaced ranges (buckets). */
+		for (ibucket = 0; ibucket < NUM_BUCKETS; ibucket++) {
+			criticalities_in_bucket[ibucket] = 0;
+		}
+
+		/* The size of each bucket is the range of criticalities, divided by the number of buckets. */
+		bucket_size = (max_criticality - min_criticality)/NUM_BUCKETS;
+
+		/* Now, pass through again, incrementing the number of criticalities in the nth bucket 
+			for each criticality between (min_criticality + n*bucket_size) and (min_criticality + (n+1)*bucket_size). */
+
+		for (size_t inet = 0; inet < num_timing_nets(); inet++) {
+			num_edges = num_timing_net_sinks(inet);
+			for (iedge = 0; iedge < num_edges; iedge++) { 
+				crit = criticality[inet][iedge + 1];
+				/* We have to watch out for the special case where criticality = max_criticality, in which case ibucket = NUM_BUCKETS and we go out of bounds of the array. */
+				ibucket = min(NUM_BUCKETS - 1, (int) ((crit - min_criticality)/bucket_size));
+				VTR_ASSERT(ibucket >= 0 && ibucket < NUM_BUCKETS);
+				criticalities_in_bucket[ibucket]++;
+			}
+		}
+
+		/* Now print how many criticalities are in each bucket. */
+		fprintf(fp, "\nRange\t\t");
+		for (ibucket = 0; ibucket < NUM_BUCKETS; ibucket++) {
+			fprintf(fp, "%.1e to ", min_criticality);
+			min_criticality += bucket_size;
+			fprintf(fp, "%.1e\t", min_criticality);
+		}
+		fprintf(fp, "\n%s in range\t\t", capitalized_plural_name);
+		for (ibucket = 0; ibucket < NUM_BUCKETS; ibucket++) {
+			fprintf(fp, "%d\t\t\t", criticalities_in_bucket[ibucket]);
+		}
+	}
+	fprintf(fp, "\n\n");
+}
+
+void print_net_delay(float **net_delay, const char *fname) {
+
+	/* Prints the net delays into a file. */
+
+	int iedge, driver_tnode, num_edges;
+	t_tedge * tedge;
+	FILE *fp;
+
+	fp = vtr::fopen(fname, "w");
+
+	fprintf(fp, "Net #\tDriver_tnode\tto_node\tDelay\n\n");
+
+	for (size_t inet = 0; inet < num_timing_nets(); inet++) {
+		driver_tnode = f_net_to_driver_tnode[inet];
+		num_edges = tnode[driver_tnode].num_edges;
+		tedge = tnode[driver_tnode].out_edges;
+		fprintf(fp, "%5zu\t%5d\t\t%5d\t%g\n", inet, driver_tnode, tedge[0].to_node, net_delay[inet][1]);
+		for (iedge = 1; iedge < num_edges; iedge++) { /* newline and indent subsequent edges after the first */
+			fprintf(fp, "\t\t\t%5d\t%g\n", tedge[iedge].to_node, net_delay[inet][iedge+1]);
+		}
+	}
+
+	fclose(fp);
+}
+
+#ifndef PATH_COUNTING
+void print_clustering_timing_info(const char *fname) {
+	/* Print information from tnodes which is used by the clusterer. */
+	int inode;
+	FILE *fp;
+
+	fp = vtr::fopen(fname, "w");
+
+	fprintf(fp, "inode  ");
+	if (g_sdc->num_constrained_clocks <= 1) {
+		/* These values are from the last constraint analysed, 
+		so they're not meaningful unless there was only one constraint. */
+		fprintf(fp, "Critical input paths  Critical output paths  ");
+	}
+	fprintf(fp, "Normalized slack  Normalized Tarr  Normalized total crit paths\n");
+	for (inode = 0; inode < num_tnodes; inode++) {
+		fprintf(fp, "%d\t", inode);
+		/* Only print normalized values for tnodes which have valid normalized values. (If normalized_T_arr is valid, the others will be too.) */
+		if (has_valid_normalized_T_arr(inode)) {
+			if (g_sdc->num_constrained_clocks <= 1) {
+				fprintf(fp, "%ld\t\t\t%ld\t\t\t", tnode[inode].prepacked_data->num_critical_input_paths, tnode[inode].prepacked_data->num_critical_output_paths); 
+			}
+			fprintf(fp, "%f\t%f\t%f\n", tnode[inode].prepacked_data->normalized_slack, tnode[inode].prepacked_data->normalized_T_arr, tnode[inode].prepacked_data->normalized_total_critical_paths);
+		} else {
+			if (g_sdc->num_constrained_clocks <= 1) {
+				fprintf(fp, "--\t\t\t--\t\t\t"); 
+			}
+			fprintf(fp, "--\t\t--\t\t--\n");
+		}
+	}
+
+	fclose(fp);
+}
+#endif
+/* Count # of tnodes, allocates space, and loads the tnodes and its associated edges */
+static void alloc_and_load_tnodes(const t_timing_inf &timing_inf) {
+	int j, k;
+	int inode;
+	int num_nodes_in_block;
+	int count;
+	int iblock, i_pin_id;
+	int inet, dport, dpin, dblock, dnode;
+	int normalized_pin, normalization;
+	t_pb_graph_pin *ipb_graph_pin;
+	t_pb_route *intra_lb_route, *d_intra_lb_route;
+	int num_dangling_pins;
+	t_pb_graph_pin*** intra_lb_pb_pin_lookup; 
+	int **lookup_tnode_from_pin_id;
+
+	f_net_to_driver_tnode = (int*)vtr::malloc(num_timing_nets() * sizeof(int));
+
+	intra_lb_pb_pin_lookup = new t_pb_graph_pin**[num_types];
+	for (int i = 0; i < num_types; i++) {
+		intra_lb_pb_pin_lookup[i] = alloc_and_load_pb_graph_pin_lookup_from_index(&type_descriptors[i]);
+	}
+
+	for (size_t i = 0; i < num_timing_nets(); i++) {
+		f_net_to_driver_tnode[i] = OPEN;
+	}
+
+	/* allocate space for tnodes */
+	num_tnodes = 0;
+	for (int i = 0; i < num_blocks; i++) {
+		num_nodes_in_block = 0;
+		int itype = block[i].type->index;
+		for (j = 0; j < block[i].pb->pb_graph_node->total_pb_pins; j++) {
+			if (block[i].pb_route[j].atom_net_id) {
+				if (intra_lb_pb_pin_lookup[itype][j]->type == PB_PIN_INPAD
+					|| intra_lb_pb_pin_lookup[itype][j]->type == PB_PIN_OUTPAD
+					|| intra_lb_pb_pin_lookup[itype][j]->type == PB_PIN_SEQUENTIAL) {
+					num_nodes_in_block += 2;
+				} else {
+					num_nodes_in_block++;
+				}
+			}
+		}
+		num_tnodes += num_nodes_in_block;
+	}
+	tnode = (t_tnode*)vtr::calloc(num_tnodes, sizeof(t_tnode));
+
+	/* load tnodes with all info except edge info */
+	/* populate tnode lookups for edge info */
+	inode = 0;
+	for (int i = 0; i < num_blocks; i++) {
+		int itype = block[i].type->index;
+		for (j = 0; j < block[i].pb->pb_graph_node->total_pb_pins; j++) {
+			if (block[i].pb_route[j].atom_net_id) {
+				VTR_ASSERT(tnode[inode].pb_graph_pin == NULL);
+				load_tnode(intra_lb_pb_pin_lookup[itype][j], i, &inode);
+			}
+		}
+	}
+	VTR_ASSERT(inode == num_tnodes);
+	num_dangling_pins = 0;
+
+	lookup_tnode_from_pin_id = alloc_and_load_tnode_lookup_from_pin_id();
+
+
+	/* load edge delays and initialize clock domains to OPEN 
+	and prepacked_data (which is not used post-packing) to NULL. */
+    std::set<int> const_gen_tnodes;
+	for (int i = 0; i < num_tnodes; i++) {
+		tnode[i].clock_domain = OPEN;
+		tnode[i].prepacked_data = NULL;
+
+		/* 3 primary scenarios for edge delays
+		 1.  Point-to-point delays inside block
+		 2.  
+		 */
+		count = 0;
+		iblock = tnode[i].block;
+		int itype = block[iblock].type->index;
+		switch (tnode[i].type) {
+		case TN_INPAD_OPIN:
+		case TN_INTERMEDIATE_NODE:
+		case TN_PRIMITIVE_OPIN:
+		case TN_FF_OPIN:
+		case TN_CLOCK_OPIN:
+		case TN_CB_IPIN:
+			/* fanout is determined by intra-cluster connections */
+			/* Allocate space for edges  */
+			i_pin_id = tnode[i].pb_graph_pin->pin_count_in_cluster;
+			intra_lb_route = block[iblock].pb_route;
+			ipb_graph_pin = intra_lb_pb_pin_lookup[itype][i_pin_id];
+
+			if (ipb_graph_pin->parent_node->pb_type->max_internal_delay
+					!= UNDEFINED) {
+				if (pb_max_internal_delay == UNDEFINED) {
+					pb_max_internal_delay = ipb_graph_pin->parent_node->pb_type->max_internal_delay;
+					pbtype_max_internal_delay = ipb_graph_pin->parent_node->pb_type;
+				} else if (pb_max_internal_delay < ipb_graph_pin->parent_node->pb_type->max_internal_delay) {
+					pb_max_internal_delay = ipb_graph_pin->parent_node->pb_type->max_internal_delay;
+					pbtype_max_internal_delay = ipb_graph_pin->parent_node->pb_type;
+				}
+			}
+
+			for (j = 0; j < ipb_graph_pin->num_output_edges; j++) {
+				VTR_ASSERT(ipb_graph_pin->output_edges[j]->num_output_pins == 1);
+				dnode = ipb_graph_pin->output_edges[j]->output_pins[0]->pin_count_in_cluster;
+				if (intra_lb_route[dnode].driver_pb_pin_id == i_pin_id) {
+					count++;
+				}
+			}
+			VTR_ASSERT(count >= 0);
+			tnode[i].num_edges = count;
+			tnode[i].out_edges = (t_tedge *) vtr::chunk_malloc(
+					count * sizeof(t_tedge), &tedge_ch);
+
+			/* Load edges */
+			count = 0;
+			for (j = 0; j < ipb_graph_pin->num_output_edges; j++) {
+				VTR_ASSERT(ipb_graph_pin->output_edges[j]->num_output_pins == 1);
+				dnode = ipb_graph_pin->output_edges[j]->output_pins[0]->pin_count_in_cluster;
+				if (intra_lb_route[dnode].driver_pb_pin_id == i_pin_id) {
+					VTR_ASSERT(intra_lb_route[dnode].atom_net_id == intra_lb_route[i_pin_id].atom_net_id);
+
+					tnode[i].out_edges[count].Tdel = ipb_graph_pin->output_edges[j]->delay_max;
+					tnode[i].out_edges[count].to_node = lookup_tnode_from_pin_id[iblock][dnode];
+					VTR_ASSERT(tnode[i].out_edges[count].to_node != OPEN);
+
+                    AtomNetId net_id = intra_lb_route[i_pin_id].atom_net_id;
+					if (g_atom_nl.net_is_constant(net_id) && tnode[i].type == TN_PRIMITIVE_OPIN) {
+						tnode[i].out_edges[count].Tdel = HUGE_NEGATIVE_FLOAT;
+						tnode[i].type = TN_CONSTANT_GEN_SOURCE;
+                        const_gen_tnodes.insert(i);
+					}
+
+					count++;
+				}
+			}
+			VTR_ASSERT(count >= 0);
+
+			break;
+		case TN_PRIMITIVE_IPIN:
+			/* Pin info comes from pb_graph block delays
+			 */
+			/*there would be no slack information if timing analysis is off*/
+			if (timing_inf.timing_analysis_enabled)
+			{
+				i_pin_id = tnode[i].pb_graph_pin->pin_count_in_cluster;
+				intra_lb_route = block[iblock].pb_route;
+				ipb_graph_pin = intra_lb_pb_pin_lookup[itype][i_pin_id];
+				tnode[i].num_edges = ipb_graph_pin->num_pin_timing;
+				tnode[i].out_edges = (t_tedge *) vtr::chunk_malloc(
+						ipb_graph_pin->num_pin_timing * sizeof(t_tedge),
+						&tedge_ch);
+				k = 0;
+
+				for (j = 0; j < tnode[i].num_edges; j++) {
+					/* Some outpins aren't used, ignore these.  Only consider output pins that are used */
+                    int cluster_pin_idx = ipb_graph_pin->pin_timing[j]->pin_count_in_cluster;
+					if (intra_lb_route[cluster_pin_idx].atom_net_id) {
+						tnode[i].out_edges[k].Tdel = ipb_graph_pin->pin_timing_del_max[j];
+						tnode[i].out_edges[k].to_node = lookup_tnode_from_pin_id[tnode[i].block][ipb_graph_pin->pin_timing[j]->pin_count_in_cluster];
+						VTR_ASSERT(tnode[i].out_edges[k].to_node != OPEN);
+						k++;
+					}
+				}
+				tnode[i].num_edges -= (j - k); /* remove unused edges */
+				if (tnode[i].num_edges == 0) {
+					/* Dangling pin */
+					num_dangling_pins++;
+				}
+			}
+			break;
+		case TN_CB_OPIN:
+			/* load up net info */
+			i_pin_id = tnode[i].pb_graph_pin->pin_count_in_cluster;
+			intra_lb_route = block[iblock].pb_route;
+			ipb_graph_pin = intra_lb_pb_pin_lookup[itype][i_pin_id];
+
+			VTR_ASSERT(intra_lb_route[i_pin_id].atom_net_id);
+			inet = g_atom_map.clb_net(intra_lb_route[i_pin_id].atom_net_id);
+			VTR_ASSERT(inet != OPEN);
+			f_net_to_driver_tnode[inet] = i;
+			tnode[i].num_edges = g_clbs_nlist.net[inet].num_sinks();
+			tnode[i].out_edges = (t_tedge *) vtr::chunk_malloc(
+					g_clbs_nlist.net[inet].num_sinks()* sizeof(t_tedge),
+					&tedge_ch);
+			for (j = 1; j < (int) g_clbs_nlist.net[inet].pins.size(); j++) {
+				dblock = g_clbs_nlist.net[inet].pins[j].block;
+				normalization = block[dblock].type->num_pins
+						/ block[dblock].type->capacity;
+				normalized_pin = g_clbs_nlist.net[inet].pins[j].block_pin
+						% normalization;
+				d_intra_lb_route = block[dblock].pb_route;
+				dpin = OPEN;
+				dport = OPEN;
+				count = 0;
+
+				for (k = 0; k < block[dblock].pb->pb_graph_node->num_input_ports && dpin == OPEN; k++) {
+					if (normalized_pin >= count 
+                        && (count + block[dblock].pb->pb_graph_node->num_input_pins[k] > normalized_pin)) {
+						dpin = normalized_pin - count;
+						dport = k;
+						break;
+					}
+					count += block[dblock].pb->pb_graph_node->num_input_pins[k];
+				}
+				if (dpin == OPEN) {
+					for (k = 0; k < block[dblock].pb->pb_graph_node->num_output_ports && dpin == OPEN; k++) {
+						count += block[dblock].pb->pb_graph_node->num_output_pins[k];
+					}
+					for (k = 0; k < block[dblock].pb->pb_graph_node->num_clock_ports && dpin == OPEN; k++) {
+						if (normalized_pin >= count 
+                            && (count + block[dblock].pb->pb_graph_node->num_clock_pins[k] > normalized_pin)) {
+							dpin = normalized_pin - count;
+							dport = k;
+						}
+						count += block[dblock].pb->pb_graph_node->num_clock_pins[k];
+					}
+					VTR_ASSERT(dpin != OPEN);
+
+                    t_pb_graph_node* pb_gnode = block[dblock].pb->pb_graph_node;
+                    int pin_count_in_cluster = pb_gnode->clock_pins[dport][dpin].pin_count_in_cluster;
+                    int inet_check = g_atom_map.clb_net(d_intra_lb_route[pin_count_in_cluster].atom_net_id);
+					VTR_ASSERT(inet == inet_check);
+
+					tnode[i].out_edges[j - 1].to_node = lookup_tnode_from_pin_id[dblock][pin_count_in_cluster];
+					VTR_ASSERT(tnode[i].out_edges[j - 1].to_node != OPEN);
+				} else {
+					VTR_ASSERT(dpin != OPEN);
+
+                    t_pb_graph_node* pb_gnode = block[dblock].pb->pb_graph_node;
+                    int pin_count_in_cluster = pb_gnode->input_pins[dport][dpin].pin_count_in_cluster;
+                    int inet_check = g_atom_map.clb_net(d_intra_lb_route[pin_count_in_cluster].atom_net_id);
+					VTR_ASSERT(inet == inet_check);
+
+					/* delays are assigned post routing */
+					tnode[i].out_edges[j - 1].to_node = lookup_tnode_from_pin_id[dblock][pin_count_in_cluster];
+					VTR_ASSERT(tnode[i].out_edges[j - 1].to_node != OPEN);
+				}
+				tnode[i].out_edges[j - 1].Tdel = 0;
+				VTR_ASSERT(inet != OPEN);
+			}
+			break;
+		case TN_OUTPAD_IPIN:
+		case TN_INPAD_SOURCE:
+		case TN_OUTPAD_SINK:
+		case TN_FF_SINK:
+		case TN_FF_SOURCE:
+		case TN_FF_IPIN:
+		case TN_FF_CLOCK:
+		case TN_CLOCK_SOURCE:
+			break;
+		default:
+			vtr::printf_error(__FILE__, __LINE__, 
+					"Consistency check failed: Unknown tnode type %d.\n", tnode[i].type);
+			VTR_ASSERT(0);
+			break;
+		}
+	}
+	if(num_dangling_pins > 0) {
+		vtr::printf_warning(__FILE__, __LINE__, 
+				"Unconnected logic in design, number of dangling tnodes = %d\n", num_dangling_pins);
+	}
+
+    //In some instances, we may end-up with constant generators driving constant generators
+    //(which is illegal in the timing graph since constant generators shouldn't have any input
+    //edges). So we remove those edges now.
+    int const_gen_edge_break_count = 0;
+    for(inode = 0; inode < num_tnodes; ++inode) {
+        for(int iedge = 0; iedge <tnode[inode].num_edges; ++iedge) {
+            int& to_node = tnode[inode].out_edges[iedge].to_node;
+            if(const_gen_tnodes.count(to_node)) {
+                //This edge points to a constant generator, mark it invalid 
+                VTR_ASSERT(tnode[to_node].type == TN_CONSTANT_GEN_SOURCE);
+
+                to_node = DO_NOT_ANALYSE;
+
+                ++const_gen_edge_break_count;
+            }
+        }
+    }
+    vtr::printf_info("Disconnected %d redundant timing edges to constant generators\n", const_gen_edge_break_count);
+
+	
+	for (int i = 0; i < num_types; i++) {
+		free_pb_graph_pin_lookup_from_index(intra_lb_pb_pin_lookup[i]);
+	}
+	free_tnode_lookup_from_pin_id(lookup_tnode_from_pin_id);
+	delete[] intra_lb_pb_pin_lookup;
+}
+
+/* Allocate timing graph for pre packed netlist
+ Count number of tnodes first
+ Then connect up tnodes with edges
+ */
+static void alloc_and_load_tnodes_from_prepacked_netlist(float inter_cluster_net_delay,
+        const std::unordered_map<AtomBlockId,t_pb_graph_node*>& expected_lowest_cost_pb_gnode) {
+	t_pb_graph_pin *from_pb_graph_pin, *to_pb_graph_pin;
+
+	/* Determine the number of tnode's */
+	num_tnodes = 0;
+    for(AtomBlockId blk_id : g_atom_nl.blocks()) {
+
+		const t_model* model = g_atom_nl.block_model(blk_id);
+		if (g_atom_nl.block_type(blk_id) == AtomBlockType::INPAD) {
+            auto pins = g_atom_nl.block_output_pins(blk_id);
+            if(pins.size() == 1) {
+                num_tnodes += 2; //SOURCE and OPIN
+            } else {
+                VTR_ASSERT(pins.size() == 0); //Swept
+            }
+		} else if (g_atom_nl.block_type(blk_id) == AtomBlockType::OUTPAD) {
+            auto pins = g_atom_nl.block_input_pins(blk_id);
+            if(pins.size() == 1) {
+                num_tnodes += 2; //SINK and OPIN
+            } else {
+                VTR_ASSERT(pins.size() == 0); //Swept
+            }
+		} else {
+            int incr;
+			if (g_atom_nl.block_type(blk_id) == AtomBlockType::COMBINATIONAL) {
+				incr = 1; //Non-sequential so only an IPIN or OPIN node
+			} else {
+                VTR_ASSERT(g_atom_nl.block_type(blk_id) == AtomBlockType::SEQUENTIAL);
+                VTR_ASSERT(g_atom_nl.block_clock_pins(blk_id).size() > 0);
+				incr = 2; //Sequential so both and IPIN/OPIN and a SOURCE/SINK nodes
+			}
+			int j = 0;
+			const t_model_ports* model_port = model->inputs;
+			while (model_port) {
+                AtomPortId port_id = g_atom_nl.find_port(blk_id, model_port);
+                if(port_id) {
+                    if (model_port->is_clock == false) {
+                        //Non-clock port, so add tnodes for each used input pin
+                        for (int k = 0; k < model_port->size; k++) {
+                            if(g_atom_nl.port_pin(port_id, k)) {
+                                num_tnodes += incr;
+                            }
+                        }
+                        j++;
+                    } else {
+                        //A clock port so only an FF_CLOCK node
+                        VTR_ASSERT(model_port->is_clock);
+                        num_tnodes++; //TODO: consider multi-bit clock ports
+                    }
+                }
+				model_port = model_port->next;
+			}
+
+			j = 0;
+			model_port = model->outputs;
+			while (model_port) {
+                AtomPortId port_id = g_atom_nl.find_port(blk_id, model_port);
+                if (port_id) {
+                    //Add tnodes for each output pin
+                    for (int k = 0; k < model_port->size; k++) {
+                        if(g_atom_nl.port_pin(port_id, k)) {
+                            num_tnodes += incr;
+                        }
+                    }
+                    j++;
+                }
+				model_port = model_port->next;
+			}
+		}
+	}
+
+    /* Allocate the tnodes */
+	tnode = (t_tnode *)vtr::calloc(num_tnodes, sizeof(t_tnode));
+	
+	/* Allocate space for prepacked_data, which is only used pre-packing. */
+    //TODO: get rid of prepacked_data
+	for (int inode = 0; inode < num_tnodes; inode++) {
+		tnode[inode].prepacked_data = (t_prepacked_tnode_data *) vtr::malloc(sizeof(t_prepacked_tnode_data));
+	}
+
+	/* load tnodes, alloc edges for tnodes, load all known tnodes */
+	int inode = 0;
+    for(AtomBlockId blk_id : g_atom_nl.blocks()) {
+
+		const t_model* model = g_atom_nl.block_model(blk_id);
+		if (g_atom_nl.block_type(blk_id) == AtomBlockType::INPAD) {
+            //A primary input
+
+            //Single output pin
+            VTR_ASSERT(g_atom_nl.block_input_pins(blk_id).empty());
+            VTR_ASSERT(g_atom_nl.block_clock_pins(blk_id).empty());
+            auto pins = g_atom_nl.block_output_pins(blk_id);
+            if(pins.size() == 1) {
+                auto pin_id = *pins.begin();
+
+                //Look-ups
+                g_atom_map.set_atom_pin_tnode(pin_id, inode);
+
+                //The OPIN
+                tnode[inode].prepacked_data->model_pin = 0;
+                tnode[inode].prepacked_data->model_port = 0;
+                tnode[inode].prepacked_data->model_port_ptr = model->outputs;
+                tnode[inode].block = OPEN;
+                tnode[inode].type = TN_INPAD_OPIN;
+
+                auto net_id = g_atom_nl.pin_net(pin_id);
+                tnode[inode].num_edges = g_atom_nl.net_sinks(net_id).size();
+                tnode[inode].out_edges = (t_tedge *) vtr::chunk_malloc(
+                        tnode[inode].num_edges * sizeof(t_tedge),
+                        &tedge_ch);
+
+                //The source
+                tnode[inode + 1].type = TN_INPAD_SOURCE;
+                tnode[inode + 1].block = OPEN;
+                tnode[inode + 1].num_edges = 1;
+                tnode[inode + 1].out_edges = (t_tedge *) vtr::chunk_malloc( 1 * sizeof(t_tedge), &tedge_ch);
+                tnode[inode + 1].out_edges->Tdel = 0;
+                tnode[inode + 1].out_edges->to_node = inode;
+
+                inode += 2;
+            } else {
+                VTR_ASSERT(pins.size() == 0); //Driven net was swept
+            }
+		} else if (g_atom_nl.block_type(blk_id) == AtomBlockType::OUTPAD) {
+            //A primary input
+
+            //Single input pin
+            VTR_ASSERT(g_atom_nl.block_output_pins(blk_id).empty());
+            VTR_ASSERT(g_atom_nl.block_clock_pins(blk_id).empty());
+
+            //Single pin
+            auto pins = g_atom_nl.block_input_pins(blk_id);
+            if(pins.size() == 1) {
+                auto pin_id = *pins.begin();
+
+                //Look-ups
+                g_atom_map.set_atom_pin_tnode(pin_id, inode);
+
+                //The IPIN
+                tnode[inode].prepacked_data->model_pin = 0;
+                tnode[inode].prepacked_data->model_port = 0;
+                tnode[inode].prepacked_data->model_port_ptr = model->inputs;
+                tnode[inode].block = OPEN;
+                tnode[inode].type = TN_OUTPAD_IPIN;
+                tnode[inode].num_edges = 1;
+                tnode[inode].out_edges = (t_tedge *) vtr::chunk_malloc(1 * sizeof(t_tedge), &tedge_ch);
+                tnode[inode].out_edges->Tdel = 0;
+                tnode[inode].out_edges->to_node = inode + 1;
+
+                //The sink
+                tnode[inode + 1].type = TN_OUTPAD_SINK;
+                tnode[inode + 1].block = OPEN;
+                tnode[inode + 1].num_edges = 0;
+                tnode[inode + 1].out_edges = NULL;
+
+                inode += 2;
+            } else {
+                VTR_ASSERT(pins.size() == 0); //Input net was swept
+            }
+		} else {
+            //A regular block
+
+            //Process the block's outputs
+			int j = 0;
+			t_model_ports* model_port = model->outputs;
+			while (model_port) {
+
+                AtomPortId port_id = g_atom_nl.find_port(blk_id, model_port);
+
+                if(port_id) {
+
+                    if (model_port->is_clock == false) {
+                        //A non-clock output
+                        for (int k = 0; k < model_port->size; k++) {
+                            auto pin_id = g_atom_nl.port_pin(port_id, k);
+                            if (pin_id) {
+                                //Look-ups 
+                                g_atom_map.set_atom_pin_tnode(pin_id, inode);
+
+                                //The pin's associated net
+                                auto net_id = g_atom_nl.pin_net(pin_id);
+
+                                //The first tnode
+                                tnode[inode].prepacked_data->model_pin = k;
+                                tnode[inode].prepacked_data->model_port = j;
+                                tnode[inode].prepacked_data->model_port_ptr = model_port;
+                                tnode[inode].block = OPEN;
+                                tnode[inode].num_edges = g_atom_nl.net_sinks(net_id).size();
+                                tnode[inode].out_edges = (t_tedge *) vtr::chunk_malloc( tnode[inode].num_edges * sizeof(t_tedge), &tedge_ch);
+
+                                if (g_atom_nl.block_type(blk_id) == AtomBlockType::COMBINATIONAL) {
+                                    //Non-sequentail block so only a single OPIN tnode
+                                    tnode[inode].type = TN_PRIMITIVE_OPIN;
+
+                                    inode++;
+                                } else {
+                                    VTR_ASSERT(g_atom_nl.block_type(blk_id) == AtomBlockType::SEQUENTIAL);
+                                    //A sequential block, so the first tnode was an FF_OPIN
+                                    tnode[inode].type = TN_FF_OPIN;
+
+                                    //The second tnode is the FF_SOURCE
+                                    tnode[inode + 1].type = TN_FF_SOURCE;
+                                    tnode[inode + 1].block = OPEN;
+
+                                    //Initialize the edge between SOURCE and OPIN with the clk-to-q delay
+                                    auto iter = expected_lowest_cost_pb_gnode.find(blk_id);
+                                    VTR_ASSERT(iter != expected_lowest_cost_pb_gnode.end());
+
+                                    from_pb_graph_pin = get_pb_graph_node_pin_from_model_port_pin(model_port, k, 
+                                                            iter->second);
+                                    tnode[inode + 1].num_edges = 1;
+                                    tnode[inode + 1].out_edges = (t_tedge *) vtr::chunk_malloc( 1 * sizeof(t_tedge), &tedge_ch);
+                                    tnode[inode + 1].out_edges->to_node = inode;
+                                    tnode[inode + 1].out_edges->Tdel = from_pb_graph_pin->tsu_tco; //Set the clk-to-Q delay
+
+                                    inode += 2;
+                                }
+                            }
+                        }
+                    } else {
+                        //An output clock port, meaning a clock source (e.g. PLL output)
+
+                        //For every non-empty pin on the clock port create a clock pin and clock source tnode
+                        for (int k = 0; k < model_port->size; k++) {
+                            auto pin_id = g_atom_nl.port_pin(port_id, k);
+                            if (pin_id) {
+                                //Look-ups
+                                g_atom_map.set_atom_pin_tnode(pin_id, inode);
+
+                                //Create the OPIN
+                                tnode[inode].type = TN_CLOCK_OPIN;
+
+                                tnode[inode].prepacked_data->model_pin = k;
+                                tnode[inode].prepacked_data->model_port = j;
+                                tnode[inode].prepacked_data->model_port_ptr = model_port;
+                                tnode[inode].block = OPEN;
+
+                                //Allocate space for the output edges
+                                auto net_id = g_atom_nl.pin_net(pin_id);
+                                tnode[inode].num_edges = g_atom_nl.net_sinks(net_id).size();
+                                tnode[inode].out_edges = (t_tedge *) vtr::chunk_malloc( tnode[inode].num_edges * sizeof(t_tedge), &tedge_ch);
+
+
+                                //Create the clock SOURCE
+                                auto iter = expected_lowest_cost_pb_gnode.find(blk_id);
+                                VTR_ASSERT(iter != expected_lowest_cost_pb_gnode.end());
+
+                                from_pb_graph_pin = get_pb_graph_node_pin_from_model_port_pin(model_port, k, 
+                                                        iter->second);
+                                tnode[inode + 1].type = TN_CLOCK_SOURCE;
+                                tnode[inode + 1].block = OPEN;
+                                tnode[inode + 1].num_edges = 1;
+                                tnode[inode + 1].prepacked_data->model_pin = k;
+                                tnode[inode + 1].prepacked_data->model_port = j;
+                                tnode[inode + 1].prepacked_data->model_port_ptr = model_port;
+
+                                //Initialize the edge between them
+                                tnode[inode + 1].out_edges = (t_tedge *) vtr::chunk_malloc( 1 * sizeof(t_tedge), &tedge_ch);
+                                tnode[inode + 1].out_edges->to_node = inode;
+                                tnode[inode + 1].out_edges->Tdel = from_pb_graph_pin->tsu_tco; //PLL output delay? Not clear what this reallly means... perhaps clock insertion delay from PLL?
+
+                                inode += 2;
+                            }
+                        }
+                    }
+                }
+                j++;
+				model_port = model_port->next;
+			}
+
+            //Process the block's inputs
+			j = 0;
+			model_port = model->inputs;
+			while (model_port) {
+
+                AtomPortId port_id = g_atom_nl.find_port(blk_id, model_port);
+                if(port_id) {
+
+                    if (model_port->is_clock == false) {
+                        //A non-clock (i.e. data) input
+
+                        //For every non-empty pin create the associated tnode(s)
+                        for (int k = 0; k < model_port->size; k++) {
+                            auto pin_id = g_atom_nl.port_pin(port_id, k);
+                            if (pin_id) {
+
+                                //Look-ups
+                                g_atom_map.set_atom_pin_tnode(pin_id, inode);
+
+                                //Initialize the common part of the first tnode
+                                tnode[inode].prepacked_data->model_pin = k;
+                                tnode[inode].prepacked_data->model_port = j;
+                                tnode[inode].prepacked_data->model_port_ptr = model_port;
+                                tnode[inode].block = OPEN;
+
+                                auto iter = expected_lowest_cost_pb_gnode.find(blk_id);
+                                VTR_ASSERT(iter != expected_lowest_cost_pb_gnode.end());
+
+                                from_pb_graph_pin = get_pb_graph_node_pin_from_model_port_pin(model_port, k, 
+                                                        iter->second);
+
+                                if (g_atom_nl.block_type(blk_id) == AtomBlockType::COMBINATIONAL) {
+                                    //A non-sequential/combinational block
+
+                                    tnode[inode].type = TN_PRIMITIVE_IPIN;
+
+                                    //Allocate space for all possible the edges
+                                    tnode[inode].out_edges = (t_tedge *) vtr::chunk_malloc( from_pb_graph_pin->num_pin_timing * sizeof(t_tedge), &tedge_ch);
+
+                                    //Initialize the delay and sink tnodes (i.e. PRIMITIVE_OPINs)
+                                    int count = 0;
+                                    for(int m = 0; m < from_pb_graph_pin->num_pin_timing; m++) {
+                                        to_pb_graph_pin = from_pb_graph_pin->pin_timing[m];
+
+                                        //Find the tnode associated with the sink port & pin
+                                        auto sink_blk_id = blk_id; //Within a single atom, so the source and sink blocks are the same
+                                        auto sink_port_id = g_atom_nl.find_port(sink_blk_id, to_pb_graph_pin->port->model_port);
+                                        if(sink_port_id) {
+                                            auto sink_pin_id = g_atom_nl.port_pin(sink_port_id, to_pb_graph_pin->pin_number);
+                                            if(sink_pin_id) {
+                                                //Pin is in use
+
+                                                int to_node = g_atom_map.atom_pin_tnode(sink_pin_id);
+                                                VTR_ASSERT(to_node != OPEN);
+
+                                                //Skip pins with no connections
+                                                if(!sink_pin_id) {
+                                                    continue;
+                                                }
+
+                                                //Mark the delay
+                                                tnode[inode].out_edges[count].Tdel = from_pb_graph_pin->pin_timing_del_max[m];
+
+                                                VTR_ASSERT(tnode[to_node].type == TN_PRIMITIVE_OPIN);
+
+                                                tnode[inode].out_edges[count].to_node = to_node;
+
+                                                count++;
+                                            }
+                                        }
+                                    }
+                                    //Mark the number of used edges (note that this may be less than the number allocated, since
+                                    //some allocated edges may correspond to pins which were not connected)
+                                    tnode[inode].num_edges = count;
+                                    inode++;
+                                } else {
+                                    VTR_ASSERT(g_atom_nl.block_type(blk_id) == AtomBlockType::SEQUENTIAL);
+
+                                    //A sequential input
+                                    tnode[inode].type = TN_FF_IPIN;
+
+                                    //Allocate the edge to the sink, and mark the setup-time on it
+                                    tnode[inode].num_edges = 1;
+                                    tnode[inode].out_edges = (t_tedge *) vtr::chunk_malloc( 1 * sizeof(t_tedge), &tedge_ch);
+                                    tnode[inode].out_edges->to_node = inode + 1;
+                                    tnode[inode].out_edges->Tdel = from_pb_graph_pin->tsu_tco;
+
+                                    //Initialize the FF_SINK node
+                                    tnode[inode + 1].type = TN_FF_SINK;
+                                    tnode[inode + 1].num_edges = 0;
+                                    tnode[inode + 1].out_edges = NULL;
+                                    tnode[inode + 1].block = OPEN;
+
+                                    inode += 2;
+                                }
+                            }
+                        }
+                        j++;
+                    } else {
+                        //A clock input
+                        //TODO: consider more than one clock per primitive
+                        auto pins = g_atom_nl.port_pins(port_id);
+                        VTR_ASSERT(pins.size() == 1);
+                        auto pin_id = *pins.begin();
+
+                        if (pin_id) {
+                            //Look-up
+                            g_atom_map.set_atom_pin_tnode(pin_id, inode);
+
+                            //Initialize the clock tnode
+                            tnode[inode].type = TN_FF_CLOCK;
+                            tnode[inode].block = OPEN;
+                            tnode[inode].prepacked_data->model_pin = 0;
+                            tnode[inode].prepacked_data->model_port = 0;
+                            tnode[inode].prepacked_data->model_port_ptr = model_port;
+                            tnode[inode].num_edges = 0;
+                            tnode[inode].out_edges = NULL;
+
+                            inode++;
+                        }
+                    }
+                }
+				model_port = model_port->next;
+			}
+		}
+	}
+	VTR_ASSERT(inode == num_tnodes);
+
+	/* Load net delays and initialize clock domains to OPEN. */
+    std::set<int> const_gen_tnodes;
+	for (int i = 0; i < num_tnodes; i++) {
+		tnode[i].clock_domain = OPEN;
+
+        //Since the setup/clock-to-q/combinational delays have already been set above,
+        //we only set the net related delays here
+		switch (tnode[i].type) {
+            case TN_INPAD_OPIN:     //fallthrough
+            case TN_PRIMITIVE_OPIN: //fallthrough
+            case TN_FF_OPIN:        //fallthrough
+            case TN_CLOCK_OPIN: {
+                /* An output pin tnode */
+
+                //Find the net driven by the OPIN
+                auto pin_id = g_atom_map.tnode_atom_pin(i);
+                auto net_id = g_atom_nl.pin_net(pin_id);
+                VTR_ASSERT(net_id);
+                VTR_ASSERT_MSG(pin_id == g_atom_nl.net_driver(net_id), "OPIN must be net driver");
+
+                bool is_const_net = g_atom_nl.pin_is_constant(pin_id);
+                //TODO: const generators should really be treated by sources launching at t=-inf
+                if(is_const_net) {
+                    VTR_ASSERT(tnode[i].type == TN_PRIMITIVE_OPIN);
+                    tnode[i].type = TN_CONSTANT_GEN_SOURCE;
+                    const_gen_tnodes.insert(i);
+                }
+
+                //Look at each sink
+                int j = 0;
+                for(auto sink_pin_id : g_atom_nl.net_sinks(net_id)) {
+                    if (is_const_net) {
+                        //The net is a constant generator, we override the driver
+                        //tnode type appropriately and set the delay to a large
+                        //negative value to ensure the signal is treated as already
+                        //'arrived'
+                        tnode[i].out_edges[j].Tdel = HUGE_NEGATIVE_FLOAT;
+                    } else {
+                        //This is a real net, so use the default delay
+                        tnode[i].out_edges[j].Tdel = inter_cluster_net_delay;
+                    }
+
+                    //Find the sink tnode
+                    int to_node = g_atom_map.atom_pin_tnode(sink_pin_id);
+                    VTR_ASSERT(to_node != OPEN);
+
+                    //Connect the edge to the sink
+                    tnode[i].out_edges[j].to_node = to_node;
+                    ++j;
+                }
+                VTR_ASSERT(tnode[i].num_edges == static_cast<int>(g_atom_nl.net_sinks(net_id).size()));
+                break;
+            }
+            case TN_PRIMITIVE_IPIN: //fallthrough
+            case TN_OUTPAD_IPIN:    //fallthrough
+            case TN_INPAD_SOURCE:   //fallthrough
+            case TN_OUTPAD_SINK:    //fallthrough
+            case TN_FF_SINK:        //fallthrough
+            case TN_FF_SOURCE:      //fallthrough
+            case TN_FF_IPIN:        //fallthrough
+            case TN_FF_CLOCK:       //fallthrough
+            case TN_CLOCK_SOURCE:   //fallthrough
+                /* All other tnode's have had their edge-delays initialized */
+                break;
+            default:
+                VPR_THROW(VPR_ERROR_TIMING, "Unknown tnode type %d.\n", tnode[i].type);
+                break;
+		}
+	}
+
+    //In some instances, we may end-up with constant generators driving constant generators
+    //(which is illegal in the timing graph since constant generators shouldn't have any input
+    //edges). So we remove those edges now.
+    int const_gen_edge_break_count = 0;
+    for(inode = 0; inode < num_tnodes; ++inode) {
+        for(int iedge = 0; iedge <tnode[inode].num_edges; ++iedge) {
+            int& to_node = tnode[inode].out_edges[iedge].to_node;
+            if(const_gen_tnodes.count(to_node)) {
+                //This edge points to a constant generator, mark it invalid 
+                VTR_ASSERT(tnode[to_node].type == TN_CONSTANT_GEN_SOURCE);
+
+                to_node = DO_NOT_ANALYSE;
+
+                ++const_gen_edge_break_count;
+            }
+        }
+    }
+    vtr::printf_info("Disconnected %d redundant timing edges to constant generators\n", const_gen_edge_break_count);
+
+
+    //Build the net to driver look-up
+    //  TODO: convert to use net_id directly when timing graph re-unified
+	f_net_to_driver_tnode = (int*)vtr::malloc(num_timing_nets() * sizeof(int));
+    auto nets = g_atom_nl.nets();
+	for (size_t i = 0; i < num_timing_nets(); i++) {
+        auto net_id = *(nets.begin() + i); //XXX: Ugly hack relying on sequentially increasing net id's
+        VTR_ASSERT(net_id);
+
+        auto driver_pin_id = g_atom_nl.net_driver(net_id);
+        VTR_ASSERT(driver_pin_id);
+
+        f_net_to_driver_tnode[i] = g_atom_map.atom_pin_tnode(driver_pin_id);
+    }
+
+    //Sanity check, every net should have a valid driver tnode
+	for (size_t i = 0; i < num_timing_nets(); i++) {
+		VTR_ASSERT(f_net_to_driver_tnode[i] != OPEN);
+	}
+}
+
+static void load_tnode(t_pb_graph_pin *pb_graph_pin, const int iblock,
+		int *inode) {
+	int i;
+	i = *inode;
+	tnode[i].pb_graph_pin = pb_graph_pin;
+	tnode[i].block = iblock;
+
+	if (tnode[i].pb_graph_pin->parent_node->pb_type->blif_model == NULL) {
+		VTR_ASSERT(tnode[i].pb_graph_pin->type == PB_PIN_NORMAL);
+		if (tnode[i].pb_graph_pin->parent_node->parent_pb_graph_node == NULL) {
+			if (tnode[i].pb_graph_pin->port->type == IN_PORT) {
+				tnode[i].type = TN_CB_IPIN;
+			} else {
+				VTR_ASSERT(tnode[i].pb_graph_pin->port->type == OUT_PORT);
+				tnode[i].type = TN_CB_OPIN;
+			}
+		} else {
+			tnode[i].type = TN_INTERMEDIATE_NODE;
+		}
+	} else {
+		if (tnode[i].pb_graph_pin->type == PB_PIN_INPAD) {
+			VTR_ASSERT(tnode[i].pb_graph_pin->port->type == OUT_PORT);
+			tnode[i].type = TN_INPAD_OPIN;
+			tnode[i + 1].num_edges = 1;
+			tnode[i + 1].out_edges = (t_tedge *) vtr::chunk_malloc(
+					1 * sizeof(t_tedge), &tedge_ch);
+			tnode[i + 1].out_edges->Tdel = 0;
+			tnode[i + 1].out_edges->to_node = i;
+			tnode[i + 1].pb_graph_pin = pb_graph_pin; /* Necessary for propagate_clock_domain_and_skew(). */
+			tnode[i + 1].type = TN_INPAD_SOURCE;
+			tnode[i + 1].block = iblock;
+			(*inode)++;
+		} else if (tnode[i].pb_graph_pin->type == PB_PIN_OUTPAD) {
+			VTR_ASSERT(tnode[i].pb_graph_pin->port->type == IN_PORT);
+			tnode[i].type = TN_OUTPAD_IPIN;
+			tnode[i].num_edges = 1;
+			tnode[i].out_edges = (t_tedge *) vtr::chunk_malloc(
+					1 * sizeof(t_tedge), &tedge_ch);
+			tnode[i].out_edges->Tdel = 0;
+			tnode[i].out_edges->to_node = i + 1;
+			tnode[i + 1].pb_graph_pin = pb_graph_pin; /* Necessary for find_tnode_net_name(). */
+			tnode[i + 1].type = TN_OUTPAD_SINK;
+			tnode[i + 1].block = iblock;
+			tnode[i + 1].num_edges = 0;
+			tnode[i + 1].out_edges = NULL;
+			(*inode)++;
+		} else if (tnode[i].pb_graph_pin->type == PB_PIN_SEQUENTIAL) {
+			if (tnode[i].pb_graph_pin->port->type == IN_PORT) {
+				tnode[i].type = TN_FF_IPIN;
+				tnode[i].num_edges = 1;
+				tnode[i].out_edges = (t_tedge *) vtr::chunk_malloc(
+						1 * sizeof(t_tedge), &tedge_ch);
+				tnode[i].out_edges->Tdel = pb_graph_pin->tsu_tco;
+				tnode[i].out_edges->to_node = i + 1;
+				tnode[i + 1].pb_graph_pin = pb_graph_pin;
+				tnode[i + 1].type = TN_FF_SINK;
+				tnode[i + 1].block = iblock;
+				tnode[i + 1].num_edges = 0;
+				tnode[i + 1].out_edges = NULL;
+			} else {
+				VTR_ASSERT(tnode[i].pb_graph_pin->port->type == OUT_PORT);
+                //Determine whether we are a standard clocked output pin (TN_FF_OPIN with TN_FF_SOURCE)
+                //or a clock source (TN_CLOCK_OPIN with TN_CLOCK_SOURCE)
+                t_model_ports* model_port = tnode[i].pb_graph_pin->port->model_port;
+                if(!model_port->is_clock) {
+                    //Standard sequential output
+                    tnode[i].type = TN_FF_OPIN;
+                    tnode[i + 1].num_edges = 1;
+                    tnode[i + 1].out_edges = (t_tedge *) vtr::chunk_malloc(
+                            1 * sizeof(t_tedge), &tedge_ch);
+                    tnode[i + 1].out_edges->Tdel = pb_graph_pin->tsu_tco;
+                    tnode[i + 1].out_edges->to_node = i;
+                    tnode[i + 1].pb_graph_pin = pb_graph_pin;
+                    tnode[i + 1].type = TN_FF_SOURCE;
+                    tnode[i + 1].block = iblock;
+                } else {
+                    //Clock source
+                    tnode[i].type = TN_CLOCK_OPIN;
+                    tnode[i + 1].num_edges = 1;
+                    tnode[i + 1].out_edges = (t_tedge *) vtr::chunk_malloc(
+                            1 * sizeof(t_tedge), &tedge_ch);
+                    tnode[i + 1].out_edges->Tdel = pb_graph_pin->tsu_tco;
+                    tnode[i + 1].out_edges->to_node = i;
+                    tnode[i + 1].pb_graph_pin = pb_graph_pin;
+                    tnode[i + 1].type = TN_CLOCK_SOURCE;
+                    tnode[i + 1].block = iblock;
+                }
+			}
+			(*inode)++;
+		} else if (tnode[i].pb_graph_pin->type == PB_PIN_CLOCK) {
+			tnode[i].type = TN_FF_CLOCK;
+			tnode[i].num_edges = 0;
+			tnode[i].out_edges = NULL;
+		} else {
+			if (tnode[i].pb_graph_pin->port->type == IN_PORT) {
+				VTR_ASSERT(tnode[i].pb_graph_pin->type == PB_PIN_TERMINAL);
+				tnode[i].type = TN_PRIMITIVE_IPIN;
+			} else {
+				VTR_ASSERT(tnode[i].pb_graph_pin->port->type == OUT_PORT);
+				VTR_ASSERT(tnode[i].pb_graph_pin->type == PB_PIN_TERMINAL);
+				tnode[i].type = TN_PRIMITIVE_OPIN;
+			}
+		}
+	}
+	(*inode)++;
+}
+
+void print_timing_graph(const char *fname) {
+
+	/* Prints the timing graph into a file. */
+
+	FILE *fp;
+	int inode, iedge, ilevel, i;
+	t_tedge *tedge;
+	e_tnode_type itype;
+	const char *tnode_type_names[] = {  "TN_INPAD_SOURCE", "TN_INPAD_OPIN", "TN_OUTPAD_IPIN",
+			"TN_OUTPAD_SINK", "TN_CB_IPIN", "TN_CB_OPIN", "TN_INTERMEDIATE_NODE",
+			"TN_PRIMITIVE_IPIN", "TN_PRIMITIVE_OPIN", "TN_FF_IPIN", "TN_FF_OPIN", "TN_FF_SINK",
+			"TN_FF_SOURCE", "TN_FF_CLOCK", "TN_CLOCK_SOURCE", "TN_CLOCK_OPIN", "TN_CONSTANT_GEN_SOURCE" };
+
+	fp = vtr::fopen(fname, "w");
+
+	fprintf(fp, "num_tnodes: %d\n", num_tnodes);
+	fprintf(fp, "Node #\tType\t\tipin\tiblk\tDomain\tSkew\tI/O Delay\t# edges\t"
+			"to_node     Tdel\n\n");
+
+	for (inode = 0; inode < num_tnodes; inode++) {
+		fprintf(fp, "%d\t", inode);
+
+		itype = tnode[inode].type;
+		fprintf(fp, "%-15.15s\t", tnode_type_names[itype]);
+
+		if (tnode[inode].pb_graph_pin != NULL) {
+			fprintf(fp, "%d\t%d\t",
+					tnode[inode].pb_graph_pin->pin_count_in_cluster,
+					tnode[inode].block);
+		} else {
+			fprintf(fp, "\t%d\t", tnode[inode].block);
+		}
+
+		if (itype == TN_FF_CLOCK || itype == TN_FF_SOURCE || itype == TN_FF_SINK) {
+			fprintf(fp, "%d\t%.3e\t\t", tnode[inode].clock_domain, tnode[inode].clock_delay);
+		} else if (itype == TN_INPAD_SOURCE || itype ==TN_CLOCK_SOURCE) {
+			fprintf(fp, "%d\t\t%.3e\t", tnode[inode].clock_domain, tnode[inode].out_edges ? tnode[inode].out_edges[0].Tdel : -1);
+		} else if (itype == TN_OUTPAD_SINK) {
+			VTR_ASSERT(tnode[inode-1].type == TN_OUTPAD_IPIN); /* Outpad ipins should be one prior in the tnode array */
+			fprintf(fp, "%d\t\t%.3e\t", tnode[inode].clock_domain, tnode[inode-1].out_edges[0].Tdel);
+		} else {
+			fprintf(fp, "\t\t\t\t");
+		}
+
+		fprintf(fp, "%d", tnode[inode].num_edges);
+
+		/* Print all edges after edge 0 on separate lines */
+		tedge = tnode[inode].out_edges;
+		if (tnode[inode].num_edges > 0) {
+			fprintf(fp, "\t%4d\t%7.3g", tedge[0].to_node, tedge[0].Tdel);
+			for (iedge = 1; iedge < tnode[inode].num_edges; iedge++) {
+				fprintf(fp, "\n\t\t\t\t\t\t\t\t\t\t%4d\t%7.3g", tedge[iedge].to_node, tedge[iedge].Tdel);
+			}
+		}
+		fprintf(fp, "\n");
+	}
+
+	fprintf(fp, "\n\nnum_tnode_levels: %d\n", num_tnode_levels);
+
+	for (ilevel = 0; ilevel < num_tnode_levels; ilevel++) {
+		fprintf(fp, "\n\nLevel: %d  Num_nodes: %d\nNodes:", ilevel,
+				tnodes_at_level[ilevel].nelem);
+		for (i = 0; i < tnodes_at_level[ilevel].nelem; i++)
+			fprintf(fp, "\t%d", tnodes_at_level[ilevel].list[i]);
+	}
+
+	fprintf(fp, "\n");
+	fprintf(fp, "\n\nNet #\tNet_to_driver_tnode\n");
+
+	for (i = 0; i < (int)g_clbs_nlist.net.size(); i++)
+		fprintf(fp, "%4d\t%6d\n", i, f_net_to_driver_tnode[i]);
+
+	if (g_sdc && g_sdc->num_constrained_clocks == 1) {
+
+		/* Arrival and required times, and forward and backward weights, will be meaningless for multiclock
+		designs, since the values currently on the graph will only correspond to the most recent traversal. */
+		fprintf(fp, "\n\nNode #\t\tT_arr\t\tT_req"
+#ifdef PATH_COUNTING
+			"\tForward weight\tBackward weight"
+#endif
+			"\n\n");
+
+		for (inode = 0; inode < num_tnodes; inode++) {
+			if (tnode[inode].T_arr > HUGE_NEGATIVE_FLOAT + 1) {
+				fprintf(fp, "%d\t%12g", inode, tnode[inode].T_arr);
+			} else {
+				fprintf(fp, "%d\t\t   -", inode);
+			}
+			if (tnode[inode].T_req < HUGE_POSITIVE_FLOAT - 1) {
+				fprintf(fp, "\t%12g", tnode[inode].T_req);
+			} else {
+				fprintf(fp, "\t\t   -");
+			}
+#ifdef PATH_COUNTING
+			fprintf(fp, "\t%12g\t%12g", tnode[inode].forward_weight, tnode[inode].backward_weight);
+#endif
+            fprintf(fp, "\n");
+		}
+	}
+
+	fclose(fp);
+}
+static void process_constraints(void) {
+	/* Removes all constraints between domains which never intersect. We need to do this 
+	so that criticality_denom in do_timing_analysis is not affected	by unused constraints. 
+	BFS through the levelized graph once for each source domain. Whenever we get to a sink, 
+	mark off that we've used that sink clock domain.  After	each traversal, set all unused
+	constraints to DO_NOT_ANALYSE. 
+	
+	Also, print g_sdc->domain_constraints, constrained I/Os and override constraints, 
+	and convert g_sdc->domain_constraints and flip-flop-level override constraints
+	to be in seconds rather than nanoseconds. We don't need to normalize g_sdc->cc_constraints
+	because they're already on the g_sdc->domain_constraints matrix, and we don't need
+	to normalize constrained_ios because we already did the normalization when
+	we put the delays onto the timing graph in load_clock_domain_and_clock_and_io_delay. */
+
+	int source_clock_domain, sink_clock_domain, inode, ilevel, num_at_level, i,
+		num_edges, iedge, to_node, icf, ifc, iff;
+	t_tedge * tedge;
+	float constraint;
+	bool * constraint_used = (bool *) vtr::malloc(g_sdc->num_constrained_clocks * sizeof(bool));
+
+	for (source_clock_domain = 0; source_clock_domain < g_sdc->num_constrained_clocks; source_clock_domain++) {
+		/* We're going to use arrival time to flag which nodes we've reached, 
+		even though the values we put in will not correspond to actual arrival times. 
+		Nodes which are reached on this traversal will get an arrival time of 0. 
+		Reset arrival times now to an invalid number. */
+		for (inode = 0; inode < num_tnodes; inode++) {
+			tnode[inode].T_arr = HUGE_NEGATIVE_FLOAT;
+		}
+
+		/* Reset all constraint_used entries. */
+		for (sink_clock_domain = 0; sink_clock_domain < g_sdc->num_constrained_clocks; sink_clock_domain++) {
+			constraint_used[sink_clock_domain] = false;
+		}
+
+		/* Set arrival times for each top-level tnode on this clock domain. */
+        if(tnodes_at_level) {
+            num_at_level = tnodes_at_level[0].nelem;	
+        } else {
+            num_at_level = 0;
+        }
+		for (i = 0; i < num_at_level; i++) {
+			inode = tnodes_at_level[0].list[i];
+			if (tnode[inode].clock_domain == source_clock_domain) {
+				tnode[inode].T_arr = 0.;
+			}
+		}
+
+		for (ilevel = 0; ilevel < num_tnode_levels; ilevel++) {	/* Go down one level at a time. */
+			num_at_level = tnodes_at_level[ilevel].nelem;			
+						
+			for (i = 0; i < num_at_level; i++) {					
+				inode = tnodes_at_level[ilevel].list[i];	/* Go through each of the tnodes at the level we're on. */
+				if (has_valid_T_arr(inode)) {	/* If this tnode has been used */
+					num_edges = tnode[inode].num_edges;
+					if (num_edges == 0) { /* sink */
+						/* We've reached the sink domain of this tnode, so set constraint_used  
+						to true for this tnode's clock domain (if it has a valid one). */
+						sink_clock_domain = tnode[inode].clock_domain;
+						if (sink_clock_domain != -1) {
+							constraint_used[sink_clock_domain] = true;
+						}
+					} else {
+						/* Set arrival time to a valid value (0.) for each tnode in this tnode's fanout. */
+						tedge = tnode[inode].out_edges;	
+						for (iedge = 0; iedge < num_edges; iedge++) {
+							to_node = tedge[iedge].to_node;
+							if(to_node == DO_NOT_ANALYSE) continue; //Skip marked invalid nodes
+
+							tnode[to_node].T_arr = 0.;
+						}
+					}
+				}
+			}
+		}
+
+		/* At the end of the source domain traversal, see which sink domains haven't been hit, 
+		and set the constraint for the pair of source and sink domains to DO_NOT_ANALYSE */
+
+		for (sink_clock_domain = 0; sink_clock_domain < g_sdc->num_constrained_clocks; sink_clock_domain++) {
+			if (!constraint_used[sink_clock_domain]) {
+                if(g_sdc->domain_constraint[source_clock_domain][sink_clock_domain] != DO_NOT_ANALYSE) {
+                    vtr::printf_warning(__FILE__, __LINE__, "Timing constraint from clock %d to %d of value %f will be disabled"
+                                                           " since it is not activated by any path in the timing graph.\n",
+                                                           source_clock_domain, sink_clock_domain,
+                                                           g_sdc->domain_constraint[source_clock_domain][sink_clock_domain]);
+                }
+				g_sdc->domain_constraint[source_clock_domain][sink_clock_domain] = DO_NOT_ANALYSE;
+			}
+		}
+	}
+
+	free(constraint_used);
+
+	/* Print constraints */	
+	if (getEchoEnabled() && isEchoFileEnabled(E_ECHO_TIMING_CONSTRAINTS)) {
+		print_timing_constraint_info(getEchoFileName(E_ECHO_TIMING_CONSTRAINTS));
+	}
+
+	/* Convert g_sdc->domain_constraint and ff-level override constraints to be in seconds, not nanoseconds. */
+	for (source_clock_domain = 0; source_clock_domain < g_sdc->num_constrained_clocks; source_clock_domain++) {
+		for (sink_clock_domain = 0; sink_clock_domain < g_sdc->num_constrained_clocks; sink_clock_domain++) {
+			constraint = g_sdc->domain_constraint[source_clock_domain][sink_clock_domain];
+			if (constraint > NEGATIVE_EPSILON) { /* if constraint does not equal DO_NOT_ANALYSE */
+				g_sdc->domain_constraint[source_clock_domain][sink_clock_domain] = constraint * 1e-9;
+			}
+		}
+	}
+	for (icf = 0; icf < g_sdc->num_cf_constraints; icf++) {
+		g_sdc->cf_constraints[icf].constraint *= 1e-9;
+	}
+	for (ifc = 0; ifc < g_sdc->num_fc_constraints; ifc++) {
+		g_sdc->fc_constraints[ifc].constraint *= 1e-9;
+	}
+	for (iff = 0; iff < g_sdc->num_ff_constraints; iff++) {
+		g_sdc->ff_constraints[iff].constraint *= 1e-9;
+	}
+
+	/* Finally, free g_sdc->cc_constraints since all of its info is contained in g_sdc->domain_constraint. */
+	free_override_constraint(g_sdc->cc_constraints, g_sdc->num_cc_constraints);
+}
+
+static void alloc_timing_stats(void) {
+
+	/* Allocate f_timing_stats data structure. */
+
+	int i;
+
+	f_timing_stats = (t_timing_stats *) vtr::malloc(sizeof(t_timing_stats));
+	f_timing_stats->cpd = (float **) vtr::malloc(g_sdc->num_constrained_clocks * sizeof(float *));
+	f_timing_stats->least_slack = (float **) vtr::malloc(g_sdc->num_constrained_clocks * sizeof(float *));
+	for (i = 0; i < g_sdc->num_constrained_clocks; i++) {
+		f_timing_stats->cpd[i] = (float *) vtr::malloc(g_sdc->num_constrained_clocks * sizeof(float));
+		f_timing_stats->least_slack[i] = (float *) vtr::malloc(g_sdc->num_constrained_clocks * sizeof(float));
+	}
+}
+
+void do_timing_analysis(t_slack * slacks, const t_timing_inf &timing_inf, bool is_prepacked, bool is_final_analysis) {
+
+/*  Performs timing analysis on the circuit.  Before this routine is called, t_slack * slacks 
+	must have been allocated, and the circuit must have been converted into a timing graph.
+	The nodes of the timing graph represent pins and the edges between them represent delays 
+	and m dependencies from one pin to another.  Most elements are modeled as a pair of nodes so
+	that the delay through the element can be marked on the edge between them (e.g.
+	TN_INPAD_SOURCE->TN_INPAD_OPIN, TN_OUTPAD_IPIN->TN_OUTPAD_SINK, TN_PRIMITIVE_OPIN->
+	TN_PRIMITIVE_OPIN, etc.).
+	
+	The timing graph nodes are stored as an array, tnode [0..num_tnodes - 1]. Each tnode 
+	includes an array of all edges, tedge, which fan out from it. Each tedge includes the
+	index of the node on its far end (in the tnode array), and the delay to that node.
+
+	The timing graph has sources at each TN_FF_SOURCE (Q output), TN_INPAD_SOURCE (input I/O pad)
+	and TN_CONSTANT_GEN_SOURCE (constant 1 or 0 generator) node and sinks at TN_FF_SINK (D input) 
+	and TN_OUTPAD_SINK (output I/O pad) nodes. Two traversals, one forward (sources to sinks)
+	and one backward, are performed for each valid constraint (one which is not DO_NOT_ANALYSE) 
+	between a source and a sink clock domain in the matrix g_sdc->domain_constraint 
+	[0..g_sdc->num_constrained_clocks - 1][0..g_sdc->num_constrained_clocks - 1]. This matrix has been 
+	pruned so that all domain pairs with no paths between them have been set to DO_NOT_ANALYSE.
+	
+	During the traversal pair for each constraint, all nodes in the fanout of sources on the
+	source clock domain are assigned a T_arr, the arrival time of the last input signal to the node.
+	All nodes in the fanin of sinks on the sink clock domain are assigned a T_req, the required 
+	arrival time of the last input signal to the node if the critical path for this constraint is 
+	not to be lengthened.  Nodes which receive both a valid T_arr and T_req are flagged with 
+	used_on_this_traversal, and nodes which are used on at least one traversal pair	are flagged 
+	with has_valid_slack so that later functions know the slack is valid.
+
+	After each traversal pair, a slack is calculated for each sink pin on each net (or equivalently, 
+	each connection or tedge fanning out from that net's driver tnode). Slack is calculated as:
+		T_req (dest node) - T_arr (source node) - Tdel (edge)
+	and represents the amount of delay which could be added to this connection before the critical 
+	path delay for this constraint would worsen.  Edges on the critical path have a slack of 0.  
+	Slacks which are never used are set to HUGE_POSITIVE_FLOAT.
+	
+	The optimizers actually use a metric called timing_criticality.  Timing criticality is defined 
+	as 1 - slack / criticality_denom, where the normalization factor criticality_denom is the max
+	of all arrival times in the constraint and the constraint itself (T_req-relaxed slacks) or
+	all arrival times and constraints in the design (shifted slacks).  See below for a further 
+	discussion of these two regimes.  Timing criticality is always between 0 (not critical) and 1
+	(very critical).  Unlike slack, which is set to HUGE_POSITIVE_FLOAT for unanalysed connections,
+	timing criticality is 0 for these, meaning no special check has to be made for which connections
+	have been analysed.
+
+	If path counting is on (PATH_COUNTING is defined in vpr_types.h), the optimizers use a weighted
+	sum of timing_criticality and path_criticality, the latter of which is an estimate of the 
+	importance of the number of paths using a particular connection.  As a path's timing_criticality
+	decreases, it will become exponentially less important to the path_criticality of any connection
+	which this path uses.  Path criticality also goes from 0 (not critical or unanalysed) to 1.
+
+	Slack and criticalities are only calculated if both the driver of the net and the sink pin were
+	used_on_this_traversal, and are only overwritten if lower than previously-obtained values. 
+	The optimizers actually use criticality rather than slack, but slack is useful for human 
+	designers and so we calculate it only if we need to print it.
+	
+	This routine outputs slack and criticality to t_slack * slacks. It also stores least slack and
+	critical path delay per constraint [0..g_sdc->num_constrained_clocks - 1][0..g_sdc->num_constrained_clocks - 1] 
+	in the file-scope variable f_timing_stats. 
+
+	Is_prepacked flags whether to calculate normalized costs for the clusterer (normalized_slack, 
+	normalized_Tarr, normalized_total_critical_paths). Setting this to false saves time in post-
+	packed timing analyses.
+
+	Is_final_analysis flags whether this is the final, analysis pass.  If it is, the analyser will 
+	compute actual slacks instead of relaxed ones. We "relax" slacks by setting the required time to 
+	the maximum arrival time for tight constraints so that no slacks are negative (which confuses 
+	the optimizers). This is called "T_req-relaxed" slack.  However, human designers want to see 
+	actual slack values, so we report those in the final analysis.  The alternative ways of making 
+	slacks positive are shifting them upwards by the value of the largest negative slack, after 
+	all traversals are complete ("shifted slacks"), which can be enabled by changing slack_definition 
+	from 'R' to 'I'; or using either 'R' or 'I' with a criticality denominator which 
+	is the same for every traversal (respectively called 'G' and 'S").
+
+	To do: flip-flop to flip-flop and flip-flop to clock domain constraints (set_false_path, set_max_delay,
+	and especially set_multicycle_path). All the info for these constraints is contained in g_sdc->fc_constraints and 
+	g_sdc->ff_constraints, but graph traversals are not included yet. Probably, an entire traversal will be needed for
+	each constraint. Clock domain to flip-flop constraints are coded but not tested, and are done within 
+	existing traversals. */
+
+    /* Description of slack_definition:
+    slack_definition determines how to normalize negative slacks for the optimizers (not in the final timing analysis
+    for output statistics):
+    'R' (T_req-relaxed): For each constraint, set the required time at sink nodes to the max of the true required time
+    (constraint + tnode[inode].clock_skew) and the max arrival time. This means that the required time is "relaxed"
+    to the max arrival time for tight constraints which would otherwise give negative slack.
+    'I' (Improved Shifted): After all slacks are computed, increase the value of all slacks by the magnitude of the
+    largest negative slack, if it exists. More computationally demanding. Equivalent to 'R' for a single clock.
+    'S' (Shifted): Same as improved shifted, but criticalities are only computed after all traversals.  Equivalent to 'R'
+    for a single clock.
+    'G' (Global T_req-relaxed): Same as T_req-relaxed, but criticalities are only computed after all traversals.
+    Equivalent to 'R' for a single clock.  Note: G is a global version of R, just like S is a global version of I.
+    'C' (Clipped): All negative slacks are clipped to 0.
+    'N' (None): Negative slacks are not normalized.
+
+    This definition also affects how criticality is computed.  For all methods except 'S', the criticality denominator
+    is the maximum required time for each constraint, and criticality is updated after each constraint.  'S' only updates
+    criticalities once after all traversals, and the criticality denominator is the maximum required time over all
+    traversals.
+
+    Because the criticality denominator must be >= the largest slack it is used on, and slack normalization affects the
+    size of the largest slack, the denominator must also be normalized.  We choose the following normalization methods:
+
+    'R': Denominator is already taken care of because the maximum required time now depends on the constraint. No further
+    normalization is necessary.
+    'I': Denominator is increased by the magnitude of the largest negative slack.
+    'S': Denominator is the maximum of the 'I' denominator over all constraints.
+    'G': Denominator is the maximum of the 'R' denominator over all constraints.
+    'C': Denominator is unchanged.  However, if Treq_max is 0, there is division by 0.  To avoid this, note that in this
+    case, all of the slacks will be clipped to zero anyways, so we can just set the criticality to 1.
+    'N': Denominator is set to max(max_Treq, max_Tarr), so that the magnitude of criticality will at least be bounded to
+    2.  This is the same denominator as 'R', though calculated differently.
+    */
+
+    clock_t begin = clock();
+
+#ifdef PATH_COUNTING
+	float max_path_criticality = HUGE_NEGATIVE_FLOAT /* used to normalize path_criticalities */;
+#endif
+
+	bool update_slack = (is_final_analysis || getEchoEnabled());
+								 /* Only update slack values if we need to print it, i.e.
+								 for the final output file (is_final_analysis) or echo files. */
+
+	float criticality_denom; /* (slack_definition == 'R' and 'I' only) For a particular constraint, the maximum of 
+							 the constraint and all arrival times for the constraint's traversal. Used to 
+							 normalize the clusterer's normalized_slack and, more importantly, criticality. */
+
+	long max_critical_output_paths, max_critical_input_paths;
+
+	float smallest_slack_in_design = HUGE_POSITIVE_FLOAT;
+	/* For slack_definition == 'S', shift all slacks upwards by this number if it is negative. */
+
+    float criticality_denom_global = HUGE_NEGATIVE_FLOAT;
+    /* Denominator of criticality for slack_definition == 'S' || slack_definition == 'G' -
+    max of all arrival times and all constraints. */
+
+    update_slack = bool(timing_inf.slack_definition == 'S' || timing_inf.slack_definition == 'G');
+	/* Update slack values for certain slack definitions where they are needed to compute timing criticalities. */
+
+	/* Reset all values which need to be reset once per 
+	timing analysis, rather than once per traversal pair. */
+
+	/* Reset slack and criticality */
+	for (size_t inet = 0; inet < num_timing_nets(); inet++) {
+		for (int ipin = 1; ipin < (int) num_timing_net_pins(inet); ipin++) {
+			slacks->slack[inet][ipin]			   = HUGE_POSITIVE_FLOAT; 
+			slacks->timing_criticality[inet][ipin] = 0.; 
+#ifdef PATH_COUNTING
+			slacks->path_criticality[inet][ipin] = 0.;
+#endif
+		}
+	}
+
+	/* Reset f_timing_stats. */
+	for (int i = 0; i < g_sdc->num_constrained_clocks; i++) {	
+		for (int j = 0; j < g_sdc->num_constrained_clocks; j++) {
+			f_timing_stats->cpd[i][j]		  = HUGE_NEGATIVE_FLOAT;
+			f_timing_stats->least_slack[i][j] = HUGE_POSITIVE_FLOAT;
+		}
+	}
+
+#ifndef PATH_COUNTING
+	/* Reset normalized values for clusterer. */
+	if (is_prepacked) { 
+		for (int inode = 0; inode < num_tnodes; inode++) {			
+			tnode[inode].prepacked_data->normalized_slack = HUGE_POSITIVE_FLOAT;
+			tnode[inode].prepacked_data->normalized_T_arr = HUGE_NEGATIVE_FLOAT;
+			tnode[inode].prepacked_data->normalized_total_critical_paths = HUGE_NEGATIVE_FLOAT;
+		}
+	}
+#endif
+
+    t_pb*** pin_id_to_pb_mapping = alloc_and_load_pin_id_to_pb_mapping();
+    
+    if (timing_inf.slack_definition == 'I') {
+        /* Find the smallest slack in the design, if negative. */
+        smallest_slack_in_design = find_least_slack(is_prepacked, pin_id_to_pb_mapping);
+        if (smallest_slack_in_design > 0) smallest_slack_in_design = 0;
+    }
+
+	/* For each valid constraint (pair of source and sink clock domains), we do one 
+	forward and one backward topological traversal to find arrival and required times,
+	in do_timing_analysis_for_constraint. If path counting is on, we then do another, 
+	simpler traversal to find forward and backward weights, relying on the largest 
+	required time we found from the first traversal.  After each constraint's traversals,
+	we update the slacks, timing criticalities and (if necessary) path criticalities or
+	normalized costs used by the clusterer. */
+
+	for (int source_clock_domain = 0; source_clock_domain < g_sdc->num_constrained_clocks; source_clock_domain++) {
+		for (int sink_clock_domain = 0; sink_clock_domain < g_sdc->num_constrained_clocks; sink_clock_domain++) {
+            if (g_sdc->domain_constraint[source_clock_domain][sink_clock_domain] > NEGATIVE_EPSILON) { /* i.e. != DO_NOT_ANALYSE */
+
+                /* Perform the forward and backward traversal for this constraint. */
+                criticality_denom = do_timing_analysis_for_constraint(source_clock_domain, sink_clock_domain,
+                    is_prepacked, is_final_analysis, &max_critical_input_paths, &max_critical_output_paths, 
+                    pin_id_to_pb_mapping, timing_inf);
+#ifdef PATH_COUNTING
+                /* Weight the importance of each net, used in slack calculation. */
+                do_path_counting(criticality_denom);
+#endif
+
+                if (timing_inf.slack_definition == 'I') {
+                    criticality_denom -= smallest_slack_in_design;
+                    /* Remember, smallest_slack_in_design is negative, so we're INCREASING criticality_denom. */
+                }
+
+				/* Update the slack and criticality for each edge of each net which was  
+				analysed on the most recent traversal and has a lower (slack) or 
+				higher (criticality) value than before. */
+				update_slacks(slacks, criticality_denom, 
+					update_slack, is_final_analysis, smallest_slack_in_design, timing_inf);
+
+#ifndef PATH_COUNTING
+				/* Update the normalized costs used by the clusterer. */
+				if (is_prepacked) {
+					update_normalized_costs(criticality_denom, max_critical_input_paths, max_critical_output_paths, timing_inf);
+				}
+#endif
+
+                if (timing_inf.slack_definition == 'S' || timing_inf.slack_definition == 'G') {
+				    /* Set criticality_denom_global to the max of criticality_denom over all traversals. */
+				    criticality_denom_global = max(criticality_denom_global, criticality_denom);
+                }
+			}
+		}
+	} 
+
+#ifdef PATH_COUNTING
+	/* Normalize path criticalities by the largest value in the 
+	circuit. Otherwise, path criticalities would be unbounded. */
+
+	for (inet = 0; inet < num_timing_nets(); inet++) {
+		num_edges = num_timing_net_sinks(inet);
+		for (iedge = 0; iedge < num_edges; iedge++) {
+			max_path_criticality = max(max_path_criticality, slacks->path_criticality[inet][iedge + 1]);
+		}
+	}
+
+	for (inet = 0; inet < num_timing_nets(); inet++) {
+		num_edges = num_timing_net_sinks(inet);
+		for (iedge = 0; iedge < num_edges; iedge++) {
+			slacks->path_criticality[inet][iedge + 1] /= max_path_criticality;
+		}
+	}
+
+#endif
+
+    if (timing_inf.slack_definition == 'S' || timing_inf.slack_definition == 'G') {
+        if (!is_final_analysis) {
+            if (timing_inf.slack_definition == 'S') {
+                /* Find the smallest slack in the design. */
+                for (int i = 0; i < g_sdc->num_constrained_clocks; i++) {
+                    for (int j = 0; j < g_sdc->num_constrained_clocks; j++) {
+                        smallest_slack_in_design = min(smallest_slack_in_design, f_timing_stats->least_slack[i][j]);
+                    }
+                }
+
+                /* Increase all slacks by the value of the smallest slack in the design, if it's negative.
+                Or clip all negative slacks to 0, based on how we choose to normalize slacks*/
+                if (smallest_slack_in_design < 0) {
+                    for (size_t inet = 0; inet < num_timing_nets(); inet++) {
+                        int num_edges = num_timing_net_sinks(inet);
+                        for (int iedge = 0; iedge < num_edges; iedge++) {
+                            slacks->slack[inet][iedge + 1] -= smallest_slack_in_design; 
+                            /* Remember, smallest_slack_in_design is negative, so we're INCREASING all the slacks. */
+                            /* Note that if slack was equal to HUGE_POSITIVE_FLOAT, it will still be equal to more than this, 
+                            so it will still be ignored when we calculate criticalities. */
+                        }
+                    }
+                    criticality_denom_global -= smallest_slack_in_design;
+                    /* Also need to increase the criticality denominator. In some cases, slack > criticality_denom_global, causing 
+                    timing_criticality < 0 when calculated later. Do this shift to keep timing_criticality non-negative.
+                    */
+                }
+            }
+
+		    /* We can now calculate criticalities (for 'S', this must be done after we normalize slacks). */
+		    for (size_t inet = 0; inet < num_timing_nets(); inet++) {
+			    int num_edges = num_timing_net_sinks(inet);
+			    for (int iedge = 0; iedge < num_edges; iedge++) {
+				    if (slacks->slack[inet][iedge + 1] < HUGE_POSITIVE_FLOAT - 1) { /* if the slack is valid */
+					    slacks->timing_criticality[inet][iedge + 1] = 1 - slacks->slack[inet][iedge + 1]/criticality_denom_global; 
+					    VTR_ASSERT(slacks->timing_criticality[inet][iedge + 1] > -0.01);
+					    VTR_ASSERT(slacks->timing_criticality[inet][iedge + 1] <  1.01);
+				    }
+				    /* otherwise, criticality remains 0, as it was initialized */
+			    }
+		    }
+	    }		
+    }
+    free_pin_id_to_pb_mapping(pin_id_to_pb_mapping);
+
+    clock_t end = clock();
+    g_timing_analysis_profile_stats.old_sta_wallclock_time  += double(end - begin) / CLOCKS_PER_SEC;
+    g_timing_analysis_profile_stats.num_old_sta_full_updates  += 1;
+}
+
+static float find_least_slack(bool is_prepacked, t_pb ***pin_id_to_pb_mapping) {
+	/* Perform a simplified version of do_timing_analysis_for_constraint 
+	to compute only the smallest slack in the design. 
+    USED ONLY WHEN slack_definition == 'I'! */
+
+	float smallest_slack_in_design = HUGE_POSITIVE_FLOAT;
+
+	for (int source_clock_domain = 0; source_clock_domain < g_sdc->num_constrained_clocks; source_clock_domain++) {
+		for (int sink_clock_domain = 0; sink_clock_domain < g_sdc->num_constrained_clocks; sink_clock_domain++) {
+			if (g_sdc->domain_constraint[source_clock_domain][sink_clock_domain] > NEGATIVE_EPSILON) { /* i.e. != DO_NOT_ANALYSE */
+
+				/* Reset all arrival and required times. */
+				for (int inode = 0; inode < num_tnodes; inode++) {
+					tnode[inode].T_arr = HUGE_NEGATIVE_FLOAT; 
+					tnode[inode].T_req = HUGE_POSITIVE_FLOAT;
+				}
+
+				/* Set arrival times for each top-level tnode on this source domain. */
+				int num_at_level = tnodes_at_level[0].nelem;	
+				for (int i = 0; i < num_at_level; i++) {
+					int inode = tnodes_at_level[0].list[i];	
+					if (tnode[inode].clock_domain == source_clock_domain) {
+						if (tnode[inode].type == TN_FF_SOURCE) { 
+							tnode[inode].T_arr = tnode[inode].clock_delay;
+						} else if (tnode[inode].type == TN_INPAD_SOURCE) { 
+							tnode[inode].T_arr = 0.;
+						}
+					}
+				}
+
+				/* Forward traversal, to compute arrival times. */
+				for (int ilevel = 0; ilevel < num_tnode_levels; ilevel++) {	
+					num_at_level = tnodes_at_level[ilevel].nelem;		
+
+					for (int i = 0; i < num_at_level; i++) {				
+						int inode = tnodes_at_level[ilevel].list[i];		
+						if (tnode[inode].T_arr < NEGATIVE_EPSILON) {	
+							continue;																
+						}
+
+						int num_edges = tnode[inode].num_edges;				
+						t_tedge *tedge = tnode[inode].out_edges;					
+
+						for (int iedge = 0; iedge < num_edges; iedge++) {
+							int to_node = tedge[iedge].to_node;	
+							if(to_node == DO_NOT_ANALYSE) continue; //Skip marked invalid nodes
+
+							tnode[to_node].T_arr = max(tnode[to_node].T_arr, tnode[inode].T_arr + tedge[iedge].Tdel);
+						}
+					}
+				}
+
+				/* Backward traversal, to compute required times and slacks.  We can skip nodes which are more than 
+				1 away from a sink, because the path with the least slack has to use a connection between a sink 
+				and one node away from a sink. */
+				for (int ilevel = num_tnode_levels - 1; ilevel >= 0; ilevel--) {
+					num_at_level = tnodes_at_level[ilevel].nelem;
+	
+					for (int i = 0; i < num_at_level; i++) {
+						int inode = tnodes_at_level[ilevel].list[i];
+						int num_edges = tnode[inode].num_edges;
+						if (num_edges == 0) { /* sink */
+							if (tnode[inode].type == TN_FF_CLOCK || tnode[inode].T_arr < HUGE_NEGATIVE_FLOAT + 1
+								|| tnode[inode].clock_domain != sink_clock_domain) {
+								continue; 
+							}
+
+							float constraint;
+							if (g_sdc->num_cf_constraints > 0) {
+								char *source_domain_name = g_sdc->constrained_clocks[source_clock_domain].name;
+								const char *sink_register_name = find_tnode_net_name(inode, is_prepacked, pin_id_to_pb_mapping);
+								int icf = find_cf_constraint(source_domain_name, sink_register_name);
+								if (icf != DO_NOT_ANALYSE) {
+									constraint = g_sdc->cf_constraints[icf].constraint;
+									if (constraint < NEGATIVE_EPSILON) { 
+										continue;
+									}
+								} else {
+									constraint = g_sdc->domain_constraint[source_clock_domain][sink_clock_domain];
+								}
+							} else { 
+								constraint = g_sdc->domain_constraint[source_clock_domain][sink_clock_domain];
+							}
+
+							tnode[inode].T_req = constraint + tnode[inode].clock_delay;
+						} else {
+
+							if (tnode[inode].T_arr < HUGE_NEGATIVE_FLOAT + 1) { 
+								continue; 
+							}
+				
+							bool found = false;
+							t_tedge *tedge = tnode[inode].out_edges;
+							for (int iedge = 0; iedge < num_edges && !found; iedge++) { 
+								int to_node = tedge[iedge].to_node;
+								if(to_node == DO_NOT_ANALYSE) continue; //Skip marked invalid nodes
+
+								if(tnode[to_node].T_req < HUGE_POSITIVE_FLOAT) {
+									found = true;
+								}
+							}
+							if (!found) {
+								continue;
+							}
+
+							for (int iedge = 0; iedge < num_edges; iedge++) {
+								int to_node = tedge[iedge].to_node;
+								if(to_node == DO_NOT_ANALYSE) continue; //Skip marked invalid nodes
+
+								if (tnode[to_node].num_edges == 0 && 
+										tnode[to_node].clock_domain == sink_clock_domain) { // one away from a register on this sink domain
+									float Tdel = tedge[iedge].Tdel;
+									float T_req = tnode[to_node].T_req;
+									smallest_slack_in_design = min(smallest_slack_in_design, T_req - Tdel - tnode[inode].T_arr);
+								}
+							}
+						}
+					}
+				} 
+			}
+		}
+	}
+
+	return smallest_slack_in_design;
+}
+
+static float do_timing_analysis_for_constraint(int source_clock_domain, int sink_clock_domain, 
+	bool is_prepacked, bool is_final_analysis, long * max_critical_input_paths_ptr, 
+	long * max_critical_output_paths_ptr, t_pb ***pin_id_to_pb_mapping, const t_timing_inf &timing_inf) {
+    
+	/* Performs a single forward and backward traversal for the domain pair 
+	source_clock_domain and sink_clock_domain. Returns the denominator that
+	will be later used to normalize criticality - the maximum of all arrival 
+	times from this traversal and the constraint for this pair of domains. 
+	Also returns the maximum number of critical input and output paths of any 
+	node analysed for this constraint, passed by reference from do_timing_analysis. */
+
+	int inode, num_at_level, i, total, ilevel, num_edges, iedge, to_node;
+	float constraint, Tdel, T_req; 
+	
+	float max_Tarr = HUGE_NEGATIVE_FLOAT; /* Max of all arrival times for this constraint - 
+											 used to relax required times for slack_definition 'R' and 'G'
+                                             and to normalize slacks for slack_definition 'N'. */
+
+	float max_Treq = HUGE_NEGATIVE_FLOAT; /* Max of all required time for this constraint - 
+											 used in criticality denominator. */
+
+	t_tedge * tedge;
+	int num_dangling_nodes;
+	bool found;
+	long max_critical_input_paths = 0, max_critical_output_paths = 0;
+
+    /* If not passed in, alloc and load pin_id_to_pb_mapping (and make sure to free later). */
+    bool must_free_mapping = false;
+    if (!pin_id_to_pb_mapping) {
+        pin_id_to_pb_mapping = alloc_and_load_pin_id_to_pb_mapping();
+        must_free_mapping = true;
+    }
+    
+	/* Reset all values which need to be reset once per 
+	traversal pair, rather than once per timing analysis. */
+
+	/* Reset all arrival and required times. */
+	for (inode = 0; inode < num_tnodes; inode++) {
+		tnode[inode].T_arr = HUGE_NEGATIVE_FLOAT; 
+		tnode[inode].T_req = HUGE_POSITIVE_FLOAT;
+	}
+
+#ifndef PATH_COUNTING
+	/* Reset num_critical_output_paths. */
+	if (is_prepacked) {
+		for (inode = 0; inode < num_tnodes; inode++) {
+			tnode[inode].prepacked_data->num_critical_output_paths = 0;
+		}
+	}
+#endif
+
+	/* Set arrival times for each top-level tnode on this source domain. */
+	num_at_level = tnodes_at_level[0].nelem;	
+	for (i = 0; i < num_at_level; i++) {
+		inode = tnodes_at_level[0].list[i];	
+
+		if (tnode[inode].clock_domain == source_clock_domain) {
+
+			if (tnode[inode].type == TN_FF_SOURCE) { 
+				/* Set the arrival time of this flip-flop tnode to its clock skew. */
+				tnode[inode].T_arr = tnode[inode].clock_delay;
+
+			} else if (tnode[inode].type == TN_INPAD_SOURCE) { 
+				/* There's no such thing as clock skew for external clocks, and
+				input delay is already marked on the edge coming out from this node. 
+				As a result, the signal can be said to arrive at t = 0. */
+				tnode[inode].T_arr = 0.;
+			}
+
+		}
+	}
+
+	/* Compute arrival times with a forward topological traversal from sources
+	(TN_FF_SOURCE, TN_INPAD_SOURCE, TN_CONSTANT_GEN_SOURCE) to sinks (TN_FF_SINK, TN_OUTPAD_SINK). */
+
+	total = 0;												/* We count up all tnodes to error-check at the end. */
+	for (ilevel = 0; ilevel < num_tnode_levels; ilevel++) {	/* For each level of our levelized timing graph... */
+		num_at_level = tnodes_at_level[ilevel].nelem;		/* ...there are num_at_level tnodes at that level. */
+		total += num_at_level;
+		
+		for (i = 0; i < num_at_level; i++) {					
+			inode = tnodes_at_level[ilevel].list[i];		/* Go through each of the tnodes at the level we're on. */
+			if (tnode[inode].T_arr < NEGATIVE_EPSILON) {	/* If the arrival time is less than 0 (i.e. HUGE_NEGATIVE_FLOAT)... */
+				continue;									/* End this iteration of the num_at_level for loop since 
+															this node is not part of the clock domain we're analyzing. 
+															(If it were, it would have received an arrival time already.) */
+			}
+
+			num_edges = tnode[inode].num_edges;				/* Get the number of edges fanning out from the node we're visiting */
+			tedge = tnode[inode].out_edges;					/* Get the list of edges from the node we're visiting */
+#ifndef PATH_COUNTING		
+			if (is_prepacked && ilevel == 0) {
+				tnode[inode].prepacked_data->num_critical_input_paths = 1;	/* Top-level tnodes have one locally-critical input path. */
+			}
+
+			/* Using a somewhat convoluted procedure inherited from T-VPack, 
+			count how many locally-critical input paths fan into each tnode,
+			and also find the maximum number over all tnodes. */
+			if (is_prepacked) {
+				for (iedge = 0; iedge < num_edges; iedge++) {		
+					to_node = tedge[iedge].to_node;
+					if(to_node == DO_NOT_ANALYSE) continue; //Skip marked invalid nodes
+
+					if (fabs(tnode[to_node].T_arr - (tnode[inode].T_arr + tedge[iedge].Tdel)) < EPSILON) {
+						/* If the "local forward slack" (T_arr(to_node) - T_arr(inode) - T_del) for this edge 
+						is 0 (i.e. the path from inode to to_node is locally as critical as any other path to
+						to_node), add to_node's num critical input paths to inode's number. */
+						tnode[to_node].prepacked_data->num_critical_input_paths += tnode[inode].prepacked_data->num_critical_input_paths;
+					} else if (tnode[to_node].T_arr < (tnode[inode].T_arr + tedge[iedge].Tdel)) {
+						/* If the "local forward slack" for this edge is negative,
+						reset to_node's num critical input paths to inode's number. */
+						tnode[to_node].prepacked_data->num_critical_input_paths = tnode[inode].prepacked_data->num_critical_input_paths;
+					}
+					/* Set max_critical_input_paths to the maximum number of critical 
+					input paths for all tnodes analysed on this traversal. */
+					if (tnode[to_node].prepacked_data->num_critical_input_paths	> max_critical_input_paths) {
+						max_critical_input_paths = tnode[to_node].prepacked_data->num_critical_input_paths;
+					}
+				}
+			}
+#endif			
+            for (iedge = 0; iedge < num_edges; iedge++) {	/* Now go through each edge coming out from this tnode */
+                to_node = tedge[iedge].to_node;				/* Get the index of the destination tnode of this edge. */
+                if (to_node == DO_NOT_ANALYSE) continue; //Skip marked invalid nodes
+
+                /* The arrival time T_arr at the destination node is set to the maximum of all
+                the possible arrival times from all edges fanning in to the node. The arrival
+                time represents the latest time that all inputs must arrive at a node. */
+                tnode[to_node].T_arr = max(tnode[to_node].T_arr, tnode[inode].T_arr + tedge[iedge].Tdel);
+
+                if (timing_inf.slack_definition == 'R' || timing_inf.slack_definition == 'G') {
+                    /* Since we updated the destination node (to_node), change the max arrival  
+                    time for the forward traversal if to_node's arrival time is greater than 
+                    the existing maximum, and it is on the sink clock domain. */
+                    if (tnode[to_node].num_edges == 0 && tnode[to_node].clock_domain == sink_clock_domain) {
+                        max_Tarr = max(max_Tarr, tnode[to_node].T_arr);
+                    }
+                }
+			}
+		}
+	}
+	
+	VTR_ASSERT(total == num_tnodes);
+	num_dangling_nodes = 0;
+	/* Compute required times with a backward topological traversal from sinks to sources. */
+	
+	for (ilevel = num_tnode_levels - 1; ilevel >= 0; ilevel--) {
+		num_at_level = tnodes_at_level[ilevel].nelem;
+	
+		for (i = 0; i < num_at_level; i++) {
+			inode = tnodes_at_level[ilevel].list[i];
+			num_edges = tnode[inode].num_edges;
+	
+			if (ilevel == 0) {
+				if (!(tnode[inode].type == TN_INPAD_SOURCE || tnode[inode].type == TN_FF_SOURCE || tnode[inode].type == TN_CONSTANT_GEN_SOURCE ||
+                      tnode[inode].type == TN_CLOCK_SOURCE) && !tnode[inode].is_comb_loop_breakpoint) {
+					//We suppress node type errors if they have the is_comb_loop_breakpoint flag set.
+					//The flag denotes that an input edge to this node was disconnected to break a combinational
+					//loop, and hence we don't consider this an error.
+                    AtomPinId pin_id = g_atom_map.tnode_atom_pin(inode);
+                    if(pin_id) {
+                        AtomPortId port_id = g_atom_nl.pin_port(pin_id);
+                        AtomBlockId blk_id = g_atom_nl.pin_block(pin_id);
+                        vpr_throw(VPR_ERROR_TIMING,__FILE__, __LINE__, 
+                                "Timing graph discovered unexpected edge to node %d  atom block '%s' port '%s' port_bit '%zu'.",
+                                inode,
+                                g_atom_nl.block_name(blk_id).c_str(),
+                                g_atom_nl.port_name(port_id).c_str(),
+                                g_atom_nl.pin_port_bit(pin_id));
+                    } else if(tnode[inode].pb_graph_pin) {
+                        vpr_throw(VPR_ERROR_TIMING, __FILE__, __LINE__, 
+                                "Timing graph started on unexpected node %d %s.%s[%d].",
+                                inode,
+                                tnode[inode].pb_graph_pin->parent_node->pb_type->name, 
+                                tnode[inode].pb_graph_pin->port->name, 
+                                tnode[inode].pb_graph_pin->pin_number);
+                    } else {
+                        vpr_throw(VPR_ERROR_TIMING, __FILE__, __LINE__, 
+                                "Timing graph started on unexpected node %d.",
+                                inode);
+                    }
+				}
+			} else {
+				if ((tnode[inode].type == TN_INPAD_SOURCE || tnode[inode].type == TN_FF_SOURCE || tnode[inode].type == TN_CONSTANT_GEN_SOURCE)) {
+                    AtomPinId pin_id = g_atom_map.tnode_atom_pin(inode);
+                    if(pin_id) {
+                        AtomPortId port_id = g_atom_nl.pin_port(pin_id);
+                        AtomBlockId blk_id = g_atom_nl.pin_block(pin_id);
+                        vpr_throw(VPR_ERROR_TIMING,__FILE__, __LINE__, 
+                                "Timing graph discovered unexpected edge to node %d  atom block '%s' port '%s' port_bit '%zu'.",
+                                inode,
+                                g_atom_nl.block_name(blk_id).c_str(),
+                                g_atom_nl.port_name(port_id).c_str(),
+                                g_atom_nl.pin_port_bit(pin_id));
+                    } else if(tnode[inode].pb_graph_pin) {
+                        vpr_throw(VPR_ERROR_TIMING,__FILE__, __LINE__, 
+                                "Timing graph discovered unexpected edge to node %d %s.%s[%d].",
+                                inode,
+                                tnode[inode].pb_graph_pin->parent_node->pb_type->name, 
+                                tnode[inode].pb_graph_pin->port->name, 
+                                tnode[inode].pb_graph_pin->pin_number);
+                    } else {
+                        vpr_throw(VPR_ERROR_TIMING,__FILE__, __LINE__, 
+                                "Timing graph discovered unexpected edge to node %d.",
+                                inode);
+                    }
+				}
+			}
+	
+			/* Unlike the forward traversal, the sinks are all on different levels, so we always have to
+			check whether a node is a sink. We give every sink on the sink clock domain we're considering
+			a valid required time. Every non-sink node in the fanin of one of these sinks and the fanout of
+			some source from the forward traversal also gets a valid required time. */
+			
+			if (num_edges == 0) { /* sink */
+
+				if (tnode[inode].type == TN_FF_CLOCK || tnode[inode].T_arr < HUGE_NEGATIVE_FLOAT + 1) {
+					continue; /* Skip nodes on the clock net itself, and nodes with unset arrival times. */
+				}
+	
+				if (!(tnode[inode].type == TN_OUTPAD_SINK || tnode[inode].type == TN_FF_SINK)) {
+					if(is_prepacked) {
+                        AtomPinId pin_id = g_atom_map.tnode_atom_pin(inode);
+                        VTR_ASSERT(pin_id);
+                        AtomBlockId blk_id = g_atom_nl.pin_block(pin_id);
+						vtr::printf_warning(__FILE__, __LINE__, 
+								"Pin on block %s.%s[%d] not used\n", 
+                                g_atom_nl.block_name(blk_id).c_str(),
+								tnode[inode].prepacked_data->model_port_ptr->name, 
+								tnode[inode].prepacked_data->model_pin);
+					}
+					num_dangling_nodes++;
+					/* Note: Still need to do standard traversals with dangling pins so that algorithm runs properly, but T_arr and T_Req to values such that it dangling nodes do not affect actual timing values */
+				}
+		
+				/* Skip nodes not on the sink clock domain of the 
+				constraint we're currently considering */
+				if (tnode[inode].clock_domain != sink_clock_domain) { 
+					continue;
+				}
+	
+				/* See if there's an override constraint between the source clock domain (name is 
+				g_sdc->constrained_clocks[source_clock_domain].name) and the flip-flop or outpad we're at 
+				now (name is find_tnode_net_name(inode, is_prepacked)). We test if 
+				g_sdc->num_cf_constraints > 0 first so that we can save time looking up names in the vast 
+				majority of cases where there are no such constraints. */
+
+				if (g_sdc->num_cf_constraints > 0) {
+					char *source_domain_name = g_sdc->constrained_clocks[source_clock_domain].name;
+					const char *sink_register_name = find_tnode_net_name(inode, is_prepacked, pin_id_to_pb_mapping);
+					int icf = find_cf_constraint(source_domain_name, sink_register_name);
+					if (icf != DO_NOT_ANALYSE) {
+						constraint = g_sdc->cf_constraints[icf].constraint;
+						if (constraint < NEGATIVE_EPSILON) { 
+							/* Constraint is DO_NOT_ANALYSE (-1) for this particular sink. */
+							continue;
+						}
+					} else {
+						/* Use the default constraint from g_sdc->domain_constraint. */
+						constraint = g_sdc->domain_constraint[source_clock_domain][sink_clock_domain];
+						/* Constraint is guaranteed to be valid since we checked for it at the very beginning. */
+					}
+				} else { 
+					constraint = g_sdc->domain_constraint[source_clock_domain][sink_clock_domain];
+				}
+	
+				/* Now we know we should analyse this tnode. */
+	
+                if (timing_inf.slack_definition == 'R' || timing_inf.slack_definition == 'G') {
+				    /* Assign the required time T_req for this leaf node, taking into account clock skew. T_req is the 
+				    time all inputs to a tnode must arrive by before it would degrade this constraint's critical path delay. 
+
+				    Relax the required time at the sink node to be non-negative by taking the max of the "real" required 
+				    time (constraint + tnode[inode].clock_delay) and the max arrival time in this domain (max_Tarr), except
+				    for the final analysis where we report actual slack. We do this to prevent any slacks from being 
+				    negative, since negative slacks are not used effectively by the optimizers.
+
+				    E.g. if we have a 10 ns constraint and it takes 14 ns to get here, we'll have a slack of at most -4 ns 
+				    for any edge along the path that got us here.  If we say the required time is 14 ns (no less than the 
+				    arrival time), we don't have a negative slack anymore.  However, in the final timing analysis, the real 
+				    slacks are computed (that's what human designers care about), not the relaxed ones. */	
+	
+				    if (is_final_analysis) {
+					    tnode[inode].T_req = constraint + tnode[inode].clock_delay;
+				    } else {
+					    tnode[inode].T_req = max(constraint + tnode[inode].clock_delay, max_Tarr);
+				    }
+                } else {
+					/* Don't do the relaxation and always set T_req equal to the "real" required time. */
+				    tnode[inode].T_req = constraint + tnode[inode].clock_delay;
+                }
+
+				max_Treq = max(max_Treq, tnode[inode].T_req);
+							
+				/* Store the largest critical path delay for this constraint (source domain AND sink domain) 
+				in the matrix critical_path_delay. C.P.D. = T_arr at destination - clock skew at destination 
+				= (datapath delay + clock delay to source) - clock delay to destination.
+
+				Critical path delay is really telling us how fast we can run the source clock before we can no
+				longer meet this constraint.  e.g. If the datapath delay is 10 ns, the clock delay at source is
+				2 ns and the clock delay at destination is 5 ns, then C.P.D. is 7 ns by the above formula. We 
+				can run the source clock at 7 ns because the clock skew gives us 3 ns extra to meet the 10 ns 
+				datapath delay. */
+
+				f_timing_stats->cpd[source_clock_domain][sink_clock_domain] = 
+					max(f_timing_stats->cpd[source_clock_domain][sink_clock_domain], 
+					   (tnode[inode].T_arr - tnode[inode].clock_delay)); 
+
+#ifndef PATH_COUNTING
+				if (is_prepacked) {
+					tnode[inode].prepacked_data->num_critical_output_paths = 1; /* Bottom-level tnodes have one locally-critical input path. */
+				}
+#endif
+			} else { /* not a sink */
+
+				VTR_ASSERT(!(tnode[inode].type == TN_OUTPAD_SINK || tnode[inode].type == TN_FF_SINK || tnode[inode].type == TN_FF_CLOCK));
+
+				/* We need to skip this node unless it is on a path from source_clock_domain to 
+				sink_clock_domain.  We need to skip all nodes which:
+				   1. Fan out to the sink domain but do not fan in from the source domain. 
+				   2. Fan in from the source domain but do not fan out to the sink domain.
+				   3. Do not fan in or out to either domain. 
+				If a node does not fan in from the source domain, it will not have a valid arrival time.  
+				So cases 1 and 3 can be skipped by continuing if T_arr = HUGE_NEGATIVE_FLOAT. We cannot 
+				treat case 2 as simply since the required time for this node has not yet been assigned, 
+				so we have to look at the required time for every node in its immediate fanout instead. */
+
+				/* Cases 1 and 3 */
+				if (tnode[inode].T_arr < HUGE_NEGATIVE_FLOAT + 1) { 
+					continue; /* Skip nodes with unset arrival times. */
+				}
+				
+				/* Case 2 */
+				found = false;
+				tedge = tnode[inode].out_edges;
+				for (iedge = 0; iedge < num_edges && !found; iedge++) { 
+					to_node = tedge[iedge].to_node;
+					if(to_node == DO_NOT_ANALYSE) continue; //Skip marked invalid nodes
+					
+					if (tnode[to_node].T_req < HUGE_POSITIVE_FLOAT) {
+					    found = true;
+					}
+				}
+				if (!found) {
+					continue;
+				}
+
+				/* Now we know this node is on a path from source_clock_domain to 
+				sink_clock_domain, and needs to be analyzed. */
+
+				/* Opposite to T_arr, set T_req to the MINIMUM of the 
+				required times of all edges fanning OUT from this node. */
+				for (iedge = 0; iedge < num_edges; iedge++) {
+					to_node = tedge[iedge].to_node;
+					if(to_node == DO_NOT_ANALYSE) continue; //Skip marked invalid nodes
+					
+					Tdel = tedge[iedge].Tdel;
+					T_req = tnode[to_node].T_req;
+					tnode[inode].T_req = min(tnode[inode].T_req, T_req - Tdel);
+
+					/* Update least slack per constraint. This is NOT the same as the minimum slack we will
+					calculate on this traversal for post-packed netlists, which only count inter-cluster 
+					slacks. We only look at edges adjacent to sink nodes on the sink clock domain since
+					all paths go through one of these edges. */
+					if (tnode[to_node].num_edges == 0 && tnode[to_node].clock_domain == sink_clock_domain) {
+					    f_timing_stats->least_slack[source_clock_domain][sink_clock_domain] = 
+					        min(f_timing_stats->least_slack[source_clock_domain][sink_clock_domain],
+					           (T_req - Tdel - tnode[inode].T_arr)); 
+					}
+				}
+#ifndef PATH_COUNTING
+
+				/* Similar to before, we count how many locally-critical output paths fan out from each tnode, 
+				and also find the maximum number over all tnodes. Unlike for input paths, where we haven't set
+				the arrival time at to_node before analysing it, here the required time is set at both nodes,
+				so the "local backward slack" (T_req(to_node) - T_req(inode) - T_del) will never be negative.  
+				Hence, we only have to test if the "local backward slack" is 0. */
+				if (is_prepacked) {
+					for (iedge = 0; iedge < num_edges; iedge++) { 
+						to_node = tedge[iedge].to_node;
+						if(to_node == DO_NOT_ANALYSE) continue; //Skip marked invalid nodes
+						
+						/* If the "local backward slack" (T_arr(to_node) - T_arr(inode) - T_del) for this edge 
+						is 0 (i.e. the path from inode to to_node is locally as critical as any other path to
+						to_node), add to_node's num critical output paths to inode's number. */
+						if (fabs(tnode[to_node].T_req - (tnode[inode].T_req + tedge[iedge].Tdel)) < EPSILON) {
+						    tnode[inode].prepacked_data->num_critical_output_paths += tnode[to_node].prepacked_data->num_critical_output_paths;
+						}
+						/* Set max_critical_output_paths to the maximum number of critical 
+						output paths for all tnodes analysed on this traversal. */
+						if (tnode[to_node].prepacked_data->num_critical_output_paths > max_critical_output_paths) {
+						    max_critical_output_paths = tnode[to_node].prepacked_data->num_critical_output_paths;
+						}
+					}
+				}
+#endif
+			}
+		}
+	}
+
+    if (must_free_mapping) {
+        free_pin_id_to_pb_mapping(pin_id_to_pb_mapping);
+    }
+
+	/* Return max critical input/output paths for this constraint through 
+	the pointers we passed in. */
+	if (max_critical_input_paths_ptr && max_critical_output_paths_ptr) {
+		*max_critical_input_paths_ptr = max_critical_input_paths;
+		*max_critical_output_paths_ptr = max_critical_output_paths;
+	}
+
+	if(num_dangling_nodes > 0 && (is_final_analysis || is_prepacked)) {
+		vtr::printf_warning(__FILE__, __LINE__, 
+				"%d unused pins \n",  num_dangling_nodes);
+	}
+
+	/* The criticality denominator is the maximum required time, except for slack_definition == 'N'
+	where it is the max of all arrival and required times.
+
+	For definitions except 'R' and 'N', this works out to the maximum of constraint + 
+	tnode[inode].clock_delay over all nodes.  For 'R' and 'N', this works out to the maximum of
+	that value and max_Tarr.  The max_Tarr is implicitly incorporated into the denominator through
+	its inclusion in the required time, but we have to explicitly include it for 'N'. */
+    if (timing_inf.slack_definition == 'N') {
+        return max_Treq + max_Tarr;
+    } else {
+        return max_Treq;
+    }
+}
+#ifdef PATH_COUNTING
+static void do_path_counting(float criticality_denom) {
+	/* Count the importance of the number of paths going through each net 
+	by giving each net a forward and backward path weight. This is the first step of
+	"A Novel Net Weighting Algorithm for Timing-Driven Placement" (Kong, 2002). 
+	We only visit nodes with set arrival and required times, so this function 
+	must be called after do_timing_analysis_for_constraints, which sets T_arr and T_req. */
+	
+	int inode, num_at_level, i, ilevel, num_edges, iedge, to_node;
+	t_tedge * tedge;
+	float forward_local_slack, backward_local_slack, discount;
+
+	/* Reset forward and backward weights for all tnodes. */
+	for (inode = 0; inode < num_tnodes; inode++) {
+		tnode[inode].forward_weight = 0;
+		tnode[inode].backward_weight = 0;
+	}
+
+	/* Set foward weights for each top-level tnode. */
+	num_at_level = tnodes_at_level[0].nelem;	
+	for (i = 0; i < num_at_level; i++) {
+		inode = tnodes_at_level[0].list[i];	
+		tnode[inode].forward_weight = 1.;
+	}
+
+	/* Do a forward topological traversal to populate forward weights. */
+	for (ilevel = 0; ilevel < num_tnode_levels; ilevel++) {	
+		num_at_level = tnodes_at_level[ilevel].nelem;			
+		
+		for (i = 0; i < num_at_level; i++) {					
+			inode = tnodes_at_level[ilevel].list[i];			
+			if (!(has_valid_T_arr(inode) && has_valid_T_req(inode))) {
+				continue;	
+			}
+			tedge = tnode[inode].out_edges;
+			num_edges = tnode[inode].num_edges;
+			for (iedge = 0; iedge < num_edges; iedge++) {
+				to_node = tedge[iedge].to_node;
+				if(to_node == DO_NOT_ANALYSE) continue; //Skip marked invalid nodes
+				
+				if (!(has_valid_T_arr(to_node) && has_valid_T_req(to_node))) {
+				    continue;	
+				}
+				forward_local_slack = tnode[to_node].T_arr - tnode[inode].T_arr - tedge[iedge].Tdel;
+				discount = pow((float) DISCOUNT_FUNCTION_BASE, -1 * forward_local_slack / criticality_denom);
+				tnode[to_node].forward_weight += discount * tnode[inode].forward_weight;
+			}
+		}
+	}
+
+	/* Do a backward topological traversal to populate backward weights. 
+	Since the sinks are all on different levels, we have to check for them as we go. */
+	for (ilevel = num_tnode_levels - 1; ilevel >= 0; ilevel--) {
+		num_at_level = tnodes_at_level[ilevel].nelem;
+	
+		for (i = 0; i < num_at_level; i++) {
+			inode = tnodes_at_level[ilevel].list[i];
+			if (!(has_valid_T_arr(inode) && has_valid_T_req(inode))) {
+				continue;	
+			}
+			num_edges = tnode[inode].num_edges;
+			if (num_edges == 0) { /* sink */
+				tnode[inode].backward_weight = 1.;
+			} else {
+				tedge = tnode[inode].out_edges;
+				for (iedge = 0; iedge < num_edges; iedge++) {
+					to_node = tedge[iedge].to_node;
+					if(to_node == DO_NOT_ANALYSE) continue; //Skip marked invalid nodes
+					if (!(has_valid_T_arr(to_node) && has_valid_T_req(to_node))) {
+					    continue;	
+					}
+					backward_local_slack = tnode[to_node].T_req - tnode[inode].T_req - tedge[iedge].Tdel;
+					discount = pow((float) DISCOUNT_FUNCTION_BASE, -1 * backward_local_slack / criticality_denom);
+					tnode[inode].backward_weight += discount * tnode[to_node].backward_weight;
+				}
+			}
+		}
+	}
+}
+#endif
+
+static void update_slacks(t_slack * slacks, float criticality_denom,
+    bool update_slack, bool is_final_analysis, float smallest_slack_in_design, const t_timing_inf &timing_inf) {
+
+	/* Updates the slack and criticality of each sink pin, or equivalently 
+	each edge, of each net. Go through the list of nets. If the net's 
+	driver tnode has been used,	go through each tedge of that tnode and 
+	take the minimum of the slack/criticality for this traversal and the 
+	existing values. Since the criticality_denom can vary greatly between 
+	traversals, we have to update slack and criticality separately. 
+	Only update slack if we need to print it later (update_slack == true). 
+	
+	Note: there is a correspondence in indexing between out_edges and the 
+	net data structure: out_edges[iedge] = net[inet].node_block[iedge + 1]
+	There is an offset of 1 because net[inet].node_block includes the driver
+	node at index 0, while out_edges is part of the driver node and does
+	not bother to refer to itself. */
+
+	int iedge, inode, to_node, num_edges;
+	t_tedge *tedge;
+	float T_arr, Tdel, T_req, slack;
+	float timing_criticality;
+
+	for (size_t inet = 0; inet < num_timing_nets(); inet++) {
+		inode = f_net_to_driver_tnode[inet];
+		T_arr = tnode[inode].T_arr;
+
+		if (!(has_valid_T_arr(inode) && has_valid_T_req(inode))) {
+			continue; /* Only update this net on this traversal if its 
+					  driver node has been updated on this traversal. */
+		}
+
+		num_edges = tnode[inode].num_edges;
+		tedge = tnode[inode].out_edges;
+
+        VTR_ASSERT_MSG(static_cast<size_t>(num_edges) == num_timing_net_sinks(inet), "Number of tnode edges and net sinks do not match");
+
+		for (iedge = 0; iedge < num_edges; iedge++) {
+			to_node = tedge[iedge].to_node;
+			if(to_node == DO_NOT_ANALYSE) continue; //Skip marked invalid nodes
+
+			if (!(has_valid_T_arr(to_node) && has_valid_T_req(to_node))) {
+				continue; /* Only update this edge on this traversal if this 
+						  particular sink node has been updated on this traversal. */
+			}
+			Tdel = tedge[iedge].Tdel;
+			T_req = tnode[to_node].T_req;
+
+			slack = T_req - T_arr - Tdel;
+
+			if (!is_final_analysis) {
+                if (timing_inf.slack_definition == 'I') {
+                    /* Shift slack UPWARDS by subtracting the smallest slack in the
+                    design (which is negative or zero). */
+                    slack -= smallest_slack_in_design;
+                } else if (timing_inf.slack_definition == 'C') {
+				    /* Clip all negative slacks to 0. */
+				    if (slack < 0) slack = 0;
+                }
+			}
+			
+			if (update_slack) {
+				/* Update the slack for this edge if slk is the new minimum value */		
+				slacks->slack[inet][iedge + 1] = min(slack, slacks->slack[inet][iedge + 1]);
+			}
+
+            if (timing_inf.slack_definition != 'S' && timing_inf.slack_definition != 'G') {
+                if (!is_final_analysis) { // Criticality is not meaningful using non-normalized slacks.
+
+                    /* Since criticality_denom is not the same on each traversal,
+                    we have to update criticality separately. */
+
+                    if (timing_inf.slack_definition == 'C') {
+                        /* For clipped, criticality_denom is the raw maximum required time, and this can
+                        be 0 if the constraint was 0, leading to division by 0.  In this case, all of the
+                        slacks will be clipped to zero anyways, so we can just set the criticality to 1. */
+                        timing_criticality = criticality_denom ? 1 - slack / criticality_denom : 1;
+                    } else {
+                        // VTR_ASSERT(criticality_denom);
+                        timing_criticality = 1 - slack / criticality_denom;
+                    }
+
+                    // Criticality must be normalized to between 0 and 1 
+                    // Note: floating-point error may be ~1e-5 since we are dividing by a small
+                    // criticality_denom (~1e-9).
+                    VTR_ASSERT(timing_criticality > -0.01);
+                    VTR_ASSERT(timing_criticality <  1.01);
+
+                    slacks->timing_criticality[inet][iedge + 1] =
+                        max(timing_criticality, slacks->timing_criticality[inet][iedge + 1]);
+
+#ifdef PATH_COUNTING
+                    /* Also update path criticality separately.  Kong uses slack / T_crit for the exponent, 
+                    which is equivalent to criticality - 1.  Depending on how PATH_COUNTING is defined,
+                    different functional forms are used. */
+#if PATH_COUNTING == 'S' /* Use sum of forward and backward weights. */
+                    slacks->path_criticality[inet][iedge + 1] = max(slacks->path_criticality[inet][iedge + 1],
+                        (tnode[inode].forward_weight + tnode[to_node].backward_weight) * 
+                        pow((float) FINAL_DISCOUNT_FUNCTION_BASE, timing_criticality - 1));
+#elif PATH_COUNTING == 'P' /* Use product of forward and backward weights. */
+                    slacks->path_criticality[inet][iedge + 1] = max(slacks->path_criticality[inet][iedge + 1],
+                        tnode[inode].forward_weight * tnode[to_node].backward_weight * 
+                        pow((float) FINAL_DISCOUNT_FUNCTION_BASE, timing_criticality - 1));
+#elif PATH_COUNTING == 'L' /* Use natural log of product of forward and backward weights. */
+                    slacks->path_criticality[inet][iedge + 1] = max(slacks->path_criticality[inet][iedge + 1], 
+                        log(tnode[inode].forward_weight * tnode[to_node].backward_weight) * 
+                        pow((float) FINAL_DISCOUNT_FUNCTION_BASE, timing_criticality - 1));
+#elif PATH_COUNTING == 'R' /* Use product of natural logs of forward and backward weights. */
+                    slacks->path_criticality[inet][iedge + 1] = max(slacks->path_criticality[inet][iedge + 1], 
+                        log(tnode[inode].forward_weight) * log(tnode[to_node].backward_weight) * 
+                        pow((float) FINAL_DISCOUNT_FUNCTION_BASE, timing_criticality - 1));
+#endif				
+#endif
+                }
+            }
+		}
+	}
+}
+
+
+void print_critical_path(const char *fname, const t_timing_inf &timing_inf) {
+
+	/* Prints the critical path to a file. */
+
+	vtr::t_linked_int *critical_path_head, *critical_path_node;
+	FILE *fp;
+	int nets_on_crit_path;
+	int tnodes_on_crit_path, inode, iblk, inet;
+	e_tnode_type type;
+	float total_net_delay, total_logic_delay, Tdel;
+
+	t_pb*** pin_id_to_pb_mapping = alloc_and_load_pin_id_to_pb_mapping();
+
+	critical_path_head = allocate_and_load_critical_path(timing_inf);
+	critical_path_node = critical_path_head;
+
+	fp = vtr::fopen(fname, "w");
+
+	nets_on_crit_path = 0;
+	tnodes_on_crit_path = 0;
+	total_net_delay = 0.;
+	total_logic_delay = 0.;
+
+	while (critical_path_node != NULL) {
+		Tdel = print_critical_path_node(fp, critical_path_node, pin_id_to_pb_mapping);
+		inode = critical_path_node->data;
+		type = tnode[inode].type;
+		tnodes_on_crit_path++;
+
+		if (type == TN_CB_OPIN) {
+			get_tnode_block_and_output_net(inode, &iblk, &inet);
+
+            nets_on_crit_path++;
+
+			total_net_delay += Tdel;
+		} else {
+			total_logic_delay += Tdel;
+		}
+
+		critical_path_node = critical_path_node->next;
+	}
+
+	fprintf(fp, "\nTnodes on critical path: %d  Nets on critical path: %d."
+			"\n", tnodes_on_crit_path, nets_on_crit_path);
+	fprintf(fp, "Total logic delay: %g (s)  Total net delay: %g (s)\n",
+			total_logic_delay, total_net_delay);
+
+	vtr::printf_info("Nets on critical path: %d normal.\n",
+			nets_on_crit_path);
+
+	vtr::printf_info("Total logic delay: %g (s), total net delay: %g (s)\n",
+			total_logic_delay, total_net_delay);
+
+	/* Make sure total_logic_delay and total_net_delay add 
+	up to critical path delay,within 5 decimal places. */
+	VTR_ASSERT(total_logic_delay + total_net_delay - get_critical_path_delay()/1e9 < 1e-5);
+
+	fclose(fp);
+	free_pin_id_to_pb_mapping(pin_id_to_pb_mapping);
+	free_int_list(&critical_path_head);
+}
+
+vtr::t_linked_int * allocate_and_load_critical_path(const t_timing_inf &timing_inf) {
+
+	/* Finds the critical path and returns a list of the tnodes on the critical *
+	 * path in a linked list, from the path SOURCE to the path SINK.			*/
+
+	vtr::t_linked_int *critical_path_head, *curr_crit_node, *prev_crit_node;
+	int inode, iedge, to_node, num_at_level_zero, i, j, crit_node = OPEN, num_edges;
+	int source_clock_domain = UNDEFINED, sink_clock_domain = UNDEFINED;
+	float min_slack = HUGE_POSITIVE_FLOAT, slack;
+	t_tedge *tedge;
+
+	/* If there's only one clock, we can use the arrival and required times 
+	currently on the timing graph to find the critical path. If there are multiple 
+	clocks, however, the values currently on the timing graph correspond to the 
+	last constraint (pair of clock domains) analysed, which may not be the constraint 
+	with the critical path.	In this case, we have to find the constraint with the 
+	least slack and redo the timing analysis for this constraint so we get the right
+	values onto the timing graph. */
+
+	if (g_sdc->num_constrained_clocks > 1) {
+		/* The critical path belongs to the source and sink clock domains 
+		with the least slack. Find these clock domains now. */
+
+		for (i = 0; i < g_sdc->num_constrained_clocks; i++) {
+			for (j = 0; j < g_sdc->num_constrained_clocks; j++) {
+				// Use the true, unrelaxed, least slack (constraint - critical path delay).
+				slack = g_sdc->domain_constraint[i][j] - f_timing_stats->cpd[i][j];
+				if (slack < min_slack) {
+					min_slack = slack;
+					source_clock_domain = i;
+					sink_clock_domain = j;
+				}
+			}
+		}
+
+		/* Do a timing analysis for this clock domain pair only. 
+		Set is_prepacked to false since we don't care about the clusterer's normalized values. 
+		Set is_final_analysis to false to get actual, rather than relaxed, slacks.
+		Set max critical input/output paths to NULL since they aren't used unless is_prepacked is true. */
+		do_timing_analysis_for_constraint(source_clock_domain, sink_clock_domain, false, false, NULL, NULL, NULL, timing_inf);
+	}
+
+	/* Start at the source (level-0) tnode with the least slack (T_req-T_arr). 
+	This will form the head of our linked list of tnodes on the critical path. */
+	min_slack = HUGE_POSITIVE_FLOAT;
+	num_at_level_zero = tnodes_at_level[0].nelem;
+	for (i = 0; i < num_at_level_zero; i++) { 
+		inode = tnodes_at_level[0].list[i];
+		if (has_valid_T_arr(inode) && has_valid_T_req(inode)) { /* Valid arrival and required times */
+			slack = tnode[inode].T_req - tnode[inode].T_arr;
+			if (slack < min_slack) {
+				crit_node = inode;
+				min_slack = slack;
+			}
+		}
+	}
+	critical_path_head = (vtr::t_linked_int *) vtr::malloc(sizeof(vtr::t_linked_int));
+	critical_path_head->data = crit_node;
+	VTR_ASSERT(crit_node != OPEN);
+	prev_crit_node = critical_path_head;
+	num_edges = tnode[crit_node].num_edges;
+
+	/* Keep adding the tnode in this tnode's fanout which has the least slack
+	to our critical path linked list, then jump to that tnode and repeat, until
+	we hit a tnode with no edges, which is the sink of the critical path. */
+	while (num_edges != 0) { 
+		curr_crit_node = (vtr::t_linked_int *) vtr::malloc(sizeof(vtr::t_linked_int));
+		prev_crit_node->next = curr_crit_node;
+		tedge = tnode[crit_node].out_edges;
+		min_slack = HUGE_POSITIVE_FLOAT;
+
+		for (iedge = 0; iedge < num_edges; iedge++) {
+			to_node = tedge[iedge].to_node;
+			if(to_node == DO_NOT_ANALYSE) continue; //Skip marked invalid nodes
+
+			if (has_valid_T_arr(to_node) && has_valid_T_req(to_node)) { /* Valid arrival and required times */
+				slack = tnode[to_node].T_req - tnode[to_node].T_arr;
+				if (slack < min_slack) {
+					crit_node = to_node;
+					min_slack = slack;
+				}
+			}
+		}
+
+		curr_crit_node->data = crit_node;
+		prev_crit_node = curr_crit_node;
+		num_edges = tnode[crit_node].num_edges;
+	}
+
+	prev_crit_node->next = NULL;
+	return (critical_path_head);
+}
+
+void get_tnode_block_and_output_net(int inode, int *iblk_ptr, int *inet_ptr) {
+
+	/* Returns the index of the block that this tnode is part of.  If the tnode *
+	 * is a TN_CB_OPIN or TN_INPAD_OPIN (i.e. if it drives a net), the net index is  *
+	 * returned via inet_ptr.  Otherwise inet_ptr points at OPEN.               */
+
+	int inet, ipin, iblk;
+	e_tnode_type tnode_type;
+
+	iblk = tnode[inode].block;
+	tnode_type = tnode[inode].type;
+
+	if (tnode_type == TN_CB_OPIN) {
+		ipin = tnode[inode].pb_graph_pin->pin_count_in_cluster;
+		AtomNetId atom_net_id = block[iblk].pb_route[ipin].atom_net_id;
+		VTR_ASSERT(atom_net_id);
+		inet = g_atom_map.clb_net(atom_net_id);
+	} else {
+		inet = OPEN;
+	}
+
+	*iblk_ptr = iblk;
+	*inet_ptr = inet;
+}
+
+#ifndef PATH_COUNTING
+static void update_normalized_costs(float criticality_denom, long max_critical_input_paths,
+    long max_critical_output_paths, const t_timing_inf &timing_inf) {
+    int inode;
+
+    /* Update the normalized costs for the clusterer.  On each traversal, each cost is
+    updated for tnodes analysed on this traversal if it would give this tnode a higher
+    criticality when calculating block criticality for the clusterer. */
+
+    if (timing_inf.slack_definition == 'R' || timing_inf.slack_definition == 'I') {
+        VTR_ASSERT(criticality_denom != 0); /* Possible if timing analysis is being run pre-packing
+                                        with all delays set to 0. This is not currently done, 
+                                        but if you're going to do it, you need to decide how 
+                                        best to normalize these values to suit your purposes. */
+    }
+
+	for (inode = 0; inode < num_tnodes; inode++) {
+		/* Only calculate for tnodes which have valid arrival and required times. */
+		if (has_valid_T_arr(inode) && has_valid_T_req(inode)) {
+			tnode[inode].prepacked_data->normalized_slack = min(tnode[inode].prepacked_data->normalized_slack, 
+				(tnode[inode].T_req - tnode[inode].T_arr)/criticality_denom);
+			tnode[inode].prepacked_data->normalized_T_arr = max(tnode[inode].prepacked_data->normalized_T_arr, 
+				tnode[inode].T_arr/criticality_denom);
+			tnode[inode].prepacked_data->normalized_total_critical_paths = max(tnode[inode].prepacked_data->normalized_total_critical_paths, 
+					((float) tnode[inode].prepacked_data->num_critical_input_paths + tnode[inode].prepacked_data->num_critical_output_paths) /
+							 ((float) max_critical_input_paths + max_critical_output_paths));
+		}
+	}
+}
+#endif
+
+
+static void load_clock_domain_and_clock_and_io_delay(bool is_prepacked, int **lookup_tnode_from_pin_id, t_pb*** pin_id_to_pb_mapping) {
+/* Loads clock domain and clock delay onto TN_FF_SOURCE and TN_FF_SINK tnodes.
+The clock domain of each clock is its index in g_sdc->constrained_clocks.
+We do this by matching each clock input pad (TN_INPAD_SOURCE), or internal clock 
+source (TN_CLOCK_SOURCE) to a constrained clock name, then propagating forward its 
+domain index to all flip-flops fed by it (TN_FF_CLOCK tnodes), then later looking 
+up the TN_FF_CLOCK tnode corresponding to every TN_FF_SOURCE and TN_FF_SINK tnode. 
+We also add up the delays along the clock net to each TN_FF_CLOCK tnode to give it 
+(and the SOURCE/SINK nodes) a clock delay.
+
+Also loads input delay/output delay (from set_input_delay or set_output_delay SDC 
+constraints) onto the tedges between TN_INPAD_SOURCE/OPIN and TN_OUTPAD_IPIN/SINK 
+tnodes.  Finds fanout of each clock domain, including virtual (external) clocks.  
+Marks unconstrained I/Os with a dummy clock domain (-1). */
+
+	int i, iclock, inode, num_at_level, clock_index, input_index, output_index;
+	const char * net_name;
+	t_tnode * clock_node;
+
+	/* Wipe fanout of each clock domain in g_sdc->constrained_clocks. */
+	for (iclock = 0; iclock < g_sdc->num_constrained_clocks; iclock++) {
+		g_sdc->constrained_clocks[iclock].fanout = 0;
+	}
+
+	/* First, visit all TN_INPAD_SOURCE and TN_CLOCK_SOURCE tnodes 
+     * We only need to check the first level of the timing graph, since all SOURCEs should appear there*/
+    if(tnodes_at_level) {
+        num_at_level = tnodes_at_level[0].nelem; /* There are num_at_level top-level tnodes. */
+    } else {
+        num_at_level = 0;
+    }
+    for(i = 0; i < num_at_level; i++) {
+        inode = tnodes_at_level[0].list[i];	/* Iterate through each tnode. inode is the index of the tnode in the array tnode. */
+		if (tnode[inode].type == TN_INPAD_SOURCE || tnode[inode].type == TN_CLOCK_SOURCE) {	/* See if this node is the start of an I/O pad, or a clock source. */			
+			net_name = find_tnode_net_name(inode, is_prepacked, pin_id_to_pb_mapping);
+			if ((clock_index = find_clock(net_name)) != -1) { /* We have a clock inpad or clock source. */
+				/* Set clock skew to 0 at the source and propagate skew 
+				recursively to all connected nodes, adding delay as we go. 
+				Set the clock domain to the index of the clock in the
+				g_sdc->constrained_clocks array and propagate unchanged. */
+				tnode[inode].clock_delay = 0.;
+				tnode[inode].clock_domain = clock_index;
+				propagate_clock_domain_and_skew(inode);
+
+				/* Set the clock domain of this clock inpad to -1, so that we do not analyse it.  
+				If we did not do this, the clock net would be analysed on the same iteration of 
+				the timing analyzer as the flip-flops it drives! */
+				tnode[inode].clock_domain = DO_NOT_ANALYSE;
+
+			} else if (tnode[inode].type == TN_INPAD_SOURCE && (input_index = find_input(net_name)) != -1) {
+				/* We have a constrained non-clock inpad - find the clock it's constrained on. */
+				clock_index = find_clock(g_sdc->constrained_inputs[input_index].clock_name);
+				VTR_ASSERT(clock_index != -1);
+				/* The clock domain for this input is that of its virtual clock */
+				tnode[inode].clock_domain = clock_index;
+				/* Increment the fanout of this virtual clock domain. */
+				g_sdc->constrained_clocks[clock_index].fanout++;
+				/* Mark input delay specified in SDC file on the timing graph edge leading out from the TN_INPAD_SOURCE node. */
+				tnode[inode].out_edges[0].Tdel = g_sdc->constrained_inputs[input_index].delay * 1e-9; /* normalize to be in seconds not ns */
+			} else { /* We have an unconstrained input - mark with dummy clock domain and do not analyze. */
+				tnode[inode].clock_domain = DO_NOT_ANALYSE;
+			}
+		}
+	}	
+
+    /* Second, visit all TN_OUTPAD_SINK tnodes. Unlike for TN_INPAD_SOURCE tnodes,
+	we have to search the entire tnode array since these are all on different levels. */
+	for (inode = 0; inode < num_tnodes; inode++) {
+		if (tnode[inode].type == TN_OUTPAD_SINK) {
+			/*  Since the pb_graph_pin of TN_OUTPAD_SINK tnodes points to NULL, we have to find the net 
+			from the pb_graph_pin of the corresponding TN_OUTPAD_IPIN node. 
+			Exploit the fact that the TN_OUTPAD_IPIN node will always be one prior in the tnode array. */
+			VTR_ASSERT(tnode[inode - 1].type == TN_OUTPAD_IPIN);
+			net_name = find_tnode_net_name(inode, is_prepacked, pin_id_to_pb_mapping);
+			output_index = find_output(net_name + 4); /* the + 4 removes the prefix "out:" automatically prepended to outputs */
+			if (output_index != -1) {
+				/* We have a constrained outpad, find the clock it's constrained on. */
+				clock_index = find_clock(g_sdc->constrained_outputs[output_index].clock_name);
+				VTR_ASSERT(clock_index != -1);
+				/* The clock doain for this output is that of its virtual clock */
+				tnode[inode].clock_domain = clock_index;
+				/* Increment the fanout of this virtual clock domain. */
+				g_sdc->constrained_clocks[clock_index].fanout++;
+				/* Mark output delay specified in SDC file on the timing graph edge leading into the TN_OUTPAD_SINK node. 
+				However, this edge is part of the corresponding TN_OUTPAD_IPIN node. 
+				Exploit the fact that the TN_OUTPAD_IPIN node will always be one prior in the tnode array. */
+				tnode[inode - 1].out_edges[0].Tdel = g_sdc->constrained_outputs[output_index].delay * 1e-9; /* normalize to be in seconds not ns */
+
+			} else { /* We have an unconstrained input - mark with dummy clock domain and do not analyze. */
+				tnode[inode].clock_domain = -1;
+			}
+		}
+	}
+
+	/* Third, visit all TN_FF_SOURCE and TN_FF_SINK tnodes, and transfer the clock domain and skew from their corresponding TN_FF_CLOCK tnodes*/
+	for (inode = 0; inode < num_tnodes; inode++) {
+		if (tnode[inode].type == TN_FF_SOURCE || tnode[inode].type == TN_FF_SINK) {
+			clock_node = find_ff_clock_tnode(inode, is_prepacked, lookup_tnode_from_pin_id);
+			tnode[inode].clock_domain = clock_node->clock_domain;
+			tnode[inode].clock_delay   = clock_node->clock_delay;
+		}
+	}
+}
+
+static void propagate_clock_domain_and_skew(int inode) {
+/* Given a tnode indexed by inode (which is part of a clock net), 
+ * propagate forward the clock domain (unchanged) and skew (adding the delay of edges) to all nodes in its fanout. 
+ * We then call recursively on all children in a depth-first search.  If num_edges is 0, we should be at an TN_FF_CLOCK tnode;
+ * We implicitly rely on a tnode not being part of two separate clock nets, since undefined behaviour would result if one DFS 
+ * overwrote the results of another.  This may be problematic in cases of multiplexed or locally-generated clocks. */
+
+	int iedge, to_node;
+	t_tedge * tedge;
+
+	tedge = tnode[inode].out_edges;	/* Get the list of edges from the node we're visiting. */
+
+	if (!tedge) { /* Leaf/sink node; base case of the recursion. */
+		if(tnode[inode].type != TN_FF_CLOCK && tnode[inode].type != TN_OUTPAD_SINK) {
+            vtr::printf_warning(__FILE__, __LINE__, "tnode %d appears to take clock as a data input\n", inode);
+            return;
+        }
+
+		VTR_ASSERT(tnode[inode].clock_domain != -1); /* Make sure clock domain is valid. */
+		g_sdc->constrained_clocks[tnode[inode].clock_domain].fanout++;
+		return;
+	}
+
+	for (iedge = 0; iedge < tnode[inode].num_edges; iedge++) {	/* Go through each edge coming out from this tnode */
+		to_node = tedge[iedge].to_node;
+		if(to_node == DO_NOT_ANALYSE) continue; //Skip marked invalid nodes
+
+		/* Propagate clock skew forward along this clock net, adding the delay of the wires (edges) of the clock network. */ 
+		tnode[to_node].clock_delay = tnode[inode].clock_delay + tedge[iedge].Tdel; 
+		/* Propagate clock domain forward unchanged */
+		tnode[to_node].clock_domain = tnode[inode].clock_domain;
+		/* Finally, call recursively on the destination tnode. */
+		propagate_clock_domain_and_skew(to_node);
+	}
+}
+
+static const char * find_tnode_net_name(int inode, bool is_prepacked, t_pb*** pin_id_to_pb_mapping) {
+	/* Finds the name of the net which a tnode (inode) is on (different for pre-/post-packed netlists). */
+	
+	t_pb_graph_pin * pb_graph_pin;
+
+
+	if (is_prepacked) {
+        //We only store pin mappings for tnode's which correspond to netlist pins,
+        //so we need to convert sources/sinks to their relevant pin tnode's before
+        //looking up the netlist pin/net
+        int inode_pin = OPEN;
+        if(tnode[inode].type == TN_INPAD_SOURCE || tnode[inode].type == TN_FF_SOURCE || tnode[inode].type == TN_CLOCK_SOURCE) {
+            VTR_ASSERT(tnode[inode].num_edges == 1);
+            inode_pin = tnode[inode].out_edges[0].to_node;
+        } else if (tnode[inode].type == TN_OUTPAD_SINK || tnode[inode].type == TN_FF_SINK) {
+            inode_pin = inode - 1;
+            VTR_ASSERT(tnode[inode_pin].out_edges[0].to_node == inode);
+        } else {
+            inode_pin = inode;
+        }
+        VTR_ASSERT(inode_pin != OPEN);
+
+        AtomPinId pin_id = g_atom_map.tnode_atom_pin(inode_pin);
+        VTR_ASSERT(pin_id);
+
+        if(tnode[inode].type == TN_INPAD_SOURCE || tnode[inode].type == TN_INPAD_OPIN ||
+           tnode[inode].type == TN_OUTPAD_SINK || tnode[inode].type == TN_OUTPAD_IPIN) {
+            AtomBlockId blk_id = g_atom_nl.pin_block(pin_id);
+
+            //For input/input pads the net name is the same as the block name
+            return g_atom_nl.block_name(blk_id).c_str();
+        } else {
+            AtomNetId net_id = g_atom_nl.pin_net(pin_id);
+
+            return g_atom_nl.net_name(net_id).c_str();
+        }
+	} else {
+        int iblock = tnode[inode].block;
+        if(tnode[inode].type == TN_INPAD_SOURCE || tnode[inode].type == TN_INPAD_OPIN ||
+           tnode[inode].type == TN_OUTPAD_SINK || tnode[inode].type == TN_OUTPAD_IPIN) {
+            //For input/input pads the net name is the same as the block name
+            pb_graph_pin = tnode[inode].pb_graph_pin;
+			return pin_id_to_pb_mapping[iblock][pb_graph_pin->pin_count_in_cluster]->name;
+        } else {
+            //We need to find the TN_CB_OPIN/TN_CB_IPIN that this node drives, so that we can look up
+            //the net name in the global clb netlist
+            int inode_search = inode;
+            while(tnode[inode_search].type != TN_CB_IPIN && tnode[inode_search].type != TN_CB_OPIN ) { 
+                //Assume we don't have any internal fanout inside the block
+                //  Should be true for most source-types
+                VTR_ASSERT(tnode[inode_search].num_edges == 1);
+                inode_search = tnode[inode_search].out_edges[0].to_node;
+            }
+            VTR_ASSERT(tnode[inode_search].type == TN_CB_IPIN || tnode[inode_search].type == TN_CB_OPIN);
+
+            //Now that we have a complex block pin, we can look-up its connected net in the CLB netlist
+            pb_graph_pin = tnode[inode_search].pb_graph_pin;
+            int ipin = pb_graph_pin->pin_count_in_cluster; //Pin into the CLB
+            int inet = block[tnode[inode_search].block].nets[ipin]; //Net index into the clb netlist
+            VTR_ASSERT(inet != OPEN);
+
+            return g_clbs_nlist.net[inet].name;
+        }
+	}
+}
+
+static t_tnode * find_ff_clock_tnode(int inode, bool is_prepacked, int **lookup_tnode_from_pin_id) {
+	/* Finds the TN_FF_CLOCK tnode on the same flipflop as an TN_FF_SOURCE or TN_FF_SINK tnode. */
+	
+	t_tnode * ff_clock_tnode;
+	int ff_tnode;
+	t_pb_graph_node * parent_pb_graph_node;
+	t_pb_graph_pin * ff_source_or_sink_pb_graph_pin, * clock_pb_graph_pin;
+
+	if (is_prepacked) {
+        //TODO: handle multiple clocks
+        
+        int i_pin_tnode = OPEN;
+        if(tnode[inode].type == TN_FF_SOURCE) {
+            VTR_ASSERT(tnode[inode].num_edges == 1);
+
+            i_pin_tnode = tnode[inode].out_edges[0].to_node; 
+            VTR_ASSERT(tnode[i_pin_tnode].type == TN_FF_OPIN);
+        } else if (tnode[inode].type == TN_FF_SINK) {
+
+            i_pin_tnode = inode - 1;
+
+            VTR_ASSERT(tnode[i_pin_tnode].type == TN_FF_IPIN);
+            VTR_ASSERT(tnode[i_pin_tnode].num_edges == 1);
+            VTR_ASSERT(tnode[i_pin_tnode].out_edges[0].to_node == inode);
+        } else {
+            VTR_ASSERT(false);
+        }
+
+        auto pin_id = g_atom_map.tnode_atom_pin(i_pin_tnode);
+        VTR_ASSERT(pin_id);
+
+        auto blk_id = g_atom_nl.pin_block(pin_id);
+        VTR_ASSERT(blk_id);
+
+        //Get the single clock pin
+        auto clock_pins = g_atom_nl.block_clock_pins(blk_id);
+        VTR_ASSERT(clock_pins.size() == 1);
+        auto clock_pin_id = *clock_pins.begin();
+
+        //Get the associated tnode index
+        int i_ff_clock = g_atom_map.atom_pin_tnode(clock_pin_id);
+        VTR_ASSERT(i_ff_clock != OPEN);
+
+        ff_clock_tnode = &tnode[i_ff_clock];
+
+	} else {
+        int iblock = tnode[inode].block;
+		ff_source_or_sink_pb_graph_pin = tnode[inode].pb_graph_pin;
+		parent_pb_graph_node = ff_source_or_sink_pb_graph_pin->parent_node;
+		/* Make sure there's only one clock port and only one clock pin in that port */
+		VTR_ASSERT(parent_pb_graph_node->num_clock_ports == 1);
+		VTR_ASSERT(parent_pb_graph_node->num_clock_pins[0] == 1);
+		clock_pb_graph_pin = &parent_pb_graph_node->clock_pins[0][0];
+		ff_tnode = lookup_tnode_from_pin_id[iblock][clock_pb_graph_pin->pin_count_in_cluster];
+		VTR_ASSERT(ff_tnode != OPEN);
+		ff_clock_tnode = &tnode[ff_tnode];
+	}
+	VTR_ASSERT(ff_clock_tnode != NULL);
+	VTR_ASSERT(ff_clock_tnode->type == TN_FF_CLOCK);
+	return ff_clock_tnode;
+}
+
+static int find_clock(const char * net_name) {
+/* Given a string net_name, find whether it's the name of a clock in the array g_sdc->constrained_clocks.  *
+ * if it is, return the clock's index in g_sdc->constrained_clocks; if it's not, return -1. */
+	int index;
+	for (index = 0; index < g_sdc->num_constrained_clocks; index++) {
+		if (strcmp(net_name, g_sdc->constrained_clocks[index].name) == 0) {
+			return index;
+		}
+	}
+	return -1;
+}
+
+static int find_input(const char * net_name) {
+/* Given a string net_name, find whether it's the name of a constrained input in the array g_sdc->constrained_inputs.  *
+ * if it is, return its index in g_sdc->constrained_inputs; if it's not, return -1. */
+	int index;
+	for (index = 0; index < g_sdc->num_constrained_inputs; index++) {
+		if (strcmp(net_name, g_sdc->constrained_inputs[index].name) == 0) {
+			return index;
+		}
+	}
+	return -1;
+}
+
+static int find_output(const char * net_name) {
+/* Given a string net_name, find whether it's the name of a constrained output in the array g_sdc->constrained_outputs.  *
+ * if it is, return its index in g_sdc->constrained_outputs; if it's not, return -1. */
+	int index;
+	for (index = 0; index < g_sdc->num_constrained_outputs; index++) {
+		if (strcmp(net_name, g_sdc->constrained_outputs[index].name) == 0) {
+			return index;
+		}
+	}
+	return -1;
+}
+
+static int find_cf_constraint(const char * source_clock_name, const char * sink_ff_name) {
+	/* Given a source clock domain and a sink flip-flop, find out if there's an override constraint between them.
+	If there is, return the index in g_sdc->cf_constraints; if there is not, return -1. */
+	int icf, isource, isink;
+
+	for (icf = 0; icf < g_sdc->num_cf_constraints; icf++) {
+		for (isource = 0; isource < g_sdc->cf_constraints[icf].num_source; isource++) {
+			if (strcmp(g_sdc->cf_constraints[icf].source_list[isource], source_clock_name) == 0) {
+				for (isink = 0; isink < g_sdc->cf_constraints[icf].num_sink; isink++) {
+					if (strcmp(g_sdc->cf_constraints[icf].sink_list[isink], sink_ff_name) == 0) {
+						return icf;
+					}
+				}
+			}
+		}
+	}
+	return -1;
+}
+
+static inline bool has_valid_T_arr(int inode) {
+	/* Has this tnode's arrival time been changed from its original value of HUGE_NEGATIVE_FLOAT? */
+	return (bool) (tnode[inode].T_arr > HUGE_NEGATIVE_FLOAT + 1);
+}
+
+static inline bool has_valid_T_req(int inode) {
+	/* Has this tnode's required time been changed from its original value of HUGE_POSITIVE_FLOAT? */
+	return (bool) (tnode[inode].T_req < HUGE_POSITIVE_FLOAT - 1);
+}
+
+#ifndef PATH_COUNTING
+bool has_valid_normalized_T_arr(int inode) {
+	/* Has this tnode's normalized_T_arr been changed from its original value of HUGE_NEGATIVE_FLOAT? */
+	return (bool) (tnode[inode].prepacked_data->normalized_T_arr > HUGE_NEGATIVE_FLOAT + 1);
+}
+#endif
+
+float get_critical_path_delay(void) {
+	/* Finds the critical path delay, which is the minimum clock period required to meet the constraint
+	corresponding to the pair of source and sink clock domains with the least slack in the design. */
+	
+	int source_clock_domain, sink_clock_domain;
+	float least_slack_in_design = HUGE_POSITIVE_FLOAT, critical_path_delay = NAN;
+
+	if (!g_sdc) return UNDEFINED; /* If timing analysis is off, for instance. */
+
+	for (source_clock_domain = 0; source_clock_domain < g_sdc->num_constrained_clocks; source_clock_domain++) {
+		for (sink_clock_domain = 0; sink_clock_domain < g_sdc->num_constrained_clocks; sink_clock_domain++) {
+			if (least_slack_in_design > f_timing_stats->least_slack[source_clock_domain][sink_clock_domain]) {
+				least_slack_in_design = f_timing_stats->least_slack[source_clock_domain][sink_clock_domain];
+				critical_path_delay = f_timing_stats->cpd[source_clock_domain][sink_clock_domain];
+			}
+		}
+	}
+
+	return critical_path_delay * 1e9; /* Convert to nanoseconds */
+}
+
+void print_timing_stats(void) {
+
+	/* Prints critical path delay/fmax, least slack in design, and, for multiple-clock designs, 
+	minimum required clock period to meet each constraint, least slack per constraint,
+	geometric average clock frequency, and fanout-weighted geometric average clock frequency. */
+
+	int source_clock_domain, sink_clock_domain, clock_domain, fanout, total_fanout = 0, 
+		num_netlist_clocks_with_intra_domain_paths = 0;
+	float geomean_period = 1., least_slack_in_design = HUGE_POSITIVE_FLOAT, critical_path_delay = UNDEFINED;
+	double fanout_weighted_geomean_period = 0.;
+	bool found;
+
+		// REMOVE AFTER
+		critical_path_delay = get_critical_path_delay();
+		vtr::printf_info("Critical path in print timing: %g ns\n", critical_path_delay);
+		critical_path_delay = UNDEFINED;
+
+	/* Find critical path delay. If the pb_max_internal_delay is greater than this, it becomes
+	 the limiting factor on critical path delay, so print that instead, with a special message. */
+	
+	for (source_clock_domain = 0; source_clock_domain < g_sdc->num_constrained_clocks; source_clock_domain++) {
+		for (sink_clock_domain = 0; sink_clock_domain < g_sdc->num_constrained_clocks; sink_clock_domain++) {
+			if (least_slack_in_design > f_timing_stats->least_slack[source_clock_domain][sink_clock_domain]) {
+				least_slack_in_design = f_timing_stats->least_slack[source_clock_domain][sink_clock_domain];
+				critical_path_delay = f_timing_stats->cpd[source_clock_domain][sink_clock_domain];
+			}
+		}
+	}
+
+	if (pb_max_internal_delay != UNDEFINED && pb_max_internal_delay > critical_path_delay) {
+		critical_path_delay = pb_max_internal_delay;
+		vtr::printf_info("Final critical path: %g ns", 1e9 * critical_path_delay);
+		vtr::printf_direct(" (capped by fmax of block type %s)", pbtype_max_internal_delay->name);
+		
+	} else {
+		vtr::printf_info("Final critical path: %g ns", 1e9 * critical_path_delay);
+	}
+
+	if (g_sdc->num_constrained_clocks <= 1) {
+		/* Although critical path delay is always well-defined, it doesn't make sense to talk about fmax for multi-clock circuits */
+		vtr::printf_direct(", f_max: %g MHz", 1e-6 / critical_path_delay);
+	}
+	vtr::printf_direct("\n");
+	
+	/* Also print the least slack in the design */
+	vtr::printf_info("\n");
+	vtr::printf_info("Least slack in design: %g ns\n", 1e9 * least_slack_in_design);
+	vtr::printf_info("\n");
+
+	if (g_sdc->num_constrained_clocks > 1) { /* Multiple-clock design */
+
+		/* Print minimum possible clock period to meet each constraint. Convert to nanoseconds. */
+
+		vtr::printf_info("Minimum possible clock period to meet each constraint (including skew effects):\n");
+		for (source_clock_domain = 0; source_clock_domain < g_sdc->num_constrained_clocks; source_clock_domain++) {
+			/* Print the intra-domain constraint if it was analysed. */
+			if (g_sdc->domain_constraint[source_clock_domain][source_clock_domain] > NEGATIVE_EPSILON) { 
+				vtr::printf_info("%s to %s: %g ns (%g MHz)\n", 
+						g_sdc->constrained_clocks[source_clock_domain].name,
+						g_sdc->constrained_clocks[source_clock_domain].name, 
+						1e9 * f_timing_stats->cpd[source_clock_domain][source_clock_domain],
+						1e-6 / f_timing_stats->cpd[source_clock_domain][source_clock_domain]);
+			} else {
+				vtr::printf_info("%s to %s: --\n", 
+						g_sdc->constrained_clocks[source_clock_domain].name,
+						g_sdc->constrained_clocks[source_clock_domain].name);
+			}
+			/* Then, print all other constraints on separate lines, indented. We re-print 
+			the source clock domain's name so there's no ambiguity when parsing. */
+			for (sink_clock_domain = 0; sink_clock_domain < g_sdc->num_constrained_clocks; sink_clock_domain++) {
+				if (source_clock_domain == sink_clock_domain) continue; /* already done that */
+				if (g_sdc->domain_constraint[source_clock_domain][sink_clock_domain] > NEGATIVE_EPSILON) { 
+					/* If this domain pair was analysed */
+					vtr::printf_info("\t%s to %s: %g ns (%g MHz)\n", 
+							g_sdc->constrained_clocks[source_clock_domain].name,
+							g_sdc->constrained_clocks[sink_clock_domain].name, 
+							1e9 * f_timing_stats->cpd[source_clock_domain][sink_clock_domain],
+							1e-6 / f_timing_stats->cpd[source_clock_domain][sink_clock_domain]);
+				} else {
+					vtr::printf_info("\t%s to %s: --\n", 
+							g_sdc->constrained_clocks[source_clock_domain].name,
+							g_sdc->constrained_clocks[sink_clock_domain].name);
+				}
+			}
+		}
+
+		/* Print least slack per constraint. */
+
+		vtr::printf_info("\n");
+		vtr::printf_info("Least slack per constraint:\n");
+		for (source_clock_domain = 0; source_clock_domain < g_sdc->num_constrained_clocks; source_clock_domain++) {
+			/* Print the intra-domain slack if valid. */
+			if (f_timing_stats->least_slack[source_clock_domain][source_clock_domain] < HUGE_POSITIVE_FLOAT - 1) {
+				vtr::printf_info("%s to %s: %g ns\n", 
+						g_sdc->constrained_clocks[source_clock_domain].name, 
+						g_sdc->constrained_clocks[source_clock_domain].name, 
+						1e9 * f_timing_stats->least_slack[source_clock_domain][source_clock_domain]);
+			} else {
+				vtr::printf_info("%s to %s: --\n", 
+						g_sdc->constrained_clocks[source_clock_domain].name,
+						g_sdc->constrained_clocks[source_clock_domain].name);
+			}
+			/* Then, print all other slacks on separate lines. */
+			for (sink_clock_domain = 0; sink_clock_domain < g_sdc->num_constrained_clocks; sink_clock_domain++) {
+				if (source_clock_domain == sink_clock_domain) continue; /* already done that */
+				if (f_timing_stats->least_slack[source_clock_domain][sink_clock_domain] < HUGE_POSITIVE_FLOAT - 1) {
+					/* If this domain pair was analysed and has a valid slack */
+					vtr::printf_info("\t%s to %s: %g ns\n", 
+							g_sdc->constrained_clocks[source_clock_domain].name,
+							g_sdc->constrained_clocks[sink_clock_domain].name, 
+							1e9 * f_timing_stats->least_slack[source_clock_domain][sink_clock_domain]);
+				} else {
+					vtr::printf_info("\t%s to %s: --\n", 
+							g_sdc->constrained_clocks[source_clock_domain].name,
+							g_sdc->constrained_clocks[sink_clock_domain].name);
+				}
+			}
+		}
+	
+		/* Calculate geometric mean f_max (fanout-weighted and unweighted) from the diagonal (intra-domain) entries of critical_path_delay, 
+		excluding domains without intra-domain paths (for which the timing constraint is DO_NOT_ANALYSE) and virtual clocks. */
+		found = false;
+		for (clock_domain = 0; clock_domain < g_sdc->num_constrained_clocks; clock_domain++) {
+			if (g_sdc->domain_constraint[clock_domain][clock_domain] > NEGATIVE_EPSILON && g_sdc->constrained_clocks[clock_domain].is_netlist_clock) {
+				geomean_period *= f_timing_stats->cpd[clock_domain][clock_domain];
+				fanout = g_sdc->constrained_clocks[clock_domain].fanout;
+				fanout_weighted_geomean_period += log((double) f_timing_stats->cpd[clock_domain][clock_domain])*(double)fanout;
+				total_fanout += fanout;
+				num_netlist_clocks_with_intra_domain_paths++;
+				found = true;
+			}
+		}
+		if (found) { /* Only print these if we found at least one clock domain with intra-domain paths. */
+			geomean_period = pow(geomean_period, (float) 1/num_netlist_clocks_with_intra_domain_paths);
+			fanout_weighted_geomean_period = exp(fanout_weighted_geomean_period/total_fanout);
+			/* Convert to MHz */
+			vtr::printf_info("\n");
+			vtr::printf_info("Geometric mean intra-domain period: %g ns (%g MHz)\n", 
+					1e9 * geomean_period, 1e-6 / geomean_period);
+			vtr::printf_info("Fanout-weighted geomean intra-domain period: %g ns (%g MHz)\n", 
+					1e9 * fanout_weighted_geomean_period, 1e-6 / fanout_weighted_geomean_period);
+		}
+
+		vtr::printf_info("\n");
+	}
+}
+
+static void print_timing_constraint_info(const char *fname) {
+	/* Prints the contents of g_sdc->domain_constraint, g_sdc->constrained_clocks, constrained_ios and g_sdc->cc_constraints to a file. */
+	
+	FILE * fp;
+	int source_clock_domain, sink_clock_domain, i, j;
+	int * clock_name_length = (int *) vtr::malloc(g_sdc->num_constrained_clocks * sizeof(int)); /* Array of clock name lengths */
+	int max_clock_name_length = INT_MIN;
+	char * clock_name;
+
+	fp = vtr::fopen(fname, "w");
+
+	/* Get lengths of each clock name and max length so we can space the columns properly. */
+	for (sink_clock_domain = 0; sink_clock_domain < g_sdc->num_constrained_clocks; sink_clock_domain++) {
+		clock_name = g_sdc->constrained_clocks[sink_clock_domain].name;
+		clock_name_length[sink_clock_domain] = strlen(clock_name);
+		if (clock_name_length[sink_clock_domain] > max_clock_name_length) {
+			max_clock_name_length = clock_name_length[sink_clock_domain];	
+		}
+	}
+
+	/* First, combine info from g_sdc->domain_constraint and g_sdc->constrained_clocks into a matrix 
+	(they're indexed the same as each other). */
+
+	fprintf(fp, "Timing constraints in ns (source clock domains down left side, sink along top).\n"
+				"A value of -1.00 means the pair of source and sink domains will not be analysed.\n\n");
+
+	print_spaces(fp, max_clock_name_length + 4); 
+
+	for (sink_clock_domain = 0; sink_clock_domain < g_sdc->num_constrained_clocks; sink_clock_domain++) {
+		fprintf(fp, "%s", g_sdc->constrained_clocks[sink_clock_domain].name);
+		/* Minimum column width of 8 */
+		print_spaces(fp, max(8 - clock_name_length[sink_clock_domain], 4));
+	}
+	fprintf(fp, "\n");
+
+	for (source_clock_domain = 0; source_clock_domain < g_sdc->num_constrained_clocks; source_clock_domain++) {
+		fprintf(fp, "%s", g_sdc->constrained_clocks[source_clock_domain].name);
+		print_spaces(fp, max_clock_name_length + 4 - clock_name_length[source_clock_domain]);
+		for (sink_clock_domain = 0; sink_clock_domain < g_sdc->num_constrained_clocks; sink_clock_domain++) {
+			fprintf(fp, "%5.2f", g_sdc->domain_constraint[source_clock_domain][sink_clock_domain]);
+			/* Minimum column width of 8 */
+			print_spaces(fp, max(clock_name_length[sink_clock_domain] - 1, 3));
+		}
+		fprintf(fp, "\n");
+	}
+
+	free(clock_name_length);
+
+	/* Second, print I/O constraints. */
+	fprintf(fp, "\nList of constrained inputs (note: constraining a clock net input has no effect):\n");
+	for (i = 0; i < g_sdc->num_constrained_inputs; i++) {
+		fprintf(fp, "Input name %s on clock %s with input delay %.2f ns\n", 
+			g_sdc->constrained_inputs[i].name, g_sdc->constrained_inputs[i].clock_name, g_sdc->constrained_inputs[i].delay);
+	}
+
+	fprintf(fp, "\nList of constrained outputs:\n");
+	for (i = 0; i < g_sdc->num_constrained_outputs; i++) {
+		fprintf(fp, "Output name %s on clock %s with output delay %.2f ns\n", 
+			g_sdc->constrained_outputs[i].name, g_sdc->constrained_outputs[i].clock_name, g_sdc->constrained_outputs[i].delay);
+	}
+
+	/* Third, print override constraints. */
+	fprintf(fp, "\nList of override constraints (non-default constraints created by set_false_path, set_clock_groups, \nset_max_delay, and set_multicycle_path):\n");
+	
+	for (i = 0; i < g_sdc->num_cc_constraints; i++) {
+		fprintf(fp, "Clock domain");
+		for (j = 0; j < g_sdc->cc_constraints[i].num_source; j++) {
+			fprintf(fp, " %s,", g_sdc->cc_constraints[i].source_list[j]); 
+		}
+		fprintf(fp, " to clock domain");
+		for (j = 0; j < g_sdc->cc_constraints[i].num_sink - 1; j++) {
+			fprintf(fp, " %s,", g_sdc->cc_constraints[i].sink_list[j]); 
+		} /* We have to print the last one separately because we don't want a comma after it. */
+		if (g_sdc->cc_constraints[i].num_multicycles == 0) { /* not a multicycle constraint */
+			fprintf(fp, " %s: %.2f ns\n", g_sdc->cc_constraints[i].sink_list[j], g_sdc->cc_constraints[i].constraint);
+		} else { /* multicycle constraint */
+			fprintf(fp, " %s: %d multicycles\n", g_sdc->cc_constraints[i].sink_list[j], g_sdc->cc_constraints[i].num_multicycles);
+		}
+	}
+
+	for (i = 0; i < g_sdc->num_cf_constraints; i++) {
+		fprintf(fp, "Clock domain");
+		for (j = 0; j < g_sdc->cf_constraints[i].num_source; j++) {
+			fprintf(fp, " %s,", g_sdc->cf_constraints[i].source_list[j]); 
+		}
+		fprintf(fp, " to flip-flop");
+		for (j = 0; j < g_sdc->cf_constraints[i].num_sink - 1; j++) {
+			fprintf(fp, " %s,", g_sdc->cf_constraints[i].sink_list[j]); 
+		} /* We have to print the last one separately because we don't want a comma after it. */
+		if (g_sdc->cf_constraints[i].num_multicycles == 0) { /* not a multicycle constraint */
+			fprintf(fp, " %s: %.2f ns\n", g_sdc->cf_constraints[i].sink_list[j], g_sdc->cf_constraints[i].constraint);
+		} else { /* multicycle constraint */
+			fprintf(fp, " %s: %d multicycles\n", g_sdc->cf_constraints[i].sink_list[j], g_sdc->cf_constraints[i].num_multicycles);
+		}
+	}
+
+	for (i = 0; i < g_sdc->num_fc_constraints; i++) {
+		fprintf(fp, "Flip-flop");
+		for (j = 0; j < g_sdc->fc_constraints[i].num_source; j++) {
+			fprintf(fp, " %s,", g_sdc->fc_constraints[i].source_list[j]); 
+		}
+		fprintf(fp, " to clock domain");
+		for (j = 0; j < g_sdc->fc_constraints[i].num_sink - 1; j++) {
+			fprintf(fp, " %s,", g_sdc->fc_constraints[i].sink_list[j]); 
+		} /* We have to print the last one separately because we don't want a comma after it. */
+		if (g_sdc->fc_constraints[i].num_multicycles == 0) { /* not a multicycle constraint */
+			fprintf(fp, " %s: %.2f ns\n", g_sdc->fc_constraints[i].sink_list[j], g_sdc->fc_constraints[i].constraint);
+		} else { /* multicycle constraint */
+			fprintf(fp, " %s: %d multicycles\n", g_sdc->fc_constraints[i].sink_list[j], g_sdc->fc_constraints[i].num_multicycles);
+		}
+	}
+
+	for (i = 0; i < g_sdc->num_ff_constraints; i++) {
+		fprintf(fp, "Flip-flop");
+		for (j = 0; j < g_sdc->ff_constraints[i].num_source; j++) {
+			fprintf(fp, " %s,", g_sdc->ff_constraints[i].source_list[j]); 
+		}
+		fprintf(fp, " to flip-flop");
+		for (j = 0; j < g_sdc->ff_constraints[i].num_sink - 1; j++) {
+			fprintf(fp, " %s,", g_sdc->ff_constraints[i].sink_list[j]); 
+		} /* We have to print the last one separately because we don't want a comma after it. */
+		if (g_sdc->ff_constraints[i].num_multicycles == 0) { /* not a multicycle constraint */
+			fprintf(fp, " %s: %.2f ns\n", g_sdc->ff_constraints[i].sink_list[j], g_sdc->ff_constraints[i].constraint);
+		} else { /* multicycle constraint */
+			fprintf(fp, " %s: %d multicycles\n", g_sdc->ff_constraints[i].sink_list[j], g_sdc->ff_constraints[i].num_multicycles);
+		}
+	}
+
+	fclose(fp);
+}
+
+static void print_spaces(FILE * fp, int num_spaces) {
+	/* Prints num_spaces spaces to file pointed to by fp. */
+	for ( ; num_spaces > 0; num_spaces--) {
+		fprintf(fp, " ");
+	}
+}
+
+/*
+ Create a lookup table that returns the tnode index for [iblock][pb_graph_pin_id]
+*/
+int **alloc_and_load_tnode_lookup_from_pin_id() {
+	int **tnode_lookup;
+
+	tnode_lookup = new int* [num_blocks];
+
+	for (int i = 0; i < num_blocks; i++) {
+		int num_pins = block[i].type->pb_graph_head->total_pb_pins;
+		tnode_lookup[i] = new int[num_pins];
+		for (int j = 0; j < num_pins; j++) {
+			tnode_lookup[i][j] = OPEN;
+		}
+	}
+
+	for (int i = 0; i < num_tnodes; i++) {
+		if (tnode[i].pb_graph_pin != NULL) {
+			if (tnode[i].type != TN_CLOCK_SOURCE &&
+				tnode[i].type != TN_FF_SOURCE &&
+				tnode[i].type != TN_INPAD_SOURCE &&
+				tnode[i].type != TN_FF_SINK &&
+				tnode[i].type != TN_OUTPAD_SINK
+				) {
+				int pb_pin_id = tnode[i].pb_graph_pin->pin_count_in_cluster;
+				int iblk = tnode[i].block;
+				VTR_ASSERT(tnode_lookup[iblk][pb_pin_id] == OPEN);				
+				tnode_lookup[iblk][pb_pin_id] = i;
+			}
+		}
+	}
+	return tnode_lookup;
+}
+
+void free_tnode_lookup_from_pin_id(int **tnode_lookup) {
+	for (int i = 0; i < num_blocks; i++) {
+		delete[] tnode_lookup[i];
+	}
+	delete[] tnode_lookup;
+}
+
+std::vector<size_t> init_timing_net_pins() {
+    std::vector<size_t> timing_net_pin_counts;
+
+    for(size_t inet = 0; inet < g_clbs_nlist.net.size(); inet++) {
+        timing_net_pin_counts.push_back(g_clbs_nlist.net[inet].pins.size());
+    }
+
+    VTR_ASSERT(timing_net_pin_counts.size() == g_clbs_nlist.net.size());
+
+    return timing_net_pin_counts;
+}
+
+std::vector<size_t> init_atom_timing_net_pins() {
+    std::vector<size_t> timing_net_pin_counts;
+
+    for(auto net_id : g_atom_nl.nets()) {
+        timing_net_pin_counts.push_back(g_atom_nl.net_pins(net_id).size());
+    }
+
+    VTR_ASSERT(timing_net_pin_counts.size() == g_atom_nl.nets().size());
+
+    return timing_net_pin_counts;
+}
+
+size_t num_timing_nets() {
+    return f_num_timing_net_pins.size();
+}
+
+size_t num_timing_net_pins(int inet) {
+    return f_num_timing_net_pins[inet];
+}
+
+size_t num_timing_net_sinks(int inet) {
+    VTR_ASSERT(f_num_timing_net_pins[inet] > 0);
+    return f_num_timing_net_pins[inet] - 1;
+}