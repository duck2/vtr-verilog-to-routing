--- conflicted
+++ resolved
@@ -310,26 +310,10 @@
 my $abc_path;
 my $abc_rc_path;
 if ( $stage_idx_abc >= $starting_stage or $stage_idx_vpr <= $ending_stage ) {
-<<<<<<< HEAD
-    #Need ABC for either synthesis or post-VPR verification
-	if ($use_old_abc) 
-	{
-		my $abc_dir_path = "$vtr_flow_path/../abc_with_bb_support";
-		$abc_path = "$abc_dir_path/oldabc";
-		$abc_rc_path = "$abc_dir_path/abc.rc";
-	}
-	else 
-	{
-    my $abc_dir_path = "$vtr_flow_path/../abc";
-		$abc_path = "$abc_dir_path/abc";
-		$abc_rc_path = "$abc_dir_path/abc.rc";
-    }
-=======
 	#Need ABC for either synthesis or post-VPR verification
     my $abc_dir_path = "$vtr_flow_path/../abc";
     $abc_path = "$abc_dir_path/abc";
     $abc_rc_path = "$abc_dir_path/abc.rc";
->>>>>>> f6d5c7e2
 
 	( -e $abc_path or -e "${abc_path}.exe" )
 	  or die "Cannot find ABC executable ($abc_path)";
@@ -673,13 +657,8 @@
 time;
 ";
 
-<<<<<<< HEAD
-    if ($use_old_abc) {
-        #Legacy ABC script
-=======
 		if ($use_old_abc_script) {
 			#Legacy ABC script adapted for new ABC by moving scleanup before if
->>>>>>> f6d5c7e2
 			$abc_commands="
 			read $pre_abc_blif; 
 			time; 
@@ -690,11 +669,7 @@
 			write_hie ${pre_abc_blif} ${post_abc_raw_blif}; 
 			print_stats;
 			";
-<<<<<<< HEAD
-    }
-=======
         }
->>>>>>> f6d5c7e2
 
     $abc_commands =~ s/\R/ /g; #Convert new-lines to spaces
 
